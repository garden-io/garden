/*
 * Copyright (C) 2018-2023 Garden Technologies, Inc. <info@garden.io>
 *
 * This Source Code Form is subject to the terms of the Mozilla Public
 * License, v. 2.0. If a copy of the MPL was not distributed with this
 * file, You can obtain one at http://mozilla.org/MPL/2.0/.
 */

import split2 = require("split2")
import { createGardenPlugin } from "@garden-io/sdk"
import { dedent } from "@garden-io/sdk/util/string"

import { openJdkSpecs } from "./openjdk"
import { mavenSpec, mvn, mvnVersion } from "./maven"
import { mavendSpec, mvnd } from "./mavend"
import { gradle, gradleSpec, gradleVersion } from "./gradle"

// TODO: gradually get rid of these core dependencies, move some to SDK etc.
import { providerConfigBaseSchema, GenericProviderConfig, Provider } from "@garden-io/core/build/src/config/provider"
import { getGitHubUrl } from "@garden-io/core/build/src/docs/common"
import {
  containerBuildSpecSchema,
  containerModuleSpecSchema,
} from "@garden-io/core/build/src/plugins/container/moduleConfig"
import { joi } from "@garden-io/core/build/src/config/common"
import { baseBuildSpecSchema } from "@garden-io/core/build/src/config/module"
import { ConfigureModuleParams } from "@garden-io/core/build/src/plugin/handlers/Module/configure"
import { containerHelpers } from "@garden-io/core/build/src/plugins/container/helpers"
import { cloneDeep, pick } from "lodash"
import { LogLevel } from "@garden-io/core/build/src/logger/logger"
import { detectProjectType, getBuildFlags, JibBuildActionSpec, JibBuildConfig, JibContainerModule } from "./util"
import { ConvertModuleParams, ConvertModuleResult } from "@garden-io/core/build/src/plugin/handlers/Module/convert"
import { PluginEventLogContext } from "@garden-io/core/build/src/plugin-context"

export interface JibProviderConfig extends GenericProviderConfig {}

export interface JibProvider extends Provider<JibProviderConfig> {}

export const configSchema = () => providerConfigBaseSchema().unknown(false)

const exampleUrl = getGitHubUrl("examples/jib-container")
const systemJdkGardenEnvVar = "${local.env.JAVA_HOME}"

const jibBuildSchemaKeys = () => ({
  projectType: joi
    .string()
    .valid("gradle", "maven", "jib", "auto", "mavend")
    .default("auto")
    .description(
      dedent`
            The type of project to build. Defaults to auto-detecting between gradle and maven (based on which files/directories are found in the action root), but in some cases you may need to specify it.
            `
    ),
  jdkVersion: joi
    .number()
    .integer()
    .valid(8, 11, 13, 17)
    .default(11)
    .description(
      dedent`
            The JDK version to use.

            The chosen version will be downloaded by Garden and used to define \`JAVA_HOME\` environment variable for Gradle and Maven.

            To use an arbitrary JDK distribution, please use the \`jdkPath\` configuration option.
            `
    ),
  jdkPath: joi
    .string()
    .optional()
    .description(
      dedent`
            The JDK home path. This **always overrides** the JDK defined in \`jdkVersion\`.

            The value will be used as \`JAVA_HOME\` environment variable for Gradle and Maven.
            `
    )
    .example(systemJdkGardenEnvVar),
  dockerBuild: joi
    .boolean()
    .default(false)
    .description(
      "Build the image and push to a local Docker daemon (i.e. use the `jib:dockerBuild` / `jibDockerBuild` target)."
    ),
  tarOnly: joi
    .boolean()
    .default(false)
    .description("Don't load or push the resulting image to a Docker daemon or registry, only build it as a tar file."),
  tarFormat: joi
    .string()
    .valid("docker", "oci")
    .default("docker")
    .description("Specify the image format in the resulting tar file. Only used if `tarOnly: true`."),
  gradlePath: joi.string().optional().description(dedent`
        Defines the location of the custom executable Gradle binary.

        If not provided, then the Gradle binary available in the working directory will be used.
        If no Gradle binary found in the working dir, then Gradle ${gradleVersion} will be downloaded and used.

        **Note!** Either \`jdkVersion\` or \`jdkPath\` will be used to define \`JAVA_HOME\` environment variable for the custom Gradle.
        To ensure a system JDK usage, please set \`jdkPath\` to \`${systemJdkGardenEnvVar}\`.
      `),
  mavenPath: joi.string().optional().description(dedent`
        Defines the location of the custom executable Maven binary.

        If not provided, then Maven ${mvnVersion} will be downloaded and used.

        **Note!** Either \`jdkVersion\` or \`jdkPath\` will be used to define \`JAVA_HOME\` environment variable for the custom Maven.
        To ensure a system JDK usage, please set \`jdkPath\` to \`${systemJdkGardenEnvVar}\`.
      `),
<<<<<<< HEAD
      mavenPhases: joi
        .array()
        .items(joi.string())
        .default(["compile"])
        .description("Defines the Maven phases to be executed during the Garden build step."),
      mavendPath: joi.string().optional().description(dedent`
        Defines the location of the custom executable Maven Daemon binary.

        **Note!** Either \`jdkVersion\` or \`jdkPath\` will be used to define \`JAVA_HOME\` environment variable for the custom Maven.
        To ensure a system JDK usage, please set \`jdkPath\` to \`${systemJdkGardenEnvVar}\`.
      `),
      lockAcquire: joi
        .boolean()
        .optional()
        .default(true)
        .description("Control the functionality to enable/disable concurrency"),
      extraFlags: joi
        .sparseArray()
        .items(joi.string())
        .description(`Specify extra flags to pass to maven/gradle when building the container image.`),
    }),
=======
  mavenPhases: joi
    .array()
    .items(joi.string())
    .default(["compile"])
    .description("Defines the Maven phases to be executed during the Garden build step."),
  extraFlags: joi
    .sparseArray()
    .items(joi.string())
    .description(`Specify extra flags to pass to maven/gradle when building the container image.`),
})

const jibModuleSchema = () =>
  containerModuleSpecSchema().keys({
    build: baseBuildSpecSchema().keys(jibBuildSchemaKeys()),
>>>>>>> 62e8a96a
  })

const jibBuildSchema = () => containerBuildSpecSchema().keys(jibBuildSchemaKeys())

const docs = dedent`
  Extends the [container type](./container.md) to build the image with [Jib](https://github.com/GoogleContainerTools/jib). Use this to efficiently build container images for Java services. Check out the [jib example](${exampleUrl}) to see it in action.

  The image is always built locally, directly from the source directory (see the note on that below), before shipping the container image to the right place. You can set \`build.tarOnly: true\` to only build the image as a tarball.

  By default (and when not using remote building), the image is pushed to the local Docker daemon, to match the behavior of and stay compatible with normal \`container\` actions.

  When using remote building with the \`kubernetes\` provider, the image is synced to the cluster (where individual layers are cached) and then pushed to the deployment registry from there. This is to make sure any registry auth works seamlessly and exactly like for normal Docker image builds.

  Please consult the [Jib documentation](https://github.com/GoogleContainerTools/jib) for how to configure Jib in your Gradle or Maven project.

  To provide additional arguments to Gradle/Maven when building, you can set the \`extraFlags\` field.

  **Important note:** Unlike many other types, \`jib-container\` builds are done from the _source_ directory instead of the build staging directory, because of how Java projects are often laid out across a repository. This means build dependency copy directives are effectively ignored, and any include/exclude statements and .gardenignore files will not impact the build result. _Note that you should still configure includes, excludes and/or a .gardenignore to tell Garden which files to consider as part of the Build version hash, to correctly detect whether a new build is required.**
`

export const gardenPlugin = () =>
  createGardenPlugin({
    name: "jib",
    docs: dedent`
      **EXPERIMENTAL**: Please provide feedback via GitHub issues or our community forum!

      Provides support for [Jib](https://github.com/GoogleContainerTools/jib) via the [jib action type](../action-types/Build/jib-container.md).

      Use this to efficiently build container images for Java services. Check out the [jib example](${exampleUrl}) to see it in action.
    `,
    dependencies: [{ name: "container" }],
    configSchema: configSchema(),
    tools: [mavenSpec, gradleSpec, mavendSpec, ...openJdkSpecs],

    createActionTypes: {
      Build: [
        {
          name: "jib-container",
          base: "container",
          docs,
          schema: jibBuildSchema(),
          handlers: {
            build: async (params) => {
              const { ctx, log, action } = params
              const spec = action.getSpec()
              const { jdkVersion, jdkPath, mavenPhases, mavenPath, gradlePath } = spec

              let openJdkPath: string
              if (!!jdkPath) {
                log.verbose(`Using explicitly specified JDK from ${jdkPath}`)
                openJdkPath = jdkPath
              } else {
                log.verbose(`The JDK path hasn't been specified explicitly. JDK ${jdkVersion} will be used by default.`)
                const openJdk = ctx.tools["jib.openjdk-" + jdkVersion]
                openJdkPath = await openJdk.ensurePath(log)
              }

              const statusLine = log.createLog({ fixLevel: LogLevel.verbose })

              let projectType = spec.projectType

              if (!projectType) {
                projectType = detectProjectType(action)
                statusLine.info(`Detected project type ${projectType}`)
              }

              let buildLog = ""

              const logEventContext: PluginEventLogContext = {
                level: "verbose",
                origin: ["maven", "mavend", "gradle"].includes(projectType) ? projectType : "gradle",
              }

              const outputStream = split2()
              outputStream.on("error", () => {})
              outputStream.on("data", (data: Buffer) => {
                ctx.events.emit("log", {
                  timestamp: new Date().toISOString(),
                  msg: data.toString(),
                  ...logEventContext,
                })
                buildLog += data.toString()
              })

              statusLine.info(`Using JAVA_HOME=${openJdkPath}`)

              const { args, tarPath } = getBuildFlags(action, projectType)

              if (projectType === "maven") {
                await mvn({
                  ctx,
                  log,
                  cwd: action.basePath(),
                  args: [...mavenPhases, ...args],
                  openJdkPath,
                  mavenPath,
                  outputStream,
                })
              } else if (projectType === "mavend") {
                await mvnd({
                  ctx,
                  log,
                  cwd: action.basePath(),
                  args: [...mavenPhases, ...args],
                  openJdkPath,
                  outputStream,
                })
              } else {
                await gradle({
                  ctx,
                  log,
                  cwd: action.basePath(),
                  args,
                  openJdkPath,
                  gradlePath,
                  outputStream,
                })
              }

              const outputs = action.getOutputs()

              return {
                state: "ready",
                detail: {
                  fetched: false,
                  buildLog,
                  details: {
                    tarPath,
                  },
                  outputs,
                },
                outputs,
              }
            },
          },
        },
      ],
    },

    createModuleTypes: [
      {
        name: "jib-container",
        base: "container",
        docs,
        schema: jibModuleSchema(),
        needsBuild: true,
        handlers: {
          async configure(params: ConfigureModuleParams<JibContainerModule>) {
            let { base, moduleConfig } = params

            // The base handler will either auto-detect or set include if there's no Dockerfile, so we need to
            // override that behavior.
            const include = moduleConfig.include
            moduleConfig.include = []

            const configured = await base!({ ...params, moduleConfig: cloneDeep(moduleConfig) })

            moduleConfig = configured.moduleConfig
            moduleConfig.include = include
            moduleConfig.buildConfig!.projectType = moduleConfig.spec.build.projectType
            moduleConfig.buildConfig!.jdkVersion = moduleConfig.spec.build.jdkVersion

            // FIXME: for now we need to set this value because various code paths decide if the module is built (as
            //        opposed to just fetched) by checking if a Dockerfile is found or specified.
            moduleConfig.buildConfig!.dockerfile = moduleConfig.spec.dockerfile = "_jib"

            return { moduleConfig }
          },

          async convert(params: ConvertModuleParams<JibContainerModule>) {
            const { base, module, dummyBuild, convertBuildDependency } = params
            const output: ConvertModuleResult = await base!(params)

            const actions = output.group!.actions
            const buildActionIndex = actions.findIndex((a) => a.kind === "Build")

            const defaults = pick(module.spec.build, Object.keys(jibBuildSchemaKeys())) as Partial<JibBuildActionSpec>
            const buildAction: JibBuildConfig = {
              kind: "Build",
              type: "jib-container",
              name: module.name,
              ...params.baseFields,

              copyFrom: dummyBuild?.copyFrom,
              allowPublish: module.allowPublish,
              dependencies: module.build.dependencies.map(convertBuildDependency),

              timeout: module.build.timeout,
              spec: {
                // base container fields
                buildArgs: module.spec.buildArgs,
                extraFlags: module.spec.extraFlags,
                publishId: module.spec.image,
                targetStage: module.spec.build.targetImage,

                // jib fields
                ...defaults,
                jdkVersion: module.spec.build.jdkVersion,
                projectType: module.spec.build.projectType,
                tarFormat: module.spec.build.tarFormat,
                tarOnly: module.spec.build.tarOnly,
                dockerfile: "_jib", // See configure handler above
                mavenPhases: module.spec.build.mavenPhases,
              },
            }

            // Replace existing Build if any, otherwise add and update deps on other actions
            if (buildActionIndex >= 0) {
              actions[buildActionIndex] = buildAction
            } else {
              actions.push(buildAction)

              for (const action of actions) {
                if (!action.dependencies) {
                  action.dependencies = []
                }
                action.dependencies.push({ kind: "Build", name: buildAction.name })
              }
            }

            return output
          },

          // Need to override this handler because the base handler checks if there is a Dockerfile,
          // which doesn't apply here
          async getModuleOutputs({ moduleConfig, version }) {
            const deploymentImageName = containerHelpers.getDeploymentImageName(
              moduleConfig.name,
              moduleConfig.spec.image,
              undefined
            )

            const localImageId = containerHelpers.getLocalImageId(moduleConfig.name, moduleConfig.spec.image, version)

            let repository = deploymentImageName
            let tag = version.versionString

            if (moduleConfig.spec.image) {
              repository = moduleConfig.spec.image
              const imageSpecTag = containerHelpers.parseImageId(moduleConfig.spec.image, "").tag
              if (imageSpecTag) {
                tag = imageSpecTag
              }
            }

            const deploymentImageId = containerHelpers.unparseImageId({
              repository,
              tag,
            })

            return {
              outputs: {
                "local-image-name": containerHelpers.getLocalImageName(moduleConfig.name, moduleConfig.spec.image),
                "local-image-id": localImageId,
                "deployment-image-name": deploymentImageName,
                "deployment-image-id": deploymentImageId,
              },
            }
          },
<<<<<<< HEAD

          async build(params: BuildModuleParams<JibContainerModule>) {
            const { ctx, log, module } = params
            const { jdkVersion, jdkPath, mavenPhases } = module.spec.build

            let openJdkPath: string
            if (!!jdkPath) {
              log.verbose(`Using explicitly specified JDK from ${jdkPath}`)
              openJdkPath = jdkPath
            } else {
              log.verbose(`The JDK path hasn't been specified explicitly. JDK ${jdkVersion} will be used by default.`)
              const openJdk = ctx.tools["jib.openjdk-" + jdkVersion]
              openJdkPath = await openJdk.getPath(log)
            }

            const statusLine = log.placeholder({ level: LogLevel.verbose, childEntriesInheritLevel: true })

            let projectType = module.spec.build.projectType

            if (!projectType) {
              projectType = detectProjectType(module)
              statusLine.setState(renderOutputStream(`Detected project type ${projectType}`))
            }

            let buildLog = ""

            const logEventContext: PluginEventLogContext = {
              origin: ["maven", "mavend", "gradle"].includes(projectType) ? projectType : "gradle",
              log: log.placeholder({ level: LogLevel.verbose }),
            }

            const outputStream = split2()
            outputStream.on("error", () => {})
            outputStream.on("data", (data: Buffer) => {
              ctx.events.emit("log", { timestamp: new Date().getTime(), data, ...logEventContext })
              buildLog += data.toString()
            })

            statusLine.setState({ section: module.name, msg: `Using JAVA_HOME=${openJdkPath}` })

            const { args, tarPath } = getBuildFlags(module, projectType)

            if (projectType === "maven") {
              await mvn({
                ctx,
                log,
                cwd: module.path,
                args: [...mavenPhases, ...args],
                openJdkPath,
                mavenPath: module.spec.build.mavenPath,
                outputStream,
                lockacquired: module.spec.build.lockacquire,
              })
            } else if (projectType === "mavend") {
              await mvnd({
                ctx,
                log,
                cwd: module.path,
                args: [...mavenPhases, ...args],
                openJdkPath,
                mavendPath: module.spec.build.mavendPath,
                outputStream,
                lockacquired: module.spec.build.lockacquire,
              })
            } else {
              await gradle({
                ctx,
                log,
                cwd: module.path,
                args,
                openJdkPath,
                gradlePath: module.spec.build.gradlePath,
                outputStream,
              })
            }

            return {
              fetched: false,
              buildLog,
              details: {
                tarPath,
              },
            }
          },
=======
>>>>>>> 62e8a96a
        },
      },
    ],
  })<|MERGE_RESOLUTION|>--- conflicted
+++ resolved
@@ -108,29 +108,6 @@
         **Note!** Either \`jdkVersion\` or \`jdkPath\` will be used to define \`JAVA_HOME\` environment variable for the custom Maven.
         To ensure a system JDK usage, please set \`jdkPath\` to \`${systemJdkGardenEnvVar}\`.
       `),
-<<<<<<< HEAD
-      mavenPhases: joi
-        .array()
-        .items(joi.string())
-        .default(["compile"])
-        .description("Defines the Maven phases to be executed during the Garden build step."),
-      mavendPath: joi.string().optional().description(dedent`
-        Defines the location of the custom executable Maven Daemon binary.
-
-        **Note!** Either \`jdkVersion\` or \`jdkPath\` will be used to define \`JAVA_HOME\` environment variable for the custom Maven.
-        To ensure a system JDK usage, please set \`jdkPath\` to \`${systemJdkGardenEnvVar}\`.
-      `),
-      lockAcquire: joi
-        .boolean()
-        .optional()
-        .default(true)
-        .description("Control the functionality to enable/disable concurrency"),
-      extraFlags: joi
-        .sparseArray()
-        .items(joi.string())
-        .description(`Specify extra flags to pass to maven/gradle when building the container image.`),
-    }),
-=======
   mavenPhases: joi
     .array()
     .items(joi.string())
@@ -140,12 +117,17 @@
     .sparseArray()
     .items(joi.string())
     .description(`Specify extra flags to pass to maven/gradle when building the container image.`),
+  lockAcquire: joi
+        .boolean()
+        .optional()
+        .default(true)
+        .description("Control the functionality to enable/disable concurrency"),
+
 })
 
 const jibModuleSchema = () =>
   containerModuleSpecSchema().keys({
     build: baseBuildSpecSchema().keys(jibBuildSchemaKeys()),
->>>>>>> 62e8a96a
   })
 
 const jibBuildSchema = () => containerBuildSpecSchema().keys(jibBuildSchemaKeys())
@@ -405,7 +387,6 @@
               },
             }
           },
-<<<<<<< HEAD
 
           async build(params: BuildModuleParams<JibContainerModule>) {
             const { ctx, log, module } = params
@@ -490,8 +471,6 @@
               },
             }
           },
-=======
->>>>>>> 62e8a96a
         },
       },
     ],
