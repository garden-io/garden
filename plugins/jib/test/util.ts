--- conflicted
+++ resolved
@@ -1,37 +1,28 @@
 /*
- * Copyright (C) 2018-2025 Garden Technologies, Inc. <info@garden.io>
+ * Copyright (C) 2018-2023 Garden Technologies, Inc. <info@garden.io>
  *
  * This Source Code Form is subject to the terms of the Mozilla Public
  * License, v. 2.0. If a copy of the MPL was not distributed with this
  * file, You can obtain one at http://mozilla.org/MPL/2.0/.
  */
 
-import type { TestGarden } from "@garden-io/sdk/build/src/testing.js"
-import { expectError, makeTestGarden } from "@garden-io/sdk/build/src/testing.js"
+import { expectError, makeTestGarden, TestGarden } from "@garden-io/sdk/build/src/testing"
 import { expect } from "chai"
-import type { JibBuildAction } from "../src/util.js"
-import { detectProjectType, getBuildFlags } from "../src/util.js"
-import { dirname, join, resolve } from "node:path"
-import type { ResolvedConfigGraph } from "@garden-io/core/build/src/graph/config-graph.js"
-import type { Resolved } from "@garden-io/core/build/src/actions/types.js"
-import { gardenPlugin } from "../src/index.js"
-import { fileURLToPath } from "node:url"
-import { rm } from "node:fs/promises"
-import fsExtra from "fs-extra"
-const { createFile } = fsExtra
-
-const moduleDirName = dirname(fileURLToPath(import.meta.url))
+import { detectProjectType, getBuildFlags, JibBuildAction } from "../src/util"
+import { resolve } from "path"
+import { ResolvedConfigGraph } from "@garden-io/core/build/src/graph/config-graph"
+import { Resolved } from "@garden-io/core/build/src/actions/types"
+import { gardenPlugin } from "../src/index"
 
 describe("util", function () {
   // eslint-disable-next-line no-invalid-this
   this.timeout(180 * 1000) // initial jib build can take a long time
 
-  const projectRoot = resolve(moduleDirName, "../../test/", "test-project")
+  const projectRoot = resolve(__dirname, "../../test/", "test-project")
 
   let garden: TestGarden
   let graph: ResolvedConfigGraph
   let action: Resolved<JibBuildAction>
-  let buildPath: string
 
   before(async () => {
     garden = await makeTestGarden(projectRoot, {
@@ -42,37 +33,8 @@
   beforeEach(async () => {
     graph = await garden.getResolvedConfigGraph({ log: garden.log, emit: false })
     action = graph.getBuild("foo")
-    buildPath = action.getBuildPath()
   })
 
-<<<<<<< HEAD
-  describe("detectProjectType", async () => {
-    afterEach(async () => {
-      try {
-        await rm(join(`${buildPath}/build.gradle`), { recursive: true })
-      } catch (e) {}
-      try {
-        await rm(join(`${buildPath}/pom.xml`), { recursive: true })
-      } catch (e) {}
-    })
-
-    it("returns gradle if action files include a gradle config", async () => {
-      await createFile(resolve(buildPath, "build.gradle"))
-
-      expect(await detectProjectType(action)).to.equal("gradle")
-    })
-
-    it("returns maven if action files include a maven config", async () => {
-      await createFile(resolve(buildPath, "pom.xml"))
-
-      expect(await detectProjectType(action)).to.equal("maven")
-    })
-
-    it("throws if no maven or gradle config is in the action file list", async () => {
-      await expectError(() => detectProjectType(action), {
-        contains: `Could not detect a gradle or maven project to build ${action.longDescription()}`,
-      })
-=======
   describe("detectProjectType", () => {
     it("returns gradle if action files include a gradle config", () => {
       expect(
@@ -103,7 +65,6 @@
           contains: "Could not detect a gradle or maven project to build foo",
         }
       )
->>>>>>> 5cf61c4e
     })
   })
 
@@ -129,6 +90,7 @@
     it("correctly sets the target for maven", () => {
       action["_staticOutputs"].deploymentImageId = imageId
 
+      const versionString = action.getFullVersion().versionString
       const { args } = getBuildFlags(action, "maven")
 
       expect(args).to.include("jib:build")
