/*
 * Copyright (C) 2018-2025 Garden Technologies, Inc. <info@garden.io>
 *
 * This Source Code Form is subject to the terms of the Mozilla Public
 * License, v. 2.0. If a copy of the MPL was not distributed with this
 * file, You can obtain one at http://mozilla.org/MPL/2.0/.
 */

import split2 from "split2"
import { createGardenPlugin } from "@garden-io/sdk"
import { dedent } from "@garden-io/sdk/build/src/util/string.js"

import { openJdkSpecs } from "./openjdk.js"
import { mavenSpec, mvn, mvnVersion } from "./maven.js"
import { mavendSpec, mvnd, mvndVersion } from "./mavend.js"
import { gradle, gradleSpec, gradleVersion } from "./gradle.js"

// TODO: gradually get rid of these core dependencies, move some to SDK etc.
import type { BaseProviderConfig, Provider } from "@garden-io/core/build/src/config/provider.js"
import { providerConfigBaseSchema } from "@garden-io/core/build/src/config/provider.js"
import { getGitHubUrl } from "@garden-io/core/build/src/docs/common.js"
import {
  containerBuildSpecSchema,
  containerModuleSpecSchema,
} from "@garden-io/core/build/src/plugins/container/moduleConfig.js"
import { joi } from "@garden-io/core/build/src/config/common.js"
import { baseBuildSpecSchema } from "@garden-io/core/build/src/config/module.js"
import type { ConfigureModuleParams } from "@garden-io/core/build/src/plugin/handlers/Module/configure.js"
import { containerHelpers } from "@garden-io/core/build/src/plugins/container/helpers.js"
import cloneDeep from "fast-copy"
import { pick } from "lodash-es"
import { LogLevel } from "@garden-io/core/build/src/logger/logger.js"
import type { JibBuildActionSpec, JibBuildConfig, JibContainerModule } from "./util.js"
import { detectProjectType, getBuildFlags } from "./util.js"
import type {
  ConvertModuleParams,
  ConvertModuleResult,
} from "@garden-io/core/build/src/plugin/handlers/Module/convert.js"
import type { PluginEventLogContext } from "@garden-io/core/build/src/plugin-context.js"

export type JibProviderConfig = BaseProviderConfig

export type JibProvider = Provider<JibProviderConfig>

export const configSchema = () => providerConfigBaseSchema().unknown(false)

const exampleUrl = getGitHubUrl("examples/jib-container")
const systemJdkGardenEnvVar = "${local.env.JAVA_HOME}"

const jibBuildSchemaKeys = () => ({
  projectType: joi
    .string()
    .valid("gradle", "maven", "jib", "auto", "mavend")
    .default("auto")
    .description(
      dedent`
            The type of project to build. Defaults to auto-detecting between gradle and maven (based on which files/directories are found in the action root), but in some cases you may need to specify it.
            `
    ),
  jdkVersion: joi
    .number()
    .integer()
    .valid(8, 11, 13, 17, 21)
    .default(11)
    .description(
      dedent`
            The JDK version to use.

            The chosen version will be downloaded by Garden and used to define \`JAVA_HOME\` environment variable for Gradle and Maven.

            To use an arbitrary JDK distribution, please use the \`jdkPath\` configuration option.
            `
    ),
  jdkPath: joi
    .string()
    .optional()
    .empty(["", null])
    .description(
      dedent`
            The JDK home path. This **always overrides** the JDK defined in \`jdkVersion\`.

            The value will be used as \`JAVA_HOME\` environment variable for Gradle and Maven.
            `
    )
    .example(systemJdkGardenEnvVar),
  dockerBuild: joi
    .boolean()
    .default(false)
    .description(
      "Build the image and push to a local Docker daemon (i.e. use the `jib:dockerBuild` / `jibDockerBuild` target)."
    ),
  tarOnly: joi
    .boolean()
    .default(false)
    .description("Don't load or push the resulting image to a Docker daemon or registry, only build it as a tar file."),
  tarFormat: joi
    .string()
    .valid("docker", "oci")
    .default("docker")
    .description("Specify the image format in the resulting tar file. Only used if `tarOnly: true`."),
  gradlePath: joi.string().optional().empty(["", null]).description(dedent`
        Defines the location of the custom executable Gradle binary.

        If not provided, then the Gradle binary available in the working directory will be used.
        If no Gradle binary found in the working dir, then Gradle ${gradleVersion} will be downloaded and used.

        **Note!** Either \`jdkVersion\` or \`jdkPath\` will be used to define \`JAVA_HOME\` environment variable for the custom Gradle.
        To ensure a system JDK usage, please set \`jdkPath\` to \`${systemJdkGardenEnvVar}\`.
      `),
  mavenPath: joi.string().optional().empty(["", null]).description(dedent`
        Defines the location of the custom executable Maven binary.

        If not provided, then Maven ${mvnVersion} will be downloaded and used.

        **Note!** Either \`jdkVersion\` or \`jdkPath\` will be used to define \`JAVA_HOME\` environment variable for the custom Maven.
        To ensure a system JDK usage, please set \`jdkPath\` to \`${systemJdkGardenEnvVar}\`.
      `),
  mavenPhases: joi
    .array()
    .items(joi.string())
    .default(["compile"])
    .description("Defines the Maven phases to be executed during the Garden build step."),
  mavendPath: joi.string().optional().empty(["", null]).description(dedent`
        Defines the location of the custom executable Maven Daemon binary.

        If not provided, then Maven Daemon ${mvndVersion} will be downloaded and used.

        **Note!** Either \`jdkVersion\` or \`jdkPath\` will be used to define \`JAVA_HOME\` environment variable for the custom Maven Daemon.
        To ensure a system JDK usage, please set \`jdkPath\` to \`${systemJdkGardenEnvVar}\`.
      `),
  concurrentMavenBuilds: joi
    .boolean()
    .optional()
    .default(false)
    .description(
      dedent`
      [EXPERIMENTAL] Enable/disable concurrent Maven and Maven Daemon builds.

      Note! Concurrent builds can be unstable. This option is disabled by default.
      This option must be configured for each Build action individually.`
    )
    .meta({ experimental: true }),
  extraFlags: joi
    .sparseArray()
    .items(joi.string())
    .description(`Specify extra flags to pass to maven/gradle when building the container image.`),
})

const jibModuleSchema = () =>
  containerModuleSpecSchema().keys({
    build: baseBuildSpecSchema().keys(jibBuildSchemaKeys()),
  })

const jibBuildSchema = () => containerBuildSpecSchema().keys(jibBuildSchemaKeys())

const docs = dedent`
  Extends the [container type](./container.md) to build the image with [Jib](https://github.com/GoogleContainerTools/jib). Use this to efficiently build container images for Java services. Check out the [jib example](${exampleUrl}) to see it in action.

  The image is always built locally, directly from the source directory (see the note on that below), before shipping the container image to the right place. You can set \`build.tarOnly: true\` to only build the image as a tarball.

  By default (and when not using remote building), the image is pushed to the local Docker daemon, to match the behavior of and stay compatible with normal \`container\` actions.

  When using remote building with the \`kubernetes\` provider, the image is synced to the cluster (where individual layers are cached) and then pushed to the deployment registry from there. This is to make sure any registry auth works seamlessly and exactly like for normal Docker image builds.

  Please consult the [Jib documentation](https://github.com/GoogleContainerTools/jib) for how to configure Jib in your Gradle or Maven project.

  To provide additional arguments to Gradle/Maven when building, you can set the \`extraFlags\` field.

  **Important note:** Unlike many other types, \`jib-container\` builds are done from the _source_ directory instead of the build staging directory, because of how Java projects are often laid out across a repository. This means build dependency copy directives are effectively ignored, and any include/exclude statements and .gardenignore files will not impact the build result. _Note that you should still configure includes, excludes and/or a .gardenignore to tell Garden which files to consider as part of the Build version hash, to correctly detect whether a new build is required.**
`

export const gardenPlugin = () =>
  createGardenPlugin({
    name: "jib",
    docs: dedent`
      **EXPERIMENTAL**: Please provide feedback via GitHub issues or our community forum!

      Provides support for [Jib](https://github.com/GoogleContainerTools/jib) via the [jib action type](../action-types/Build/jib-container.md).

      Use this to efficiently build container images for Java services. Check out the [jib example](${exampleUrl}) to see it in action.
    `,
    dependencies: [{ name: "container" }],
    configSchema: configSchema(),
    tools: [mavenSpec, gradleSpec, mavendSpec, ...openJdkSpecs],

    createActionTypes: {
      Build: [
        {
          name: "jib-container",
          base: "container",
          docs,
          schema: jibBuildSchema(),
          handlers: {
            build: async (params) => {
              const { ctx, log, action } = params
              const spec = action.getSpec() as JibBuildActionSpec
              const { jdkVersion, jdkPath, mavenPhases, mavenPath, mavendPath, concurrentMavenBuilds, gradlePath } =
                spec

              let openJdkPath: string
              if (!!jdkPath) {
                log.verbose(`Using explicitly specified JDK from ${jdkPath}`)
                openJdkPath = jdkPath
              } else {
                log.verbose(`The JDK path hasn't been specified explicitly. JDK ${jdkVersion} will be used by default.`)
                const openJdk = ctx.tools["jib.openjdk-" + jdkVersion]
                openJdkPath = await openJdk.ensurePath(log)
              }

              const statusLine = log.createLog({ fixLevel: LogLevel.verbose })

              let projectType = spec.projectType

              if (!projectType) {
<<<<<<< HEAD
                projectType = await detectProjectType(action)
=======
                projectType = detectProjectType({
                  actionName: action.name,
                  actionFiles: action.getFullVersion().files.map((f) => f.relativePath),
                })
>>>>>>> 5cf61c4e
                statusLine.info(`Detected project type ${projectType}`)
              }

              let buildLog = ""

              const logEventContext: PluginEventLogContext = {
                level: "verbose",
                origin: ["maven", "mavend", "gradle"].includes(projectType) ? projectType : "gradle",
              }

              const outputStream = split2()
              outputStream.on("error", () => {})
              outputStream.on("data", (data: Buffer) => {
                ctx.events.emit("log", {
                  timestamp: new Date().toISOString(),
                  msg: data.toString(),
                  ...logEventContext,
                })
                buildLog += data.toString()
              })

              statusLine.info(`Using JAVA_HOME=${openJdkPath}`)

              const { args, tarPath } = getBuildFlags(action, projectType)

              if (projectType === "maven") {
                await mvn({
                  ctx,
                  log,
                  cwd: action.sourcePath(),
                  args: [...mavenPhases, ...args],
                  openJdkPath,
                  binaryPath: mavenPath,
                  concurrentMavenBuilds,
                  outputStream,
                })
              } else if (projectType === "mavend") {
                await mvnd({
                  ctx,
                  log,
                  cwd: action.sourcePath(),
                  args: [...mavenPhases, ...args],
                  openJdkPath,
                  binaryPath: mavendPath,
                  concurrentMavenBuilds,
                  outputStream,
                })
              } else {
                await gradle({
                  ctx,
                  log,
                  cwd: action.sourcePath(),
                  args,
                  openJdkPath,
                  binaryPath: gradlePath,
                  outputStream,
                })
              }

              const outputs = action.getOutputs()

              return {
                state: "ready",
                detail: {
                  fetched: false,
                  buildLog,
                  runtime: {
                    actual: {
                      kind: "local",
                    },
                  },
                  details: {
                    tarPath,
                  },
                  outputs,
                },
                outputs,
              }
            },
          },
        },
      ],
    },

    createModuleTypes: [
      {
        name: "jib-container",
        base: "container",
        docs,
        schema: jibModuleSchema(),
        needsBuild: true,
        handlers: {
          async configure(params: ConfigureModuleParams<JibContainerModule>) {
            const { base } = params
            let { moduleConfig } = params

            // The base handler will either auto-detect or set include if there's no Dockerfile, so we need to
            // override that behavior.
            const include = moduleConfig.include
            moduleConfig.include = []

            const configured = await base!({ ...params, moduleConfig: cloneDeep(moduleConfig) })

            moduleConfig = configured.moduleConfig
            moduleConfig.include = include
            moduleConfig.buildConfig!.projectType = moduleConfig.spec.build.projectType
            moduleConfig.buildConfig!.jdkVersion = moduleConfig.spec.build.jdkVersion

            // FIXME: for now we need to set this value because various code paths decide if the module is built (as
            //        opposed to just fetched) by checking if a Dockerfile is found or specified.
            moduleConfig.buildConfig!.dockerfile = moduleConfig.spec.dockerfile = "_jib"

            return { moduleConfig }
          },

          async convert(params: ConvertModuleParams<JibContainerModule>) {
            const { base, module, dummyBuild, convertBuildDependency } = params
            const output: ConvertModuleResult = await base!(params)

            const actions = output.group!.actions
            const buildActionIndex = actions.findIndex((a) => a.kind === "Build")

            const defaults = pick(module.spec.build, Object.keys(jibBuildSchemaKeys())) as Partial<JibBuildActionSpec>
            const buildAction: JibBuildConfig = {
              kind: "Build",
              type: "jib-container",
              name: module.name,
              ...params.baseFields,

              copyFrom: dummyBuild?.copyFrom,
              allowPublish: module.allowPublish,
              dependencies: module.build.dependencies.map(convertBuildDependency),

              timeout: module.build.timeout,
              spec: {
                // base container fields
                buildArgs: module.spec.buildArgs,
                extraFlags: module.spec.extraFlags,
                localId: module.spec.image,
                publishId: module.spec.image,
                targetStage: module.spec.build.targetImage,

                // jib fields
                ...defaults,
                jdkVersion: module.spec.build.jdkVersion,
                projectType: module.spec.build.projectType,
                tarFormat: module.spec.build.tarFormat,
                tarOnly: module.spec.build.tarOnly,
                dockerfile: "_jib", // See configure handler above
                mavenPhases: module.spec.build.mavenPhases,
              },
            }

            // Replace existing Build if any, otherwise add and update deps on other actions
            if (buildActionIndex >= 0) {
              actions[buildActionIndex] = buildAction
            } else {
              actions.push(buildAction)

              for (const action of actions) {
                if (!action.dependencies) {
                  action.dependencies = []
                }
                action.dependencies.push({ kind: "Build", name: buildAction.name })
              }
            }

            return output
          },

          // Need to override this handler because the base handler checks if there is a Dockerfile,
          // which doesn't apply here
          async getModuleOutputs({ moduleConfig, version }) {
            const deploymentImageName = containerHelpers.getDeploymentImageName(
              moduleConfig.name,
              moduleConfig.spec.image,
              undefined
            )

            const localImageId = containerHelpers.getLocalImageId(moduleConfig.name, moduleConfig.spec.image, version)

            let repository = deploymentImageName
            let tag = version.versionString

            if (moduleConfig.spec.image) {
              repository = moduleConfig.spec.image
              const imageSpecTag = containerHelpers.parseImageId(moduleConfig.spec.image, "").tag
              if (imageSpecTag) {
                tag = imageSpecTag
              }
            }

            const deploymentImageId = containerHelpers.unparseImageId({
              repository,
              tag,
            })

            return {
              outputs: {
                "local-image-name": containerHelpers.getLocalImageName(moduleConfig.name, moduleConfig.spec.image),
                "local-image-id": localImageId,
                "deployment-image-name": deploymentImageName,
                "deployment-image-id": deploymentImageId,
              },
            }
          },
        },
      },
    ],
  })<|MERGE_RESOLUTION|>--- conflicted
+++ resolved
@@ -1,46 +1,41 @@
 /*
- * Copyright (C) 2018-2025 Garden Technologies, Inc. <info@garden.io>
+ * Copyright (C) 2018-2023 Garden Technologies, Inc. <info@garden.io>
  *
  * This Source Code Form is subject to the terms of the Mozilla Public
  * License, v. 2.0. If a copy of the MPL was not distributed with this
  * file, You can obtain one at http://mozilla.org/MPL/2.0/.
  */
 
-import split2 from "split2"
+import split2 = require("split2")
 import { createGardenPlugin } from "@garden-io/sdk"
-import { dedent } from "@garden-io/sdk/build/src/util/string.js"
-
-import { openJdkSpecs } from "./openjdk.js"
-import { mavenSpec, mvn, mvnVersion } from "./maven.js"
-import { mavendSpec, mvnd, mvndVersion } from "./mavend.js"
-import { gradle, gradleSpec, gradleVersion } from "./gradle.js"
+import { dedent } from "@garden-io/sdk/build/src/util/string"
+
+import { openJdkSpecs } from "./openjdk"
+import { mavenSpec, mvn, mvnVersion } from "./maven"
+import { mavendSpec, mvnd, mvndVersion } from "./mavend"
+import { gradle, gradleSpec, gradleVersion } from "./gradle"
 
 // TODO: gradually get rid of these core dependencies, move some to SDK etc.
-import type { BaseProviderConfig, Provider } from "@garden-io/core/build/src/config/provider.js"
-import { providerConfigBaseSchema } from "@garden-io/core/build/src/config/provider.js"
-import { getGitHubUrl } from "@garden-io/core/build/src/docs/common.js"
+import { GenericProviderConfig, Provider, providerConfigBaseSchema } from "@garden-io/core/build/src/config/provider"
+import { getGitHubUrl } from "@garden-io/core/build/src/docs/common"
 import {
   containerBuildSpecSchema,
   containerModuleSpecSchema,
-} from "@garden-io/core/build/src/plugins/container/moduleConfig.js"
-import { joi } from "@garden-io/core/build/src/config/common.js"
-import { baseBuildSpecSchema } from "@garden-io/core/build/src/config/module.js"
-import type { ConfigureModuleParams } from "@garden-io/core/build/src/plugin/handlers/Module/configure.js"
-import { containerHelpers } from "@garden-io/core/build/src/plugins/container/helpers.js"
+} from "@garden-io/core/build/src/plugins/container/moduleConfig"
+import { joi } from "@garden-io/core/build/src/config/common"
+import { baseBuildSpecSchema } from "@garden-io/core/build/src/config/module"
+import { ConfigureModuleParams } from "@garden-io/core/build/src/plugin/handlers/Module/configure"
+import { containerHelpers } from "@garden-io/core/build/src/plugins/container/helpers"
 import cloneDeep from "fast-copy"
-import { pick } from "lodash-es"
-import { LogLevel } from "@garden-io/core/build/src/logger/logger.js"
-import type { JibBuildActionSpec, JibBuildConfig, JibContainerModule } from "./util.js"
-import { detectProjectType, getBuildFlags } from "./util.js"
-import type {
-  ConvertModuleParams,
-  ConvertModuleResult,
-} from "@garden-io/core/build/src/plugin/handlers/Module/convert.js"
-import type { PluginEventLogContext } from "@garden-io/core/build/src/plugin-context.js"
-
-export type JibProviderConfig = BaseProviderConfig
-
-export type JibProvider = Provider<JibProviderConfig>
+import { pick } from "lodash"
+import { LogLevel } from "@garden-io/core/build/src/logger/logger"
+import { detectProjectType, getBuildFlags, JibBuildActionSpec, JibBuildConfig, JibContainerModule } from "./util"
+import { ConvertModuleParams, ConvertModuleResult } from "@garden-io/core/build/src/plugin/handlers/Module/convert"
+import { PluginEventLogContext } from "@garden-io/core/build/src/plugin-context"
+
+export interface JibProviderConfig extends GenericProviderConfig {}
+
+export interface JibProvider extends Provider<JibProviderConfig> {}
 
 export const configSchema = () => providerConfigBaseSchema().unknown(false)
 
@@ -60,7 +55,7 @@
   jdkVersion: joi
     .number()
     .integer()
-    .valid(8, 11, 13, 17, 21)
+    .valid(8, 11, 13, 17)
     .default(11)
     .description(
       dedent`
@@ -74,7 +69,6 @@
   jdkPath: joi
     .string()
     .optional()
-    .empty(["", null])
     .description(
       dedent`
             The JDK home path. This **always overrides** the JDK defined in \`jdkVersion\`.
@@ -98,7 +92,7 @@
     .valid("docker", "oci")
     .default("docker")
     .description("Specify the image format in the resulting tar file. Only used if `tarOnly: true`."),
-  gradlePath: joi.string().optional().empty(["", null]).description(dedent`
+  gradlePath: joi.string().optional().description(dedent`
         Defines the location of the custom executable Gradle binary.
 
         If not provided, then the Gradle binary available in the working directory will be used.
@@ -107,7 +101,7 @@
         **Note!** Either \`jdkVersion\` or \`jdkPath\` will be used to define \`JAVA_HOME\` environment variable for the custom Gradle.
         To ensure a system JDK usage, please set \`jdkPath\` to \`${systemJdkGardenEnvVar}\`.
       `),
-  mavenPath: joi.string().optional().empty(["", null]).description(dedent`
+  mavenPath: joi.string().optional().description(dedent`
         Defines the location of the custom executable Maven binary.
 
         If not provided, then Maven ${mvnVersion} will be downloaded and used.
@@ -120,7 +114,7 @@
     .items(joi.string())
     .default(["compile"])
     .description("Defines the Maven phases to be executed during the Garden build step."),
-  mavendPath: joi.string().optional().empty(["", null]).description(dedent`
+  mavendPath: joi.string().optional().description(dedent`
         Defines the location of the custom executable Maven Daemon binary.
 
         If not provided, then Maven Daemon ${mvndVersion} will be downloaded and used.
@@ -212,14 +206,10 @@
               let projectType = spec.projectType
 
               if (!projectType) {
-<<<<<<< HEAD
-                projectType = await detectProjectType(action)
-=======
                 projectType = detectProjectType({
                   actionName: action.name,
                   actionFiles: action.getFullVersion().files.map((f) => f.relativePath),
                 })
->>>>>>> 5cf61c4e
                 statusLine.info(`Detected project type ${projectType}`)
               }
 
@@ -249,7 +239,7 @@
                 await mvn({
                   ctx,
                   log,
-                  cwd: action.sourcePath(),
+                  cwd: action.basePath(),
                   args: [...mavenPhases, ...args],
                   openJdkPath,
                   binaryPath: mavenPath,
@@ -260,7 +250,7 @@
                 await mvnd({
                   ctx,
                   log,
-                  cwd: action.sourcePath(),
+                  cwd: action.basePath(),
                   args: [...mavenPhases, ...args],
                   openJdkPath,
                   binaryPath: mavendPath,
@@ -271,7 +261,7 @@
                 await gradle({
                   ctx,
                   log,
-                  cwd: action.sourcePath(),
+                  cwd: action.basePath(),
                   args,
                   openJdkPath,
                   binaryPath: gradlePath,
@@ -286,11 +276,6 @@
                 detail: {
                   fetched: false,
                   buildLog,
-                  runtime: {
-                    actual: {
-                      kind: "local",
-                    },
-                  },
                   details: {
                     tarPath,
                   },
@@ -313,8 +298,7 @@
         needsBuild: true,
         handlers: {
           async configure(params: ConfigureModuleParams<JibContainerModule>) {
-            const { base } = params
-            let { moduleConfig } = params
+            let { base, moduleConfig } = params
 
             // The base handler will either auto-detect or set include if there's no Dockerfile, so we need to
             // override that behavior.
@@ -358,7 +342,6 @@
                 // base container fields
                 buildArgs: module.spec.buildArgs,
                 extraFlags: module.spec.extraFlags,
-                localId: module.spec.image,
                 publishId: module.spec.image,
                 targetStage: module.spec.build.targetImage,
 
