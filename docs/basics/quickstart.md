--- conflicted
+++ resolved
@@ -170,13 +170,8 @@
 If you'd like to better understand how a Garden project is configured, we recommend going
 through our [first project tutorial](../tutorials/your-first-project/README.md) which walks you through configuring a Garden project step-by-step.
 
-<<<<<<< HEAD
 If you like to dive right in and configure your own project for Garden, we recommend referencing our [example
 projects on GitHub](https://github.com/garden-io/garden/tree/main/examples) and the section of our docs title [Using Garden](../using-garden/configuration-overview.md), which covers all parts of Garden in detail.
-=======
-If you like to dive right in and configure your own project for Garden, we recommend using our [example
-projects on GitHub](https://github.com/garden-io/garden/tree/0.12.56/examples) for reference and reading through the different pages
-of the [Using Garden section](../using-garden/configuration-overview.md) of our docs.
->>>>>>> 6790379d
+
 
 If you have any questions or feedback—or just want to say hi 🙂—we encourage you to join our [Discord community](go.garden.io/discord)!