---
title: "`container` Deploy"
tocTitle: "`container` Deploy"
---

# `container` Deploy

## Description

Deploy a container image, e.g. in a Kubernetes namespace (when used with the `kubernetes` provider).

This is a simplified abstraction, which can be convenient for simple deployments, but has limited features compared to more platform-specific types. For example, you cannot specify replicas for redundancy, and various platform-specific options are not included. For more flexibility, please look at other Deploy types like [helm](./helm.md) or [kubernetes](./kubernetes.md).

Below is the full schema reference for the action.

`container` actions also export values that are available in template strings. See the [Outputs](#outputs) section below for details.

## Configuration Keys

### `type`

The type of action, e.g. `exec`, `container` or `kubernetes`. Some are built into Garden but mostly these will be defined by your configured providers.

| Type     | Required |
| -------- | -------- |
| `string` | Yes      |

### `name`

A valid name for the action. Must be unique across all actions of the same _kind_ in your project.

| Type     | Required |
| -------- | -------- |
| `string` | Yes      |

### `description`

A description of the action.

| Type     | Required |
| -------- | -------- |
| `string` | No       |

### `source`

By default, the directory where the action is defined is used as the source for the build context.

You can override the directory that is used for the build context by setting `source.path`.

You can use `source.repository` to get the source from an external repository. For more information on remote actions, please refer to the [Remote Sources guide](https://docs.garden.io/cedar-0.14/advanced/using-remote-sources).

| Type     | Required |
| -------- | -------- |
| `object` | No       |

### `source.path`

[source](#source) > path

A relative POSIX-style path to the source directory for this action.

If specified together with `source.repository`, the path will be relative to the repository root.

Otherwise, the path will be relative to the directory containing the Garden configuration file.

| Type        | Required |
| ----------- | -------- |
| `posixPath` | No       |

### `source.repository`

[source](#source) > repository

When set, Garden will import the action source from this repository, but use this action configuration (and not scan for configs in the separate repository).

| Type     | Required |
| -------- | -------- |
| `object` | No       |

### `source.repository.url`

[source](#source) > [repository](#sourcerepository) > url

A remote repository URL. Currently only supports git servers. Must contain a hash suffix pointing to a specific branch or tag, with the format: <git remote url>#<branch|tag>

| Type               | Required |
| ------------------ | -------- |
| `gitUrl \| string` | Yes      |

Example:

```yaml
source:
  ...
  repository:
    ...
    url: "git+https://github.com/org/repo.git#v2.0"
```

### `dependencies[]`

A list of other actions that this action depends on, and should be built, deployed or run (depending on the action type) before processing this action.

Each dependency should generally be expressed as a `"<kind>.<name>"` string, where _<kind>_ is one of `build`, `deploy`, `run` or `test`, and _<name>_ is the name of the action to depend on.

You may also optionally specify a dependency as an object, e.g. `{ kind: "Build", name: "some-image" }`.

Any empty values (i.e. null or empty strings) are ignored, so that you can conditionally add in a dependency via template expressions.

| Type                     | Default | Required |
| ------------------------ | ------- | -------- |
| `array[actionReference]` | `[]`    | No       |

Example:

```yaml
dependencies:
  - build.my-image
  - deploy.api
```

### `disabled`

Set this to `true` to disable the action. You can use this with conditional template strings to disable actions based on, for example, the current environment or other variables (e.g. `disabled: ${environment.name == "prod"}`). This can be handy when you only need certain actions for specific environments, e.g. only for development.

For Build actions, this means the build is not performed _unless_ it is declared as a dependency by another enabled action (in which case the Build is assumed to be necessary for the dependant action to be run or built).

For other action kinds, the action is skipped in all scenarios, and dependency declarations to it are ignored. Note however that template strings referencing outputs (i.e. runtime outputs) will fail to resolve when the action is disabled, so you need to make sure to provide alternate values for those if you're using them, using conditional expressions.

| Type      | Default | Required |
| --------- | ------- | -------- |
| `boolean` | `false` | No       |

### `environments[]`

If set, the action is only enabled for the listed environment types. This is effectively a cleaner shorthand for the `disabled` field with an expression for environments. For example, `environments: ["prod"]` is equivalent to `disabled: ${environment.name != "prod"}`.

| Type            | Required |
| --------------- | -------- |
| `array[string]` | No       |

### `include[]`

Specify a list of POSIX-style paths or globs that should be regarded as source files for this action, and thus will affect the computed _version_ of the action.

For actions other than _Build_ actions, this is usually not necessary to specify, or is implicitly inferred. An exception would be e.g. an `exec` action without a `build` reference, where the relevant files cannot be inferred and you want to define which files should affect the version of the action, e.g. to make sure a Test action is run when certain files are modified.

_Build_ actions have a different behavior, since they generally are based on some files in the source tree, so please reference the docs for more information on those.

Note that you can also _exclude_ files using the `exclude` field or by placing `.gardenignore` files in your source tree, which use the same format as `.gitignore` files. See the [Configuration Files guide](https://docs.garden.io/cedar-0.14/using-garden/configuration-overview#including-excluding-files-and-directories) for details.

| Type               | Required |
| ------------------ | -------- |
| `array[posixPath]` | No       |

Example:

```yaml
include:
  - my-app.js
  - some-assets/**/*
```

### `exclude[]`

Specify a list of POSIX-style paths or glob patterns that should be explicitly excluded from the action's version.

For actions other than _Build_ actions, this is usually not necessary to specify, or is implicitly inferred. For _Deploy_, _Run_ and _Test_ actions, the exclusions specified here only applied on top of explicitly set `include` paths, or such paths inferred by providers. See the [Configuration Files guide](https://docs.garden.io/cedar-0.14/using-garden/configuration-overview#including-excluding-files-and-directories) for details.

Unlike the `scan.exclude` field in the project config, the filters here have _no effect_ on which files and directories are watched for changes when watching is enabled. Use the project `scan.exclude` field to affect those, if you have large directories that should not be watched for changes.

| Type               | Required |
| ------------------ | -------- |
| `array[posixPath]` | No       |

Example:

```yaml
exclude:
  - tmp/**/*
  - '*.log'
```

### `variables`

A map of variables scoped to this particular action. These are resolved before any other parts of the action configuration and take precedence over group-scoped variables (if applicable) and project-scoped variables, in that order. They may reference group-scoped and project-scoped variables, and generally can use any template strings normally allowed when resolving the action.

| Type     | Required |
| -------- | -------- |
| `object` | No       |

### `varfiles[]`

Specify a list of paths (relative to the directory where the action is defined) to a file containing variables, that we apply on top of the action-level `variables` field, and take precedence over group-level variables (if applicable) and project-level variables, in that order.

If you specify multiple paths, they are merged in the order specified, i.e. the last one takes precedence over the previous ones.

The format of the files is determined by the configured file's extension:

* `.yaml`/`.yml` - YAML. The file must consist of a YAML document, which must be a map (dictionary). Keys may contain any value type. YAML format is used by default.
* `.env` - Standard "dotenv" format, as defined by [dotenv](https://github.com/motdotla/dotenv#rules).
* `.json` - JSON. Must contain a single JSON _object_ (not an array).

_NOTE: The default varfile format was changed to YAML in Garden v0.13, since YAML allows for definition of nested objects and arrays._

To use different varfiles in different environments, you can template in the environment name to the varfile name, e.g. `varfile: "my-action.${environment.name}.env"` (this assumes that the corresponding varfiles exist).

If a listed varfile cannot be found, throwing an error.
To add optional varfiles, you can use a list item object with a `path` and an optional `optional` boolean field.
```yaml
varfiles:
  - path: my-action.env
    optional: true
```

| Type                  | Default | Required |
| --------------------- | ------- | -------- |
| `array[alternatives]` | `[]`    | No       |

Example:

```yaml
varfiles:
  "my-action.env"
```

### `varfiles[].path`

[varfiles](#varfiles) > path

Path to a file containing a path.

| Type        | Required |
| ----------- | -------- |
| `posixPath` | Yes      |

### `varfiles[].optional`

[varfiles](#varfiles) > optional

Whether the varfile is optional.

| Type      | Required |
| --------- | -------- |
| `boolean` | No       |

### `build`

Specify a _Build_ action, and resolve this action from the context of that Build.

For example, you might create an `exec` Build which prepares some manifests, and then reference that in a `kubernetes` _Deploy_ action, and the resulting manifests from the Build.

This would mean that instead of looking for manifest files relative to this action's location in your project structure, the output directory for the referenced `exec` Build would be the source.

| Type     | Required |
| -------- | -------- |
| `string` | No       |

### `kind`

| Type     | Allowed Values | Required |
| -------- | -------------- | -------- |
| `string` | "Deploy"       | Yes      |

### `timeout`

Timeout for the deploy to complete, in seconds.

| Type     | Default | Required |
| -------- | ------- | -------- |
| `number` | `300`   | No       |

### `spec`

| Type     | Required |
| -------- | -------- |
| `object` | No       |

### `spec.command[]`

[spec](#spec) > command

The command/entrypoint to run the container with.

| Type            | Required |
| --------------- | -------- |
| `array[string]` | No       |

Example:

```yaml
spec:
  ...
  command:
    - /bin/sh
    - '-c'
```

### `spec.args[]`

[spec](#spec) > args

The arguments (on top of the `command`, i.e. entrypoint) to run the container with.

| Type            | Required |
| --------------- | -------- |
| `array[string]` | No       |

Example:

```yaml
spec:
  ...
  args:
    - npm
    - start
```

### `spec.env`

[spec](#spec) > env

Key/value map of environment variables. Keys must be valid POSIX environment variable names (must not start with `GARDEN`) and values must be primitives or references to secrets.

| Type     | Default | Required |
| -------- | ------- | -------- |
| `object` | `{}`    | No       |

Example:

```yaml
spec:
  ...
  env:
      - MY_VAR: some-value
        MY_SECRET_VAR:
          secretRef:
            name: my-secret
            key: some-key
      - {}
```

### `spec.cpu`

[spec](#spec) > cpu

| Type     | Default                 | Required |
| -------- | ----------------------- | -------- |
| `object` | `{"min":10,"max":1000}` | No       |

### `spec.cpu.min`

[spec](#spec) > [cpu](#speccpu) > min

The minimum amount of CPU the container needs to be available for it to be deployed, in millicpus (i.e. 1000 = 1 CPU)

| Type     | Default | Required |
| -------- | ------- | -------- |
| `number` | `10`    | No       |

### `spec.cpu.max`

[spec](#spec) > [cpu](#speccpu) > max

The maximum amount of CPU the container can use, in millicpus (i.e. 1000 = 1 CPU). If set to null will result in no limit being set.

| Type     | Default | Required |
| -------- | ------- | -------- |
| `number` | `1000`  | No       |

### `spec.memory`

[spec](#spec) > memory

| Type     | Default                 | Required |
| -------- | ----------------------- | -------- |
| `object` | `{"min":90,"max":1024}` | No       |

### `spec.memory.min`

[spec](#spec) > [memory](#specmemory) > min

The minimum amount of RAM the container needs to be available for it to be deployed, in megabytes (i.e. 1024 = 1 GB)

| Type     | Default | Required |
| -------- | ------- | -------- |
| `number` | `90`    | No       |

### `spec.memory.max`

[spec](#spec) > [memory](#specmemory) > max

The maximum amount of RAM the container can use, in megabytes (i.e. 1024 = 1 GB) If set to null will result in no limit being set.

| Type     | Default | Required |
| -------- | ------- | -------- |
| `number` | `1024`  | No       |

### `spec.volumes[]`

[spec](#spec) > volumes

List of volumes that should be mounted when starting the container.

Note: If neither `hostPath` nor `action` is specified,
an empty ephemeral volume is created and mounted when deploying the container.

| Type            | Default | Required |
| --------------- | ------- | -------- |
| `array[object]` | `[]`    | No       |

### `spec.volumes[].name`

[spec](#spec) > [volumes](#specvolumes) > name

The name of the allocated volume.

| Type     | Required |
| -------- | -------- |
| `string` | Yes      |

### `spec.volumes[].containerPath`

[spec](#spec) > [volumes](#specvolumes) > containerPath

The path where the volume should be mounted in the container.

| Type        | Required |
| ----------- | -------- |
| `posixPath` | Yes      |

### `spec.volumes[].hostPath`

[spec](#spec) > [volumes](#specvolumes) > hostPath

_NOTE: Usage of hostPath is generally discouraged, since it doesn't work reliably across different platforms and providers. Some providers may not support it at all._

A local path or path on the node that's running the container, to mount in the container, relative to the config source directory (or absolute).

| Type        | Required |
| ----------- | -------- |
| `posixPath` | No       |

Example:

```yaml
spec:
  ...
  volumes:
    - hostPath: "/some/dir"
```

### `spec.privileged`

[spec](#spec) > privileged

If true, run the main container in privileged mode. Processes in privileged containers are essentially equivalent to root on the host. Defaults to false.

| Type      | Required |
| --------- | -------- |
| `boolean` | No       |

### `spec.addCapabilities[]`

[spec](#spec) > addCapabilities

POSIX capabilities to add when running the container.

| Type            | Required |
| --------------- | -------- |
| `array[string]` | No       |

### `spec.dropCapabilities[]`

[spec](#spec) > dropCapabilities

POSIX capabilities to remove when running the container.

| Type            | Required |
| --------------- | -------- |
| `array[string]` | No       |

### `spec.tty`

[spec](#spec) > tty

Specify if containers in this action have TTY support enabled (which implies having stdin support enabled).

| Type      | Default | Required |
| --------- | ------- | -------- |
| `boolean` | `false` | No       |

### `spec.deploymentStrategy`

[spec](#spec) > deploymentStrategy

Specifies the container's deployment strategy.

| Type     | Allowed Values              | Default           | Required |
| -------- | --------------------------- | ----------------- | -------- |
| `string` | "RollingUpdate", "Recreate" | `"RollingUpdate"` | Yes      |

### `spec.annotations`

[spec](#spec) > annotations

Annotations to attach to the service _(note: May not be applicable to all providers)_.

When using the Kubernetes provider, these annotations are applied to both Service and Pod resources. You can generally specify the annotations intended for both Pods or Services here, and the ones that don't apply on either side will be ignored (i.e. if you put a Service annotation here, it'll also appear on Pod specs but will be safely ignored there, and vice versa).

| Type     | Default | Required |
| -------- | ------- | -------- |
| `object` | `{}`    | No       |

Example:

```yaml
spec:
  ...
  annotations:
      nginx.ingress.kubernetes.io/proxy-body-size: '0'
```

### `spec.daemon`

[spec](#spec) > daemon

Whether to run the service as a daemon (to ensure exactly one instance runs per node). May not be supported by all providers.

| Type      | Default | Required |
| --------- | ------- | -------- |
| `boolean` | `false` | No       |

### `spec.sync`

[spec](#spec) > sync

Specifies which files or directories to sync to which paths inside the running containers of the service when it's in sync mode, and overrides for the container command and/or arguments.

Sync is enabled e.g. by setting the `--sync` flag on the `garden deploy` command.

See the [Code Synchronization guide](https://docs.garden.io/cedar-0.14/guides/code-synchronization) for more information.

| Type     | Required |
| -------- | -------- |
| `object` | No       |

### `spec.sync.args[]`

[spec](#spec) > [sync](#specsync) > args

Override the default container arguments when in sync mode.

| Type            | Required |
| --------------- | -------- |
| `array[string]` | No       |

### `spec.sync.command[]`

[spec](#spec) > [sync](#specsync) > command

Override the default container command (i.e. entrypoint) when in sync mode.

| Type            | Required |
| --------------- | -------- |
| `array[string]` | No       |

### `spec.sync.paths[]`

[spec](#spec) > [sync](#specsync) > paths

Specify one or more source files or directories to automatically sync with the running container.

| Type            | Required |
| --------------- | -------- |
| `array[object]` | No       |

### `spec.sync.paths[].source`

[spec](#spec) > [sync](#specsync) > [paths](#specsyncpaths) > source

Path to a local directory to be synchronized with the target.
This should generally be a templated path to another action's source path (e.g. `${actions.build.my-container-image.sourcePath}`), or a relative path.
If a path is hard-coded, we recommend sticking with relative paths here, and using forward slashes (`/`) as a delimiter, as Windows-style paths with back slashes (`\`) and absolute paths will work on some platforms, but they are not portable and will not work for users on other platforms.
Defaults to the Deploy action's config's directory if no value is provided.

| Type     | Default | Required |
| -------- | ------- | -------- |
| `string` | `"."`   | No       |

Example:

```yaml
spec:
  ...
  sync:
    ...
    paths:
      - source: "src"
```

### `spec.sync.paths[].target`

[spec](#spec) > [sync](#specsync) > [paths](#specsyncpaths) > target

POSIX-style absolute path to sync to inside the container. The root path (i.e. "/") is not allowed.

| Type        | Required |
| ----------- | -------- |
| `posixPath` | Yes      |

Example:

```yaml
spec:
  ...
  sync:
    ...
    paths:
      - target: "/app/src"
```

### `spec.sync.paths[].exclude[]`

[spec](#spec) > [sync](#specsync) > [paths](#specsyncpaths) > exclude

Specify a list of POSIX-style paths or glob patterns that should be excluded from the sync.

`.git` directories and `.garden` directories are always ignored.

| Type               | Required |
| ------------------ | -------- |
| `array[posixPath]` | No       |

Example:

```yaml
spec:
  ...
  sync:
    ...
    paths:
      - exclude:
          - dist/**/*
          - '*.log'
```

### `spec.sync.paths[].mode`

[spec](#spec) > [sync](#specsync) > [paths](#specsyncpaths) > mode

The sync mode to use for the given paths. See the [Code Synchronization guide](https://docs.garden.io/cedar-0.14/guides/code-synchronization) for details.

| Type     | Allowed Values                                                                                                                            | Default          | Required |
| -------- | ----------------------------------------------------------------------------------------------------------------------------------------- | ---------------- | -------- |
| `string` | "one-way", "one-way-safe", "one-way-replica", "one-way-reverse", "one-way-replica-reverse", "two-way", "two-way-safe", "two-way-resolved" | `"one-way-safe"` | Yes      |

### `spec.sync.paths[].defaultFileMode`

[spec](#spec) > [sync](#specsync) > [paths](#specsyncpaths) > defaultFileMode

The default permission bits, specified as an octal, to set on files at the sync target. Defaults to 0o644 (user can read/write, everyone else can read). See the [Mutagen docs](https://mutagen.io/documentation/synchronization/permissions#permissions) for more information.

| Type     | Default | Required |
| -------- | ------- | -------- |
| `number` | `0o644` | No       |

### `spec.sync.paths[].defaultDirectoryMode`

[spec](#spec) > [sync](#specsync) > [paths](#specsyncpaths) > defaultDirectoryMode

The default permission bits, specified as an octal, to set on directories at the sync target. Defaults to 0o755 (user can read/write, everyone else can read). See the [Mutagen docs](https://mutagen.io/documentation/synchronization/permissions#permissions) for more information.

| Type     | Default | Required |
| -------- | ------- | -------- |
| `number` | `0o755` | No       |

### `spec.sync.paths[].defaultOwner`

[spec](#spec) > [sync](#specsync) > [paths](#specsyncpaths) > defaultOwner

Set the default owner of files and directories at the target. Specify either an integer ID or a string name. See the [Mutagen docs](https://mutagen.io/documentation/synchronization/permissions#owners-and-groups) for more information.

| Type               | Required |
| ------------------ | -------- |
| `number \| string` | No       |

### `spec.sync.paths[].defaultGroup`

[spec](#spec) > [sync](#specsync) > [paths](#specsyncpaths) > defaultGroup

Set the default group on files and directories at the target. Specify either an integer ID or a string name. See the [Mutagen docs](https://mutagen.io/documentation/synchronization/permissions#owners-and-groups) for more information.

| Type               | Required |
| ------------------ | -------- |
| `number \| string` | No       |

<<<<<<< HEAD
=======
### `spec.localMode`

[spec](#spec) > localMode

{% hint style="warning" %}
**Deprecated**: The local mode will be removed in the next major version of Garden, 0.14.
{% endhint %}

[EXPERIMENTAL] Configures the local application which will send and receive network requests instead of the target resource.

The target service will be replaced by a proxy container which runs an SSH server to proxy requests.
Reverse port-forwarding will be automatically configured to route traffic to the local service and back.

Local mode is enabled by setting the `--local` option on the `garden deploy` command.
Local mode always takes the precedence over sync mode if there are any conflicting service names.

Health checks are disabled for services running in local mode.

See the [Local Mode guide](https://docs.garden.io/cedar-0.14/guides/running-service-in-local-mode) for more information.

Note! This feature is still experimental. Some incompatible changes can be made until the first non-experimental release.

| Type     | Required |
| -------- | -------- |
| `object` | No       |

### `spec.localMode.ports[]`

[spec](#spec) > [localMode](#speclocalmode) > ports

The reverse port-forwards configuration for the local application.

| Type            | Required |
| --------------- | -------- |
| `array[object]` | No       |

### `spec.localMode.ports[].local`

[spec](#spec) > [localMode](#speclocalmode) > [ports](#speclocalmodeports) > local

The local port to be used for reverse port-forward.

| Type     | Required |
| -------- | -------- |
| `number` | No       |

### `spec.localMode.ports[].remote`

[spec](#spec) > [localMode](#speclocalmode) > [ports](#speclocalmodeports) > remote

The remote port to be used for reverse port-forward.

| Type     | Required |
| -------- | -------- |
| `number` | No       |

### `spec.localMode.command[]`

[spec](#spec) > [localMode](#speclocalmode) > command

The command to run the local application. If not present, then the local application should be started manually.

| Type            | Required |
| --------------- | -------- |
| `array[string]` | No       |

### `spec.localMode.restart`

[spec](#spec) > [localMode](#speclocalmode) > restart

Specifies restarting policy for the local application. By default, the local application will be restarting infinitely with 1000ms between attempts.

| Type     | Default                         | Required |
| -------- | ------------------------------- | -------- |
| `object` | `{"delayMsec":1000,"max":null}` | No       |

### `spec.localMode.restart.delayMsec`

[spec](#spec) > [localMode](#speclocalmode) > [restart](#speclocalmoderestart) > delayMsec

Delay in milliseconds between the local application restart attempts. The default value is 1000ms.

| Type     | Default | Required |
| -------- | ------- | -------- |
| `number` | `1000`  | No       |

### `spec.localMode.restart.max`

[spec](#spec) > [localMode](#speclocalmode) > [restart](#speclocalmoderestart) > max

Max number of the local application restarts. Unlimited by default.

| Type     | Default | Required |
| -------- | ------- | -------- |
| `number` | `null`  | No       |

>>>>>>> 7be2e2bf
### `spec.image`

[spec](#spec) > image

Specify an image ID to deploy. Should be a valid Docker image identifier. Required.

| Type     | Required |
| -------- | -------- |
| `string` | Yes      |

### `spec.ingresses[]`

[spec](#spec) > ingresses

List of ingress endpoints that the service exposes.

| Type            | Default | Required |
| --------------- | ------- | -------- |
| `array[object]` | `[]`    | No       |

Example:

```yaml
spec:
  ...
  ingresses:
    - path: /api
      port: http
```

### `spec.ingresses[].annotations`

[spec](#spec) > [ingresses](#specingresses) > annotations

Annotations to attach to the ingress (Note: May not be applicable to all providers)

| Type     | Default | Required |
| -------- | ------- | -------- |
| `object` | `{}`    | No       |

Example:

```yaml
spec:
  ...
  ingresses:
    - path: /api
      port: http
    - annotations:
          nginx.ingress.kubernetes.io/proxy-body-size: '0'
```

### `spec.ingresses[].hostname`

[spec](#spec) > [ingresses](#specingresses) > hostname

The hostname that should route to this service. Defaults to the default hostname configured in the provider configuration.

Note that if you're developing locally you may need to add this hostname to your hosts file.

| Type       | Required |
| ---------- | -------- |
| `hostname` | No       |

### `spec.ingresses[].linkUrl`

[spec](#spec) > [ingresses](#specingresses) > linkUrl

The link URL for the ingress to show in the console and in dashboards. Also used when calling the service with the `call` command.

Use this if the actual URL is different from what's specified in the ingress, e.g. because there's a load balancer in front of the service that rewrites the paths.

Otherwise Garden will construct the link URL from the ingress spec.

| Type     | Required |
| -------- | -------- |
| `string` | No       |

### `spec.ingresses[].path`

[spec](#spec) > [ingresses](#specingresses) > path

The path which should be routed to the service.

| Type     | Default | Required |
| -------- | ------- | -------- |
| `string` | `"/"`   | No       |

### `spec.ingresses[].port`

[spec](#spec) > [ingresses](#specingresses) > port

The name of the container port where the specified paths should be routed.

| Type     | Required |
| -------- | -------- |
| `string` | Yes      |

### `spec.healthCheck`

[spec](#spec) > healthCheck

Specify how the service's health should be checked after deploying.

| Type     | Required |
| -------- | -------- |
| `object` | No       |

### `spec.healthCheck.httpGet`

[spec](#spec) > [healthCheck](#spechealthcheck) > httpGet

Set this to check the service's health by making an HTTP request.

| Type     | Required |
| -------- | -------- |
| `object` | No       |

### `spec.healthCheck.httpGet.path`

[spec](#spec) > [healthCheck](#spechealthcheck) > [httpGet](#spechealthcheckhttpget) > path

The path of the service's health check endpoint.

| Type     | Required |
| -------- | -------- |
| `string` | Yes      |

### `spec.healthCheck.httpGet.port`

[spec](#spec) > [healthCheck](#spechealthcheck) > [httpGet](#spechealthcheckhttpget) > port

The name of the port where the service's health check endpoint should be available.

| Type     | Required |
| -------- | -------- |
| `string` | Yes      |

### `spec.healthCheck.httpGet.scheme`

[spec](#spec) > [healthCheck](#spechealthcheck) > [httpGet](#spechealthcheckhttpget) > scheme

| Type     | Default  | Required |
| -------- | -------- | -------- |
| `string` | `"HTTP"` | No       |

### `spec.healthCheck.command[]`

[spec](#spec) > [healthCheck](#spechealthcheck) > command

Set this to check the service's health by running a command in its container.

| Type            | Required |
| --------------- | -------- |
| `array[string]` | No       |

### `spec.healthCheck.tcpPort`

[spec](#spec) > [healthCheck](#spechealthcheck) > tcpPort

Set this to check the service's health by checking if this TCP port is accepting connections.

| Type     | Required |
| -------- | -------- |
| `string` | No       |

### `spec.healthCheck.readinessTimeoutSeconds`

[spec](#spec) > [healthCheck](#spechealthcheck) > readinessTimeoutSeconds

The maximum number of seconds to wait until the readiness check counts as failed.

| Type     | Default | Required |
| -------- | ------- | -------- |
| `number` | `3`     | No       |

### `spec.healthCheck.livenessTimeoutSeconds`

[spec](#spec) > [healthCheck](#spechealthcheck) > livenessTimeoutSeconds

The maximum number of seconds to wait until the liveness check counts as failed.

| Type     | Default | Required |
| -------- | ------- | -------- |
| `number` | `3`     | No       |

### `spec.timeout`

[spec](#spec) > timeout

The maximum duration (in seconds) to wait for resources to deploy and become healthy.

| Type     | Default | Required |
| -------- | ------- | -------- |
| `number` | `300`   | No       |

### `spec.limits`

[spec](#spec) > limits

{% hint style="warning" %}
**Deprecated**: Please use the `cpu` and `memory` fields instead.
{% endhint %}

Specify resource limits for the service.

| Type     | Required |
| -------- | -------- |
| `object` | No       |

### `spec.limits.cpu`

[spec](#spec) > [limits](#speclimits) > cpu

{% hint style="warning" %}
**Deprecated**: This field will be removed in a future release.
{% endhint %}

The maximum amount of CPU the service can use, in millicpus (i.e. 1000 = 1 CPU)

| Type     | Required |
| -------- | -------- |
| `number` | No       |

### `spec.limits.memory`

[spec](#spec) > [limits](#speclimits) > memory

{% hint style="warning" %}
**Deprecated**: This field will be removed in a future release.
{% endhint %}

The maximum amount of RAM the service can use, in megabytes (i.e. 1024 = 1 GB)

| Type     | Required |
| -------- | -------- |
| `number` | No       |

### `spec.ports[]`

[spec](#spec) > ports

List of ports that the service container exposes.

| Type            | Default | Required |
| --------------- | ------- | -------- |
| `array[object]` | `[]`    | No       |

### `spec.ports[].name`

[spec](#spec) > [ports](#specports) > name

The name of the port (used when referencing the port elsewhere in the service configuration).

| Type     | Required |
| -------- | -------- |
| `string` | Yes      |

### `spec.ports[].protocol`

[spec](#spec) > [ports](#specports) > protocol

The protocol of the port.

| Type     | Default | Required |
| -------- | ------- | -------- |
| `string` | `"TCP"` | No       |

### `spec.ports[].containerPort`

[spec](#spec) > [ports](#specports) > containerPort

The port exposed on the container by the running process. This will also be the default value for `servicePort`.
This is the port you would expose in your Dockerfile and that your process listens on. This is commonly a non-privileged port like 8080 for security reasons.
The service port maps to the container port:
`servicePort:80 -> containerPort:8080 -> process:8080`

| Type     | Required |
| -------- | -------- |
| `number` | Yes      |

Example:

```yaml
spec:
  ...
  ports:
    - containerPort: 8080
```

### `spec.ports[].localPort`

[spec](#spec) > [ports](#specports) > localPort

Specify a preferred local port to attach to when creating a port-forward to the service port. If this port is
busy, a warning will be shown and an alternative port chosen.

| Type     | Required |
| -------- | -------- |
| `number` | No       |

Example:

```yaml
spec:
  ...
  ports:
    - localPort: 10080
```

### `spec.ports[].servicePort`

[spec](#spec) > [ports](#specports) > servicePort

The port exposed on the service. Defaults to `containerPort` if not specified.
This is the port you use when calling a service from another service within the cluster. For example, if your service name is my-service and the service port is 8090, you would call it with: http://my-service:8090/some-endpoint.
It is common to use port 80, the default port number, so that you can call the service directly with http://my-service/some-endpoint.
The service port maps to the container port:
`servicePort:80 -> containerPort:8080 -> process:8080`

| Type     | Required |
| -------- | -------- |
| `number` | No       |

Example:

```yaml
spec:
  ...
  ports:
    - servicePort: 80
```

### `spec.ports[].hostPort`

[spec](#spec) > [ports](#specports) > hostPort

{% hint style="warning" %}
**Deprecated**: This field will be removed in a future release.
{% endhint %}

| Type     | Required |
| -------- | -------- |
| `number` | No       |

### `spec.ports[].nodePort`

[spec](#spec) > [ports](#specports) > nodePort

Set this to expose the service on the specified port on the host node (may not be supported by all providers). Set to `true` to have the cluster pick a port automatically, which is most often advisable if the cluster is shared by multiple users.
This allows you to call the service from the outside by the node's IP address and the port number set in this field.

| Type     | Required |
| -------- | -------- |
| `number` | No       |

### `spec.replicas`

[spec](#spec) > replicas

The number of instances of the service to deploy. Defaults to 3 for environments configured with `production: true`, otherwise 1.
Note: This setting may be overridden or ignored in some cases. For example, when running with `daemon: true` or if the provider doesn't support multiple replicas.

| Type     | Required |
| -------- | -------- |
| `number` | No       |


## Outputs

The following keys are available via the `${actions.deploy.<name>}` template string key for `container`
action.

### `${actions.deploy.<name>.name}`

The name of the action.

| Type     |
| -------- |
| `string` |

### `${actions.deploy.<name>.disabled}`

Whether the action is disabled.

| Type      |
| --------- |
| `boolean` |

Example:

```yaml
my-variable: ${actions.deploy.my-deploy.disabled}
```

### `${actions.deploy.<name>.buildPath}`

The local path to the action build directory.

| Type     |
| -------- |
| `string` |

Example:

```yaml
my-variable: ${actions.deploy.my-deploy.buildPath}
```

### `${actions.deploy.<name>.sourcePath}`

The local path to the action source directory.

| Type     |
| -------- |
| `string` |

Example:

```yaml
my-variable: ${actions.deploy.my-deploy.sourcePath}
```

### `${actions.deploy.<name>.mode}`

The mode that the action should be executed in (e.g. 'sync' or 'local' for Deploy actions). Set to 'default' if no special mode is being used.

Build actions inherit the mode from Deploy actions that depend on them. E.g. If a Deploy action is in 'sync' mode and depends on a Build action, the Build action will inherit the 'sync' mode setting from the Deploy action. This enables installing different tools that may be necessary for different development modes.

| Type     | Default     |
| -------- | ----------- |
| `string` | `"default"` |

Example:

```yaml
my-variable: ${actions.deploy.my-deploy.mode}
```

### `${actions.deploy.<name>.var.*}`

The variables configured on the action.

| Type     | Default |
| -------- | ------- |
| `object` | `{}`    |

### `${actions.deploy.<name>.var.<name>}`

| Type                                                 |
| ---------------------------------------------------- |
| `string \| number \| boolean \| link \| array[link]` |

### `${actions.deploy.<name>.outputs.deployedImageId}`

The ID of the image that was deployed.

| Type     |
| -------- |
| `string` |
<|MERGE_RESOLUTION|>--- conflicted
+++ resolved
@@ -695,105 +695,6 @@
 | ------------------ | -------- |
 | `number \| string` | No       |
 
-<<<<<<< HEAD
-=======
-### `spec.localMode`
-
-[spec](#spec) > localMode
-
-{% hint style="warning" %}
-**Deprecated**: The local mode will be removed in the next major version of Garden, 0.14.
-{% endhint %}
-
-[EXPERIMENTAL] Configures the local application which will send and receive network requests instead of the target resource.
-
-The target service will be replaced by a proxy container which runs an SSH server to proxy requests.
-Reverse port-forwarding will be automatically configured to route traffic to the local service and back.
-
-Local mode is enabled by setting the `--local` option on the `garden deploy` command.
-Local mode always takes the precedence over sync mode if there are any conflicting service names.
-
-Health checks are disabled for services running in local mode.
-
-See the [Local Mode guide](https://docs.garden.io/cedar-0.14/guides/running-service-in-local-mode) for more information.
-
-Note! This feature is still experimental. Some incompatible changes can be made until the first non-experimental release.
-
-| Type     | Required |
-| -------- | -------- |
-| `object` | No       |
-
-### `spec.localMode.ports[]`
-
-[spec](#spec) > [localMode](#speclocalmode) > ports
-
-The reverse port-forwards configuration for the local application.
-
-| Type            | Required |
-| --------------- | -------- |
-| `array[object]` | No       |
-
-### `spec.localMode.ports[].local`
-
-[spec](#spec) > [localMode](#speclocalmode) > [ports](#speclocalmodeports) > local
-
-The local port to be used for reverse port-forward.
-
-| Type     | Required |
-| -------- | -------- |
-| `number` | No       |
-
-### `spec.localMode.ports[].remote`
-
-[spec](#spec) > [localMode](#speclocalmode) > [ports](#speclocalmodeports) > remote
-
-The remote port to be used for reverse port-forward.
-
-| Type     | Required |
-| -------- | -------- |
-| `number` | No       |
-
-### `spec.localMode.command[]`
-
-[spec](#spec) > [localMode](#speclocalmode) > command
-
-The command to run the local application. If not present, then the local application should be started manually.
-
-| Type            | Required |
-| --------------- | -------- |
-| `array[string]` | No       |
-
-### `spec.localMode.restart`
-
-[spec](#spec) > [localMode](#speclocalmode) > restart
-
-Specifies restarting policy for the local application. By default, the local application will be restarting infinitely with 1000ms between attempts.
-
-| Type     | Default                         | Required |
-| -------- | ------------------------------- | -------- |
-| `object` | `{"delayMsec":1000,"max":null}` | No       |
-
-### `spec.localMode.restart.delayMsec`
-
-[spec](#spec) > [localMode](#speclocalmode) > [restart](#speclocalmoderestart) > delayMsec
-
-Delay in milliseconds between the local application restart attempts. The default value is 1000ms.
-
-| Type     | Default | Required |
-| -------- | ------- | -------- |
-| `number` | `1000`  | No       |
-
-### `spec.localMode.restart.max`
-
-[spec](#spec) > [localMode](#speclocalmode) > [restart](#speclocalmoderestart) > max
-
-Max number of the local application restarts. Unlimited by default.
-
-| Type     | Default | Required |
-| -------- | ------- | -------- |
-| `number` | `null`  | No       |
-
->>>>>>> 7be2e2bf
 ### `spec.image`
 
 [spec](#spec) > image
