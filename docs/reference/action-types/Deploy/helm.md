---
title: "`helm` Deploy"
tocTitle: "`helm` Deploy"
---

# `helm` Deploy

## Description

Specify a Helm chart (either in your repository or remote from a registry) to deploy.

Refer to the [Helm guide](../../../k8s-plugins/action-types/helm.md) for usage instructions.

Below is the full schema reference for the action. For an introduction to configuring Garden, please look at our [Configuration
guide](../../../using-garden/configuration-overview.md).

`helm` actions also export values that are available in template strings. See the [Outputs](#outputs) section below for details.

<<<<<<< HEAD
=======
## Complete YAML Schema

The values in the schema below are the default values.

```yaml
# The type of action, e.g. `exec`, `container` or `kubernetes`. Some are built into Garden but mostly these will be
# defined by your configured providers.
type:

# A valid name for the action. Must be unique across all actions of the same _kind_ in your project.
name:

# A description of the action.
description:

# By default, the directory where the action is defined is used as the source for the build context.
#
# You can override this by setting either `source.path` to another (POSIX-style) path relative to the action source
# directory, or `source.repository` to get the source from an external repository.
#
# If using `source.path`, you must make sure the target path is in a git repository.
#
# For `source.repository` behavior, please refer to the [Remote Sources
# guide](https://docs.garden.io/advanced/using-remote-sources).
source:
  # A relative POSIX-style path to the source directory for this action. You must make sure this path exists and is in
  # a git repository!
  path:

  # When set, Garden will import the action source from this repository, but use this action configuration (and not
  # scan for configs in the separate repository).
  repository:
    # A remote repository URL. Currently only supports git servers. Must contain a hash suffix pointing to a specific
    # branch or tag, with the format: <git remote url>#<branch|tag>
    url:

# A list of other actions that this action depends on, and should be built, deployed or run (depending on the action
# type) before processing this action.
#
# Each dependency should generally be expressed as a `"<kind>.<name>"` string, where _<kind>_ is one of `build`,
# `deploy`, `run` or `test`, and _<name>_ is the name of the action to depend on.
#
# You may also optionally specify a dependency as an object, e.g. `{ kind: "Build", name: "some-image" }`.
#
# Any empty values (i.e. null or empty strings) are ignored, so that you can conditionally add in a dependency via
# template expressions.
dependencies: []

# Set this to `true` to disable the action. You can use this with conditional template strings to disable actions
# based on, for example, the current environment or other variables (e.g. `disabled: ${environment.name == "prod"}`).
# This can be handy when you only need certain actions for specific environments, e.g. only for development.
#
# For Build actions, this means the build is not performed _unless_ it is declared as a dependency by another enabled
# action (in which case the Build is assumed to be necessary for the dependant action to be run or built).
#
# For other action kinds, the action is skipped in all scenarios, and dependency declarations to it are ignored. Note
# however that template strings referencing outputs (i.e. runtime outputs) will fail to resolve when the action is
# disabled, so you need to make sure to provide alternate values for those if you're using them, using conditional
# expressions.
disabled: false

# Specify a list of POSIX-style paths or globs that should be regarded as source files for this action, and thus will
# affect the computed _version_ of the action.
#
# For actions other than _Build_ actions, this is usually not necessary to specify, or is implicitly inferred. An
# exception would be e.g. an `exec` action without a `build` reference, where the relevant files cannot be inferred
# and you want to define which files should affect the version of the action, e.g. to make sure a Test action is run
# when certain files are modified.
#
# _Build_ actions have a different behavior, since they generally are based on some files in the source tree, so
# please reference the docs for more information on those.
#
# Note that you can also _exclude_ files using the `exclude` field or by placing `.gardenignore` files in your source
# tree, which use the same format as `.gitignore` files. See the [Configuration Files
# guide](https://docs.garden.io/using-garden/configuration-overview#including-excluding-files-and-directories) for
# details.
include:

# Specify a list of POSIX-style paths or glob patterns that should be explicitly excluded from the action's version.
#
# For actions other than _Build_ actions, this is usually not necessary to specify, or is implicitly inferred. For
# _Deploy_, _Run_ and _Test_ actions, the exclusions specified here only applied on top of explicitly set `include`
# paths, or such paths inferred by providers. See the [Configuration Files
# guide](https://docs.garden.io/using-garden/configuration-overview#including-excluding-files-and-directories) for
# details.
#
# Unlike the `scan.exclude` field in the project config, the filters here have _no effect_ on which files and
# directories are watched for changes when watching is enabled. Use the project `scan.exclude` field to affect those,
# if you have large directories that should not be watched for changes.
exclude:

# A map of variables scoped to this particular action. These are resolved before any other parts of the action
# configuration and take precedence over group-scoped variables (if applicable) and project-scoped variables, in that
# order. They may reference group-scoped and project-scoped variables, and generally can use any template strings
# normally allowed when resolving the action.
variables:

# Specify a list of paths (relative to the directory where the action is defined) to a file containing variables, that
# we apply on top of the action-level `variables` field, and take precedence over group-level variables (if
# applicable) and project-level variables, in that order.
#
# If you specify multiple paths, they are merged in the order specified, i.e. the last one takes precedence over the
# previous ones.
#
# The format of the files is determined by the configured file's extension:
#
# * `.env` - Standard "dotenv" format, as defined by [dotenv](https://github.com/motdotla/dotenv#rules).
# * `.yaml`/`.yml` - YAML. The file must consist of a YAML document, which must be a map (dictionary). Keys may
# contain any value type.
# * `.json` - JSON. Must contain a single JSON _object_ (not an array).
#
# _NOTE: The default varfile format will change to YAML in Garden v0.13, since YAML allows for definition of nested
# objects and arrays._
#
# To use different varfiles in different environments, you can template in the environment name to the varfile name,
# e.g. `varfile: "my-action.\$\{environment.name\}.env` (this assumes that the corresponding varfiles exist).
#
# If a listed varfile cannot be found, it is ignored.
varfiles: []

# Specify a _Build_ action, and resolve this action from the context of that Build.
#
# For example, you might create an `exec` Build which prepares some manifests, and then reference that in a
# `kubernetes` _Deploy_ action, and the resulting manifests from the Build.
#
# This would mean that instead of looking for manifest files relative to this action's location in your project
# structure, the output directory for the referenced `exec` Build would be the source.
build:

kind:

# Timeout for the deploy to complete, in seconds.
timeout: 300

spec:
  # A valid Kubernetes namespace name. Must be a valid RFC1035/RFC1123 (DNS) label (may contain lowercase letters,
  # numbers and dashes, must start with a letter, and cannot end with a dash) and must not be longer than 63
  # characters.
  namespace:

  # Manually specify port forwards that Garden should set up when deploying in dev or watch mode. If specified, these
  # override the auto-detection of forwardable ports, so you'll need to specify the full list of port forwards to
  # create.
  portForwards:
    - # An identifier to describe the port forward.
      name:

      # The full resource kind and name to forward to, e.g. Service/my-service or Deployment/my-deployment. Note that
      # Garden will not validate this ahead of attempting to start the port forward, so you need to make sure this is
      # correctly set. The types of resources supported will match that of the `kubectl port-forward` CLI command.
      resource:

      # The port number on the remote resource to forward to.
      targetPort:

      # The _preferred_ local port to forward from. If none is set, a random port is chosen. If the specified port is
      # not available, a warning is shown and a random port chosen instead.
      localPort:

  # Optionally override the release name used when installing (defaults to the Deploy name).
  releaseName:

  # Time in seconds to wait for Helm to complete any individual Kubernetes operation (like Jobs for hooks).
  timeout: 300

  # Map of values to pass to Helm when rendering the templates. May include arrays and nested objects. When specified,
  # these take precedence over the values in the `values.yaml` file (or the files specified in `valueFiles`).
  values: {}

  # Specify value files to use when rendering the Helm chart. These will take precedence over the `values.yaml` file
  # bundled in the Helm chart, and should be specified in ascending order of precedence. Meaning, the last file in
  # this list will have the highest precedence.
  #
  # If you _also_ specify keys under the `values` field, those will effectively be added as another file at the end
  # of this list, so they will take precedence over other files listed here.
  #
  # Note that the paths here should be relative to the _config_ root, and the files should be contained in
  # this action config's directory.
  valueFiles: []

  # Whether to set the --atomic flag during installs and upgrades. Set to true if you'd like the changes applied to be
  # reverted on failure.
  atomic: false

  # Specify the Helm chart to use.
  #
  # If the chart is defined in the same directory as the action, you can skip this, and the chart sources will be
  # detected. If the chart is in the source tree but in a sub-directory, you should set `chart.path` to the directory
  # path, relative to the action directory.
  #
  # If the chart is remote, you can specify `chart.name` and `chart.version\, and optionally `chart.repo` (if the
  # chart is not in the default "stable" repo).
  #
  # You may also specify an absolute URL to a packaged chart via `chart.url`.
  #
  # One of `chart.name`, `chart.path` or `chart.url` must be specified.
  chart:
    # A valid Helm chart name or URI (same as you'd input to `helm install`) Required if the action doesn't contain
    # the Helm chart itself.
    name:

    # The path, relative to the action path, to the chart sources (i.e. where the Chart.yaml file is, if any).
    path:

    # The repository URL to fetch the chart from. Defaults to the "stable" helm repo (https://charts.helm.sh/stable).
    repo:

    # An absolute URL to a packaged URL.
    url:

    # The chart version to deploy.
    version:

  # Specify a default resource in the deployment to use for syncs, local mode, and for the `garden exec` command.
  #
  # Specify either `kind` and `name`, or a `podSelector`. The resource should be one of the resources deployed by this
  # action (otherwise the target is not guaranteed to be deployed with adjustments required for syncing or local
  # mode).
  #
  # Set `containerName` to specify a container to connect to in the remote Pod. By default the first container in the
  # Pod is used.
  #
  # Note that if you specify `podSelector` here, it is not validated to be a selector matching one of the resources
  # deployed by the action.
  defaultTarget:
    # The kind of Kubernetes resource to find.
    kind:

    # The name of the resource, of the specified `kind`. If specified, you must also specify `kind`.
    name:

    # A map of string key/value labels to match on any Pods in the namespace. When specified, a random ready Pod with
    # matching labels will be picked as a target, so make sure the labels will always match a specific Pod type.
    podSelector:

    # The name of a container in the target. Specify this if the target contains more than one container and the main
    # container is not the first container in the spec.
    containerName:

  # Configure path syncs for the resources in this Deploy.
  #
  # If you have multiple syncs for the Deploy, you can use the `defaults` field to set common configuration for every
  # individual sync.
  sync:
    # Defaults to set across every sync for this Deploy. If you use the `exclude` field here, it will be merged with
    # any excludes set in individual syncs. These are applied on top of any defaults set in the provider
    # configuration.
    defaults:
      # Specify a list of POSIX-style paths or glob patterns that should be excluded from the sync.
      #
      # Any exclusion patterns defined in individual sync specs will be applied in addition to these patterns.
      #
      # `.git` directories and `.garden` directories are always ignored.
      exclude:

      # The default permission bits, specified as an octal, to set on files at the sync target. Defaults to 0644 (user
      # can read/write, everyone else can read). See the [Mutagen
      # docs](https://mutagen.io/documentation/synchronization/permissions#permissions) for more information.
      fileMode:

      # The default permission bits, specified as an octal, to set on directories at the sync target. Defaults to 0755
      # (user can read/write, everyone else can read). See the [Mutagen
      # docs](https://mutagen.io/documentation/synchronization/permissions#permissions) for more information.
      directoryMode:

      # Set the default owner of files and directories at the target. Specify either an integer ID or a string name.
      # See the [Mutagen docs](https://mutagen.io/documentation/synchronization/permissions#owners-and-groups) for
      # more information.
      owner:

      # Set the default group on files and directories at the target. Specify either an integer ID or a string name.
      # See the [Mutagen docs](https://mutagen.io/documentation/synchronization/permissions#owners-and-groups) for
      # more information.
      group:

    # A list of syncs to start once the Deploy is successfully started.
    paths:
      - # The default permission bits, specified as an octal, to set on files at the sync target. Defaults to 0644
        # (user can read/write, everyone else can read). See the [Mutagen
        # docs](https://mutagen.io/documentation/synchronization/permissions#permissions) for more information.
        fileMode:

        # The default permission bits, specified as an octal, to set on directories at the sync target. Defaults to
        # 0755 (user can read/write, everyone else can read). See the [Mutagen
        # docs](https://mutagen.io/documentation/synchronization/permissions#permissions) for more information.
        directoryMode:

        # Set the default owner of files and directories at the target. Specify either an integer ID or a string name.
        # See the [Mutagen docs](https://mutagen.io/documentation/synchronization/permissions#owners-and-groups) for
        # more information.
        owner:

        # Set the default group on files and directories at the target. Specify either an integer ID or a string name.
        # See the [Mutagen docs](https://mutagen.io/documentation/synchronization/permissions#owners-and-groups) for
        # more information.
        group:

        # The Kubernetes resource to sync to. If specified, this is used instead of `spec.defaultTarget`.
        target:
          # The kind of Kubernetes resource to find.
          kind:

          # The name of the resource, of the specified `kind`. If specified, you must also specify `kind`.
          name:

          # A map of string key/value labels to match on any Pods in the namespace. When specified, a random ready Pod
          # with matching labels will be picked as a target, so make sure the labels will always match a specific Pod
          # type.
          podSelector:

          # The name of a container in the target. Specify this if the target contains more than one container and the
          # main container is not the first container in the spec.
          containerName:

        # The local path to sync from, either absolute or relative to the source directory where the Deploy action is
        # defined.
        #
        # This should generally be a templated path to another action's source path (e.g.
        # `${actions.build.my-container-image.sourcePath}`), or a relative path. If a path is hard-coded, you must
        # make sure the path exists, and that it is reliably the correct path for every user.
        sourcePath: .

        # POSIX-style absolute path to sync to inside the container. The root path (i.e. "/") is not allowed.
        containerPath:

        # Specify a list of POSIX-style paths or glob patterns that should be excluded from the sync.
        #
        # `.git` directories and `.garden` directories are always ignored.
        exclude:

        # The sync mode to use for the given paths. See the [Code Synchronization
        # guide](https://docs.garden.io/guides/code-synchronization) for details.
        mode: one-way-safe

        # The default permission bits, specified as an octal, to set on files at the sync target. Defaults to 0644
        # (user can read/write, everyone else can read). See the [Mutagen
        # docs](https://mutagen.io/documentation/synchronization/permissions#permissions) for more information.
        defaultFileMode:

        # The default permission bits, specified as an octal, to set on directories at the sync target. Defaults to
        # 0755 (user can read/write, everyone else can read). See the [Mutagen
        # docs](https://mutagen.io/documentation/synchronization/permissions#permissions) for more information.
        defaultDirectoryMode:

        # Set the default owner of files and directories at the target. Specify either an integer ID or a string name.
        # See the [Mutagen docs](https://mutagen.io/documentation/synchronization/permissions#owners-and-groups) for
        # more information.
        defaultOwner:

        # Set the default group on files and directories at the target. Specify either an integer ID or a string name.
        # See the [Mutagen docs](https://mutagen.io/documentation/synchronization/permissions#owners-and-groups) for
        # more information.
        defaultGroup:

    # Overrides for the container command and/or arguments for when in sync mode.
    overrides:
      - # The Kubernetes resources to override. If specified, this is used instead of `spec.defaultTarget`.
        target:
          # The kind of Kubernetes resource to find.
          kind:

          # The name of the resource, of the specified `kind`. If specified, you must also specify `kind`.
          name:

          # A map of string key/value labels to match on any Pods in the namespace. When specified, a random ready Pod
          # with matching labels will be picked as a target, so make sure the labels will always match a specific Pod
          # type.
          podSelector:

          # The name of a container in the target. Specify this if the target contains more than one container and the
          # main container is not the first container in the spec.
          containerName:

        # Override the command/entrypoint in the matched container.
        command:

        # Override the args in the matched container.
        args:

  # [EXPERIMENTAL] Configures the local application which will send and receive network requests instead of the target
  # resource specified by `localMode.target` or `defaultTarget`. One of those fields must be specified to enable local
  # mode for the action.
  #
  # The selected container of the target Kubernetes resource will be replaced by a proxy container which runs an SSH
  # server to proxy requests.
  # Reverse port-forwarding will be automatically configured to route traffic to the locally run application and back.
  #
  # Local mode is enabled by setting the `--local` option on the `garden deploy` command.
  # Local mode always takes the precedence over sync mode if there are any conflicting service names.
  #
  # Health checks are disabled for services running in local mode.
  #
  # See the [Local Mode guide](https://docs.garden.io/guides/running-service-in-local-mode) for more information.
  #
  # Note! This feature is still experimental. Some incompatible changes can be made until the first non-experimental
  # release.
  localMode:
    # The reverse port-forwards configuration for the local application.
    ports:
      - # The local port to be used for reverse port-forward.
        local:

        # The remote port to be used for reverse port-forward.
        remote:

    # The command to run the local application. If not present, then the local application should be started manually.
    command:

    # Specifies restarting policy for the local application. By default, the local application will be restarting
    # infinitely with 1000ms between attempts.
    restart:
      # Delay in milliseconds between the local application restart attempts. The default value is 1000ms.
      delayMsec: 1000

      # Max number of the local application restarts. Unlimited by default.
      max: .inf

    # The remote Kubernetes resource to proxy traffic from. If specified, this is used instead of `defaultTarget`.
    target:
      # The kind of Kubernetes resource to find.
      kind:

      # The name of the resource, of the specified `kind`. If specified, you must also specify `kind`.
      name:

      # A map of string key/value labels to match on any Pods in the namespace. When specified, a random ready Pod
      # with matching labels will be picked as a target, so make sure the labels will always match a specific Pod
      # type.
      podSelector:

      # The name of a container in the target. Specify this if the target contains more than one container and the
      # main container is not the first container in the spec.
      containerName:
```

>>>>>>> 50a2ac38
## Configuration Keys

### `type`

The type of action, e.g. `exec`, `container` or `kubernetes`. Some are built into Garden but mostly these will be defined by your configured providers.

| Type     | Required |
| -------- | -------- |
| `string` | Yes      |

### `name`

A valid name for the action. Must be unique across all actions of the same _kind_ in your project.

| Type     | Required |
| -------- | -------- |
| `string` | Yes      |

### `description`

A description of the action.

| Type     | Required |
| -------- | -------- |
| `string` | No       |

### `source`

By default, the directory where the action is defined is used as the source for the build context.

You can override this by setting either `source.path` to another (POSIX-style) path relative to the action source directory, or `source.repository` to get the source from an external repository.

If using `source.path`, you must make sure the target path is in a git repository.

For `source.repository` behavior, please refer to the [Remote Sources guide](https://docs.garden.io/advanced/using-remote-sources).

| Type     | Required |
| -------- | -------- |
| `object` | No       |

### `source.path`

[source](#source) > path

A relative POSIX-style path to the source directory for this action. You must make sure this path exists and is in a git repository!

| Type        | Required |
| ----------- | -------- |
| `posixPath` | No       |

### `source.repository`

[source](#source) > repository

When set, Garden will import the action source from this repository, but use this action configuration (and not scan for configs in the separate repository).

| Type     | Required |
| -------- | -------- |
| `object` | No       |

### `source.repository.url`

[source](#source) > [repository](#sourcerepository) > url

A remote repository URL. Currently only supports git servers. Must contain a hash suffix pointing to a specific branch or tag, with the format: <git remote url>#<branch|tag>

| Type               | Required |
| ------------------ | -------- |
| `gitUrl \| string` | Yes      |

Example:

```yaml
source:
  ...
  repository:
    ...
    url: "git+https://github.com/org/repo.git#v2.0"
```

### `dependencies[]`

A list of other actions that this action depends on, and should be built, deployed or run (depending on the action type) before processing this action.

Each dependency should generally be expressed as a `"<kind>.<name>"` string, where _<kind>_ is one of `build`, `deploy`, `run` or `test`, and _<name>_ is the name of the action to depend on.

You may also optionally specify a dependency as an object, e.g. `{ kind: "Build", name: "some-image" }`.

Any empty values (i.e. null or empty strings) are ignored, so that you can conditionally add in a dependency via template expressions.

| Type                     | Default | Required |
| ------------------------ | ------- | -------- |
| `array[actionReference]` | `[]`    | No       |

Example:

```yaml
dependencies:
  - build.my-image
  - deploy.api
```

### `disabled`

Set this to `true` to disable the action. You can use this with conditional template strings to disable actions based on, for example, the current environment or other variables (e.g. `disabled: ${environment.name == "prod"}`). This can be handy when you only need certain actions for specific environments, e.g. only for development.

For Build actions, this means the build is not performed _unless_ it is declared as a dependency by another enabled action (in which case the Build is assumed to be necessary for the dependant action to be run or built).

For other action kinds, the action is skipped in all scenarios, and dependency declarations to it are ignored. Note however that template strings referencing outputs (i.e. runtime outputs) will fail to resolve when the action is disabled, so you need to make sure to provide alternate values for those if you're using them, using conditional expressions.

| Type      | Default | Required |
| --------- | ------- | -------- |
| `boolean` | `false` | No       |

### `include[]`

Specify a list of POSIX-style paths or globs that should be regarded as source files for this action, and thus will affect the computed _version_ of the action.

For actions other than _Build_ actions, this is usually not necessary to specify, or is implicitly inferred. An exception would be e.g. an `exec` action without a `build` reference, where the relevant files cannot be inferred and you want to define which files should affect the version of the action, e.g. to make sure a Test action is run when certain files are modified.

_Build_ actions have a different behavior, since they generally are based on some files in the source tree, so please reference the docs for more information on those.

Note that you can also _exclude_ files using the `exclude` field or by placing `.gardenignore` files in your source tree, which use the same format as `.gitignore` files. See the [Configuration Files guide](https://docs.garden.io/using-garden/configuration-overview#including-excluding-files-and-directories) for details.

| Type               | Required |
| ------------------ | -------- |
| `array[posixPath]` | No       |

Example:

```yaml
include:
  - my-app.js
  - some-assets/**/*
```

### `exclude[]`

Specify a list of POSIX-style paths or glob patterns that should be explicitly excluded from the action's version.

For actions other than _Build_ actions, this is usually not necessary to specify, or is implicitly inferred. For _Deploy_, _Run_ and _Test_ actions, the exclusions specified here only applied on top of explicitly set `include` paths, or such paths inferred by providers. See the [Configuration Files guide](https://docs.garden.io/using-garden/configuration-overview#including-excluding-files-and-directories) for details.

Unlike the `scan.exclude` field in the project config, the filters here have _no effect_ on which files and directories are watched for changes when watching is enabled. Use the project `scan.exclude` field to affect those, if you have large directories that should not be watched for changes.

| Type               | Required |
| ------------------ | -------- |
| `array[posixPath]` | No       |

Example:

```yaml
exclude:
  - tmp/**/*
  - '*.log'
```

### `variables`

A map of variables scoped to this particular action. These are resolved before any other parts of the action configuration and take precedence over group-scoped variables (if applicable) and project-scoped variables, in that order. They may reference group-scoped and project-scoped variables, and generally can use any template strings normally allowed when resolving the action.

| Type     | Required |
| -------- | -------- |
| `object` | No       |

### `varfiles[]`

Specify a list of paths (relative to the directory where the action is defined) to a file containing variables, that we apply on top of the action-level `variables` field, and take precedence over group-level variables (if applicable) and project-level variables, in that order.

If you specify multiple paths, they are merged in the order specified, i.e. the last one takes precedence over the previous ones.

The format of the files is determined by the configured file's extension:

* `.env` - Standard "dotenv" format, as defined by [dotenv](https://github.com/motdotla/dotenv#rules).
* `.yaml`/`.yml` - YAML. The file must consist of a YAML document, which must be a map (dictionary). Keys may contain any value type.
* `.json` - JSON. Must contain a single JSON _object_ (not an array).

_NOTE: The default varfile format will change to YAML in Garden v0.13, since YAML allows for definition of nested objects and arrays._

To use different varfiles in different environments, you can template in the environment name to the varfile name, e.g. `varfile: "my-action.\$\{environment.name\}.env` (this assumes that the corresponding varfiles exist).

If a listed varfile cannot be found, it is ignored.

| Type               | Default | Required |
| ------------------ | ------- | -------- |
| `array[posixPath]` | `[]`    | No       |

Example:

```yaml
varfiles:
  "my-action.env"
```

### `build`

Specify a _Build_ action, and resolve this action from the context of that Build.

For example, you might create an `exec` Build which prepares some manifests, and then reference that in a `kubernetes` _Deploy_ action, and the resulting manifests from the Build.

This would mean that instead of looking for manifest files relative to this action's location in your project structure, the output directory for the referenced `exec` Build would be the source.

| Type     | Required |
| -------- | -------- |
| `string` | No       |

### `kind`

| Type     | Allowed Values | Required |
| -------- | -------------- | -------- |
| `string` | "Deploy"       | Yes      |

### `timeout`

Timeout for the deploy to complete, in seconds.

| Type     | Default | Required |
| -------- | ------- | -------- |
| `number` | `300`   | No       |

### `spec`

| Type     | Required |
| -------- | -------- |
| `object` | No       |

### `spec.namespace`

[spec](#spec) > namespace

A valid Kubernetes namespace name. Must be a valid RFC1035/RFC1123 (DNS) label (may contain lowercase letters, numbers and dashes, must start with a letter, and cannot end with a dash) and must not be longer than 63 characters.

| Type     | Required |
| -------- | -------- |
| `string` | No       |

### `spec.portForwards[]`

[spec](#spec) > portForwards

Manually specify port forwards that Garden should set up when deploying in dev or watch mode. If specified, these override the auto-detection of forwardable ports, so you'll need to specify the full list of port forwards to create.

| Type            | Required |
| --------------- | -------- |
| `array[object]` | No       |

### `spec.portForwards[].name`

[spec](#spec) > [portForwards](#specportforwards) > name

An identifier to describe the port forward.

| Type     | Required |
| -------- | -------- |
| `string` | No       |

### `spec.portForwards[].resource`

[spec](#spec) > [portForwards](#specportforwards) > resource

The full resource kind and name to forward to, e.g. Service/my-service or Deployment/my-deployment. Note that Garden will not validate this ahead of attempting to start the port forward, so you need to make sure this is correctly set. The types of resources supported will match that of the `kubectl port-forward` CLI command.

| Type     | Required |
| -------- | -------- |
| `string` | Yes      |

### `spec.portForwards[].targetPort`

[spec](#spec) > [portForwards](#specportforwards) > targetPort

The port number on the remote resource to forward to.

| Type     | Required |
| -------- | -------- |
| `number` | Yes      |

### `spec.portForwards[].localPort`

[spec](#spec) > [portForwards](#specportforwards) > localPort

The _preferred_ local port to forward from. If none is set, a random port is chosen. If the specified port is not available, a warning is shown and a random port chosen instead.

| Type     | Required |
| -------- | -------- |
| `number` | No       |

### `spec.releaseName`

[spec](#spec) > releaseName

Optionally override the release name used when installing (defaults to the Deploy name).

| Type     | Required |
| -------- | -------- |
| `string` | No       |

### `spec.timeout`

[spec](#spec) > timeout

Time in seconds to wait for Helm to complete any individual Kubernetes operation (like Jobs for hooks).

| Type     | Default | Required |
| -------- | ------- | -------- |
| `number` | `300`   | No       |

### `spec.values`

[spec](#spec) > values

Map of values to pass to Helm when rendering the templates. May include arrays and nested objects. When specified, these take precedence over the values in the `values.yaml` file (or the files specified in `valueFiles`).

| Type     | Default | Required |
| -------- | ------- | -------- |
| `object` | `{}`    | No       |

### `spec.valueFiles[]`

[spec](#spec) > valueFiles

Specify value files to use when rendering the Helm chart. These will take precedence over the `values.yaml` file
bundled in the Helm chart, and should be specified in ascending order of precedence. Meaning, the last file in
this list will have the highest precedence.

If you _also_ specify keys under the `values` field, those will effectively be added as another file at the end
of this list, so they will take precedence over other files listed here.

Note that the paths here should be relative to the _config_ root, and the files should be contained in
this action config's directory.

| Type               | Default | Required |
| ------------------ | ------- | -------- |
| `array[posixPath]` | `[]`    | No       |

### `spec.atomic`

[spec](#spec) > atomic

Whether to set the --atomic flag during installs and upgrades. Set to true if you'd like the changes applied to be reverted on failure.

| Type      | Default | Required |
| --------- | ------- | -------- |
| `boolean` | `false` | No       |

### `spec.chart`

[spec](#spec) > chart

Specify the Helm chart to use.

If the chart is defined in the same directory as the action, you can skip this, and the chart sources will be detected. If the chart is in the source tree but in a sub-directory, you should set `chart.path` to the directory path, relative to the action directory.

If the chart is remote, you can specify `chart.name` and `chart.version\, and optionally `chart.repo` (if the chart is not in the default "stable" repo).

You may also specify an absolute URL to a packaged chart via `chart.url`.

One of `chart.name`, `chart.path` or `chart.url` must be specified.

| Type     | Required |
| -------- | -------- |
| `object` | No       |

### `spec.chart.name`

[spec](#spec) > [chart](#specchart) > name

A valid Helm chart name or URI (same as you'd input to `helm install`) Required if the action doesn't contain the Helm chart itself.

| Type     | Required |
| -------- | -------- |
| `string` | No       |

Example:

```yaml
spec:
  ...
  chart:
    ...
    name: "ingress-nginx"
```

### `spec.chart.path`

[spec](#spec) > [chart](#specchart) > path

The path, relative to the action path, to the chart sources (i.e. where the Chart.yaml file is, if any).

| Type        | Required |
| ----------- | -------- |
| `posixPath` | No       |

### `spec.chart.repo`

[spec](#spec) > [chart](#specchart) > repo

The repository URL to fetch the chart from. Defaults to the "stable" helm repo (https://charts.helm.sh/stable).

| Type     | Required |
| -------- | -------- |
| `string` | No       |

### `spec.chart.url`

[spec](#spec) > [chart](#specchart) > url

An absolute URL to a packaged URL.

| Type     | Required |
| -------- | -------- |
| `string` | No       |

### `spec.chart.version`

[spec](#spec) > [chart](#specchart) > version

The chart version to deploy.

| Type     | Required |
| -------- | -------- |
| `string` | No       |

### `spec.defaultTarget`

[spec](#spec) > defaultTarget

Specify a default resource in the deployment to use for syncs, local mode, and for the `garden exec` command.

Specify either `kind` and `name`, or a `podSelector`. The resource should be one of the resources deployed by this action (otherwise the target is not guaranteed to be deployed with adjustments required for syncing or local mode).

Set `containerName` to specify a container to connect to in the remote Pod. By default the first container in the Pod is used.

Note that if you specify `podSelector` here, it is not validated to be a selector matching one of the resources deployed by the action.

| Type     | Required |
| -------- | -------- |
| `object` | No       |

### `spec.defaultTarget.kind`

[spec](#spec) > [defaultTarget](#specdefaulttarget) > kind

The kind of Kubernetes resource to find.

| Type     | Allowed Values                           | Required |
| -------- | ---------------------------------------- | -------- |
| `string` | "Deployment", "DaemonSet", "StatefulSet" | Yes      |

### `spec.defaultTarget.name`

[spec](#spec) > [defaultTarget](#specdefaulttarget) > name

The name of the resource, of the specified `kind`. If specified, you must also specify `kind`.

| Type     | Required |
| -------- | -------- |
| `string` | No       |

### `spec.defaultTarget.podSelector`

[spec](#spec) > [defaultTarget](#specdefaulttarget) > podSelector

A map of string key/value labels to match on any Pods in the namespace. When specified, a random ready Pod with matching labels will be picked as a target, so make sure the labels will always match a specific Pod type.

| Type     | Required |
| -------- | -------- |
| `object` | No       |

### `spec.defaultTarget.containerName`

[spec](#spec) > [defaultTarget](#specdefaulttarget) > containerName

The name of a container in the target. Specify this if the target contains more than one container and the main container is not the first container in the spec.

| Type     | Required |
| -------- | -------- |
| `string` | No       |

### `spec.sync`

[spec](#spec) > sync

Configure path syncs for the resources in this Deploy.

If you have multiple syncs for the Deploy, you can use the `defaults` field to set common configuration for every individual sync.

| Type     | Required |
| -------- | -------- |
| `object` | No       |

### `spec.sync.defaults`

[spec](#spec) > [sync](#specsync) > defaults

Defaults to set across every sync for this Deploy. If you use the `exclude` field here, it will be merged with any excludes set in individual syncs. These are applied on top of any defaults set in the provider configuration.

| Type     | Required |
| -------- | -------- |
| `object` | No       |

### `spec.sync.defaults.exclude[]`

[spec](#spec) > [sync](#specsync) > [defaults](#specsyncdefaults) > exclude

Specify a list of POSIX-style paths or glob patterns that should be excluded from the sync.

Any exclusion patterns defined in individual sync specs will be applied in addition to these patterns.

`.git` directories and `.garden` directories are always ignored.

| Type               | Required |
| ------------------ | -------- |
| `array[posixPath]` | No       |

Example:

```yaml
spec:
  ...
  sync:
    ...
    defaults:
      ...
      exclude:
        - dist/**/*
        - '*.log'
```

### `spec.sync.defaults.fileMode`

[spec](#spec) > [sync](#specsync) > [defaults](#specsyncdefaults) > fileMode

<<<<<<< HEAD
The default permission bits, specified as an octal, to set on files at the sync target. Defaults to 0o644 (user can read/write, everyone else can read). See the [Mutagen docs](https://mutagen.io/documentation/synchronization/permissions#permissions) for more information.
=======
The default permission bits, specified as an octal, to set on files at the sync target. Defaults to 0644 (user can read/write, everyone else can read). See the [Mutagen docs](https://mutagen.io/documentation/synchronization/permissions#permissions) for more information.
>>>>>>> 50a2ac38

| Type     | Default | Required |
| -------- | ------- | -------- |
| `number` | `0o644` | No       |

### `spec.sync.defaults.directoryMode`

[spec](#spec) > [sync](#specsync) > [defaults](#specsyncdefaults) > directoryMode

<<<<<<< HEAD
The default permission bits, specified as an octal, to set on directories at the sync target. Defaults to 0o755 (user can read/write, everyone else can read). See the [Mutagen docs](https://mutagen.io/documentation/synchronization/permissions#permissions) for more information.
=======
The default permission bits, specified as an octal, to set on directories at the sync target. Defaults to 0755 (user can read/write, everyone else can read). See the [Mutagen docs](https://mutagen.io/documentation/synchronization/permissions#permissions) for more information.
>>>>>>> 50a2ac38

| Type     | Default | Required |
| -------- | ------- | -------- |
| `number` | `0o755` | No       |

### `spec.sync.defaults.owner`

[spec](#spec) > [sync](#specsync) > [defaults](#specsyncdefaults) > owner

Set the default owner of files and directories at the target. Specify either an integer ID or a string name. See the [Mutagen docs](https://mutagen.io/documentation/synchronization/permissions#owners-and-groups) for more information.

| Type               | Required |
| ------------------ | -------- |
| `number \| string` | No       |

### `spec.sync.defaults.group`

[spec](#spec) > [sync](#specsync) > [defaults](#specsyncdefaults) > group

Set the default group on files and directories at the target. Specify either an integer ID or a string name. See the [Mutagen docs](https://mutagen.io/documentation/synchronization/permissions#owners-and-groups) for more information.

| Type               | Required |
| ------------------ | -------- |
| `number \| string` | No       |

### `spec.sync.paths[]`

[spec](#spec) > [sync](#specsync) > paths

A list of syncs to start once the Deploy is successfully started.

| Type            | Required |
| --------------- | -------- |
| `array[object]` | No       |

<<<<<<< HEAD
=======
### `spec.sync.paths[].fileMode`

[spec](#spec) > [sync](#specsync) > [paths](#specsyncpaths) > fileMode

The default permission bits, specified as an octal, to set on files at the sync target. Defaults to 0644 (user can read/write, everyone else can read). See the [Mutagen docs](https://mutagen.io/documentation/synchronization/permissions#permissions) for more information.

| Type     | Required |
| -------- | -------- |
| `number` | No       |

### `spec.sync.paths[].directoryMode`

[spec](#spec) > [sync](#specsync) > [paths](#specsyncpaths) > directoryMode

The default permission bits, specified as an octal, to set on directories at the sync target. Defaults to 0755 (user can read/write, everyone else can read). See the [Mutagen docs](https://mutagen.io/documentation/synchronization/permissions#permissions) for more information.

| Type     | Required |
| -------- | -------- |
| `number` | No       |

### `spec.sync.paths[].owner`

[spec](#spec) > [sync](#specsync) > [paths](#specsyncpaths) > owner

Set the default owner of files and directories at the target. Specify either an integer ID or a string name. See the [Mutagen docs](https://mutagen.io/documentation/synchronization/permissions#owners-and-groups) for more information.

| Type               | Required |
| ------------------ | -------- |
| `number \| string` | No       |

### `spec.sync.paths[].group`

[spec](#spec) > [sync](#specsync) > [paths](#specsyncpaths) > group

Set the default group on files and directories at the target. Specify either an integer ID or a string name. See the [Mutagen docs](https://mutagen.io/documentation/synchronization/permissions#owners-and-groups) for more information.

| Type               | Required |
| ------------------ | -------- |
| `number \| string` | No       |

>>>>>>> 50a2ac38
### `spec.sync.paths[].target`

[spec](#spec) > [sync](#specsync) > [paths](#specsyncpaths) > target

The Kubernetes resource to sync to. If specified, this is used instead of `spec.defaultTarget`.

| Type     | Required |
| -------- | -------- |
| `object` | No       |

### `spec.sync.paths[].target.kind`

[spec](#spec) > [sync](#specsync) > [paths](#specsyncpaths) > [target](#specsyncpathstarget) > kind

The kind of Kubernetes resource to find.

| Type     | Allowed Values                           | Required |
| -------- | ---------------------------------------- | -------- |
| `string` | "Deployment", "DaemonSet", "StatefulSet" | Yes      |

### `spec.sync.paths[].target.name`

[spec](#spec) > [sync](#specsync) > [paths](#specsyncpaths) > [target](#specsyncpathstarget) > name

The name of the resource, of the specified `kind`. If specified, you must also specify `kind`.

| Type     | Required |
| -------- | -------- |
| `string` | No       |

### `spec.sync.paths[].target.podSelector`

[spec](#spec) > [sync](#specsync) > [paths](#specsyncpaths) > [target](#specsyncpathstarget) > podSelector

A map of string key/value labels to match on any Pods in the namespace. When specified, a random ready Pod with matching labels will be picked as a target, so make sure the labels will always match a specific Pod type.

| Type     | Required |
| -------- | -------- |
| `object` | No       |

### `spec.sync.paths[].target.containerName`

[spec](#spec) > [sync](#specsync) > [paths](#specsyncpaths) > [target](#specsyncpathstarget) > containerName

The name of a container in the target. Specify this if the target contains more than one container and the main container is not the first container in the spec.

| Type     | Required |
| -------- | -------- |
| `string` | No       |

### `spec.sync.paths[].sourcePath`

[spec](#spec) > [sync](#specsync) > [paths](#specsyncpaths) > sourcePath

Path to a local directory to be synchronized with the target.
This should generally be a templated path to another action's source path (e.g. `${actions.build.my-container-image.sourcePath}`), or a relative path.
If a path is hard-coded, we recommend sticking with relative paths here, and using forward slashes (`/`) as a delimiter, as Windows-style paths with back slashes (`\`) and absolute paths will work on some platforms, but they are not portable and will not work for users on other platforms.
Defaults to the Deploy action's config's directory if no value is provided.

| Type     | Default | Required |
| -------- | ------- | -------- |
| `string` | `"."`   | No       |

Example:

```yaml
spec:
  ...
  sync:
    ...
    paths:
      - sourcePath: "src"
```

### `spec.sync.paths[].containerPath`

[spec](#spec) > [sync](#specsync) > [paths](#specsyncpaths) > containerPath

POSIX-style absolute path to sync to inside the container. The root path (i.e. "/") is not allowed.

| Type        | Required |
| ----------- | -------- |
| `posixPath` | Yes      |

Example:

```yaml
spec:
  ...
  sync:
    ...
    paths:
      - containerPath: "/app/src"
```

### `spec.sync.paths[].exclude[]`

[spec](#spec) > [sync](#specsync) > [paths](#specsyncpaths) > exclude

Specify a list of POSIX-style paths or glob patterns that should be excluded from the sync.

`.git` directories and `.garden` directories are always ignored.

| Type               | Required |
| ------------------ | -------- |
| `array[posixPath]` | No       |

Example:

```yaml
spec:
  ...
  sync:
    ...
    paths:
      - exclude:
          - dist/**/*
          - '*.log'
```

### `spec.sync.paths[].mode`

[spec](#spec) > [sync](#specsync) > [paths](#specsyncpaths) > mode

The sync mode to use for the given paths. See the [Code Synchronization guide](https://docs.garden.io/guides/code-synchronization) for details.

| Type     | Allowed Values                                                                                                                            | Default          | Required |
| -------- | ----------------------------------------------------------------------------------------------------------------------------------------- | ---------------- | -------- |
| `string` | "one-way", "one-way-safe", "one-way-replica", "one-way-reverse", "one-way-replica-reverse", "two-way", "two-way-safe", "two-way-resolved" | `"one-way-safe"` | Yes      |

### `spec.sync.paths[].defaultFileMode`

[spec](#spec) > [sync](#specsync) > [paths](#specsyncpaths) > defaultFileMode

<<<<<<< HEAD
The default permission bits, specified as an octal, to set on files at the sync target. Defaults to 0o644 (user can read/write, everyone else can read). See the [Mutagen docs](https://mutagen.io/documentation/synchronization/permissions#permissions) for more information.
=======
The default permission bits, specified as an octal, to set on files at the sync target. Defaults to 0644 (user can read/write, everyone else can read). See the [Mutagen docs](https://mutagen.io/documentation/synchronization/permissions#permissions) for more information.
>>>>>>> 50a2ac38

| Type     | Default | Required |
| -------- | ------- | -------- |
| `number` | `0o644` | No       |

### `spec.sync.paths[].defaultDirectoryMode`

[spec](#spec) > [sync](#specsync) > [paths](#specsyncpaths) > defaultDirectoryMode

<<<<<<< HEAD
The default permission bits, specified as an octal, to set on directories at the sync target. Defaults to 0o755 (user can read/write, everyone else can read). See the [Mutagen docs](https://mutagen.io/documentation/synchronization/permissions#permissions) for more information.
=======
The default permission bits, specified as an octal, to set on directories at the sync target. Defaults to 0755 (user can read/write, everyone else can read). See the [Mutagen docs](https://mutagen.io/documentation/synchronization/permissions#permissions) for more information.
>>>>>>> 50a2ac38

| Type     | Default | Required |
| -------- | ------- | -------- |
| `number` | `0o755` | No       |

### `spec.sync.paths[].defaultOwner`

[spec](#spec) > [sync](#specsync) > [paths](#specsyncpaths) > defaultOwner

Set the default owner of files and directories at the target. Specify either an integer ID or a string name. See the [Mutagen docs](https://mutagen.io/documentation/synchronization/permissions#owners-and-groups) for more information.

| Type               | Required |
| ------------------ | -------- |
| `number \| string` | No       |

### `spec.sync.paths[].defaultGroup`

[spec](#spec) > [sync](#specsync) > [paths](#specsyncpaths) > defaultGroup

Set the default group on files and directories at the target. Specify either an integer ID or a string name. See the [Mutagen docs](https://mutagen.io/documentation/synchronization/permissions#owners-and-groups) for more information.

| Type               | Required |
| ------------------ | -------- |
| `number \| string` | No       |

### `spec.sync.overrides[]`

[spec](#spec) > [sync](#specsync) > overrides

Overrides for the container command and/or arguments for when in sync mode.

| Type            | Required |
| --------------- | -------- |
| `array[object]` | No       |

### `spec.sync.overrides[].target`

[spec](#spec) > [sync](#specsync) > [overrides](#specsyncoverrides) > target

The Kubernetes resources to override. If specified, this is used instead of `spec.defaultTarget`.

| Type     | Required |
| -------- | -------- |
| `object` | No       |

### `spec.sync.overrides[].target.kind`

[spec](#spec) > [sync](#specsync) > [overrides](#specsyncoverrides) > [target](#specsyncoverridestarget) > kind

The kind of Kubernetes resource to find.

| Type     | Allowed Values                           | Required |
| -------- | ---------------------------------------- | -------- |
| `string` | "Deployment", "DaemonSet", "StatefulSet" | Yes      |

### `spec.sync.overrides[].target.name`

[spec](#spec) > [sync](#specsync) > [overrides](#specsyncoverrides) > [target](#specsyncoverridestarget) > name

The name of the resource, of the specified `kind`. If specified, you must also specify `kind`.

| Type     | Required |
| -------- | -------- |
| `string` | No       |

### `spec.sync.overrides[].target.podSelector`

[spec](#spec) > [sync](#specsync) > [overrides](#specsyncoverrides) > [target](#specsyncoverridestarget) > podSelector

A map of string key/value labels to match on any Pods in the namespace. When specified, a random ready Pod with matching labels will be picked as a target, so make sure the labels will always match a specific Pod type.

| Type     | Required |
| -------- | -------- |
| `object` | No       |

### `spec.sync.overrides[].target.containerName`

[spec](#spec) > [sync](#specsync) > [overrides](#specsyncoverrides) > [target](#specsyncoverridestarget) > containerName

The name of a container in the target. Specify this if the target contains more than one container and the main container is not the first container in the spec.

| Type     | Required |
| -------- | -------- |
| `string` | No       |

### `spec.sync.overrides[].command[]`

[spec](#spec) > [sync](#specsync) > [overrides](#specsyncoverrides) > command

Override the command/entrypoint in the matched container.

| Type            | Required |
| --------------- | -------- |
| `array[string]` | No       |

### `spec.sync.overrides[].args[]`

[spec](#spec) > [sync](#specsync) > [overrides](#specsyncoverrides) > args

Override the args in the matched container.

| Type            | Required |
| --------------- | -------- |
| `array[string]` | No       |

### `spec.localMode`

[spec](#spec) > localMode

[EXPERIMENTAL] Configures the local application which will send and receive network requests instead of the target resource specified by `localMode.target` or `defaultTarget`. One of those fields must be specified to enable local mode for the action.

The selected container of the target Kubernetes resource will be replaced by a proxy container which runs an SSH server to proxy requests.
Reverse port-forwarding will be automatically configured to route traffic to the locally run application and back.

Local mode is enabled by setting the `--local` option on the `garden deploy` command.
Local mode always takes the precedence over sync mode if there are any conflicting service names.

Health checks are disabled for services running in local mode.

See the [Local Mode guide](https://docs.garden.io/guides/running-service-in-local-mode) for more information.

Note! This feature is still experimental. Some incompatible changes can be made until the first non-experimental release.

| Type     | Required |
| -------- | -------- |
| `object` | No       |

### `spec.localMode.ports[]`

[spec](#spec) > [localMode](#speclocalmode) > ports

The reverse port-forwards configuration for the local application.

| Type            | Required |
| --------------- | -------- |
| `array[object]` | No       |

### `spec.localMode.ports[].local`

[spec](#spec) > [localMode](#speclocalmode) > [ports](#speclocalmodeports) > local

The local port to be used for reverse port-forward.

| Type     | Required |
| -------- | -------- |
| `number` | No       |

### `spec.localMode.ports[].remote`

[spec](#spec) > [localMode](#speclocalmode) > [ports](#speclocalmodeports) > remote

The remote port to be used for reverse port-forward.

| Type     | Required |
| -------- | -------- |
| `number` | No       |

### `spec.localMode.command[]`

[spec](#spec) > [localMode](#speclocalmode) > command

The command to run the local application. If not present, then the local application should be started manually.

| Type            | Required |
| --------------- | -------- |
| `array[string]` | No       |

### `spec.localMode.restart`

[spec](#spec) > [localMode](#speclocalmode) > restart

Specifies restarting policy for the local application. By default, the local application will be restarting infinitely with 1000ms between attempts.

| Type     | Default                         | Required |
| -------- | ------------------------------- | -------- |
| `object` | `{"delayMsec":1000,"max":null}` | No       |

### `spec.localMode.restart.delayMsec`

[spec](#spec) > [localMode](#speclocalmode) > [restart](#speclocalmoderestart) > delayMsec

Delay in milliseconds between the local application restart attempts. The default value is 1000ms.

| Type     | Default | Required |
| -------- | ------- | -------- |
| `number` | `1000`  | No       |

### `spec.localMode.restart.max`

[spec](#spec) > [localMode](#speclocalmode) > [restart](#speclocalmoderestart) > max

Max number of the local application restarts. Unlimited by default.

| Type     | Default | Required |
| -------- | ------- | -------- |
| `number` | `null`  | No       |

### `spec.localMode.target`

[spec](#spec) > [localMode](#speclocalmode) > target

The remote Kubernetes resource to proxy traffic from. If specified, this is used instead of `defaultTarget`.

| Type     | Required |
| -------- | -------- |
| `object` | No       |

### `spec.localMode.target.kind`

[spec](#spec) > [localMode](#speclocalmode) > [target](#speclocalmodetarget) > kind

The kind of Kubernetes resource to find.

| Type     | Allowed Values                           | Required |
| -------- | ---------------------------------------- | -------- |
| `string` | "Deployment", "DaemonSet", "StatefulSet" | Yes      |

### `spec.localMode.target.name`

[spec](#spec) > [localMode](#speclocalmode) > [target](#speclocalmodetarget) > name

The name of the resource, of the specified `kind`. If specified, you must also specify `kind`.

| Type     | Required |
| -------- | -------- |
| `string` | No       |

### `spec.localMode.target.podSelector`

[spec](#spec) > [localMode](#speclocalmode) > [target](#speclocalmodetarget) > podSelector

A map of string key/value labels to match on any Pods in the namespace. When specified, a random ready Pod with matching labels will be picked as a target, so make sure the labels will always match a specific Pod type.

| Type     | Required |
| -------- | -------- |
| `object` | No       |

### `spec.localMode.target.containerName`

[spec](#spec) > [localMode](#speclocalmode) > [target](#speclocalmodetarget) > containerName

The name of a container in the target. Specify this if the target contains more than one container and the main container is not the first container in the spec.

| Type     | Required |
| -------- | -------- |
| `string` | No       |


## Outputs

The following keys are available via the `${actions.deploy.<name>}` template string key for `helm`
action.

### `${actions.deploy.<name>.name}`

The name of the action.

| Type     |
| -------- |
| `string` |

### `${actions.deploy.<name>.disabled}`

Whether the action is disabled.

| Type      |
| --------- |
| `boolean` |

Example:

```yaml
my-variable: ${actions.deploy.my-deploy.disabled}
```

### `${actions.deploy.<name>.buildPath}`

The local path to the action build directory.

| Type     |
| -------- |
| `string` |

Example:

```yaml
my-variable: ${actions.deploy.my-deploy.buildPath}
```

### `${actions.deploy.<name>.sourcePath}`

The local path to the action source directory.

| Type     |
| -------- |
| `string` |

Example:

```yaml
my-variable: ${actions.deploy.my-deploy.sourcePath}
```

### `${actions.deploy.<name>.mode}`

The mode that the action should be executed in (e.g. 'sync' or 'local' for Deploy actions). Set to 'default' if no special mode is being used.

| Type     | Default     |
| -------- | ----------- |
| `string` | `"default"` |

Example:

```yaml
my-variable: ${actions.deploy.my-deploy.mode}
```

### `${actions.deploy.<name>.var.*}`

The variables configured on the action.

| Type     | Default |
| -------- | ------- |
| `object` | `{}`    |

### `${actions.deploy.<name>.var.<name>}`

| Type                                                 |
| ---------------------------------------------------- |
| `string \| number \| boolean \| link \| array[link]` |
<|MERGE_RESOLUTION|>--- conflicted
+++ resolved
@@ -14,10 +14,10 @@
 Below is the full schema reference for the action. For an introduction to configuring Garden, please look at our [Configuration
 guide](../../../using-garden/configuration-overview.md).
 
+The [first section](#complete-yaml-schema) contains the complete YAML schema, and the [second section](#configuration-keys) describes each schema key.
+
 `helm` actions also export values that are available in template strings. See the [Outputs](#outputs) section below for details.
 
-<<<<<<< HEAD
-=======
 ## Complete YAML Schema
 
 The values in the schema below are the default values.
@@ -453,7 +453,6 @@
       containerName:
 ```
 
->>>>>>> 50a2ac38
 ## Configuration Keys
 
 ### `type`
@@ -985,29 +984,21 @@
 
 [spec](#spec) > [sync](#specsync) > [defaults](#specsyncdefaults) > fileMode
 
-<<<<<<< HEAD
-The default permission bits, specified as an octal, to set on files at the sync target. Defaults to 0o644 (user can read/write, everyone else can read). See the [Mutagen docs](https://mutagen.io/documentation/synchronization/permissions#permissions) for more information.
-=======
 The default permission bits, specified as an octal, to set on files at the sync target. Defaults to 0644 (user can read/write, everyone else can read). See the [Mutagen docs](https://mutagen.io/documentation/synchronization/permissions#permissions) for more information.
->>>>>>> 50a2ac38
-
-| Type     | Default | Required |
-| -------- | ------- | -------- |
-| `number` | `0o644` | No       |
+
+| Type     | Required |
+| -------- | -------- |
+| `number` | No       |
 
 ### `spec.sync.defaults.directoryMode`
 
 [spec](#spec) > [sync](#specsync) > [defaults](#specsyncdefaults) > directoryMode
 
-<<<<<<< HEAD
-The default permission bits, specified as an octal, to set on directories at the sync target. Defaults to 0o755 (user can read/write, everyone else can read). See the [Mutagen docs](https://mutagen.io/documentation/synchronization/permissions#permissions) for more information.
-=======
 The default permission bits, specified as an octal, to set on directories at the sync target. Defaults to 0755 (user can read/write, everyone else can read). See the [Mutagen docs](https://mutagen.io/documentation/synchronization/permissions#permissions) for more information.
->>>>>>> 50a2ac38
-
-| Type     | Default | Required |
-| -------- | ------- | -------- |
-| `number` | `0o755` | No       |
+
+| Type     | Required |
+| -------- | -------- |
+| `number` | No       |
 
 ### `spec.sync.defaults.owner`
 
@@ -1039,8 +1030,6 @@
 | --------------- | -------- |
 | `array[object]` | No       |
 
-<<<<<<< HEAD
-=======
 ### `spec.sync.paths[].fileMode`
 
 [spec](#spec) > [sync](#specsync) > [paths](#specsyncpaths) > fileMode
@@ -1081,7 +1070,6 @@
 | ------------------ | -------- |
 | `number \| string` | No       |
 
->>>>>>> 50a2ac38
 ### `spec.sync.paths[].target`
 
 [spec](#spec) > [sync](#specsync) > [paths](#specsyncpaths) > target
@@ -1136,25 +1124,13 @@
 
 [spec](#spec) > [sync](#specsync) > [paths](#specsyncpaths) > sourcePath
 
-Path to a local directory to be synchronized with the target.
-This should generally be a templated path to another action's source path (e.g. `${actions.build.my-container-image.sourcePath}`), or a relative path.
-If a path is hard-coded, we recommend sticking with relative paths here, and using forward slashes (`/`) as a delimiter, as Windows-style paths with back slashes (`\`) and absolute paths will work on some platforms, but they are not portable and will not work for users on other platforms.
-Defaults to the Deploy action's config's directory if no value is provided.
-
-| Type     | Default | Required |
-| -------- | ------- | -------- |
-| `string` | `"."`   | No       |
-
-Example:
-
-```yaml
-spec:
-  ...
-  sync:
-    ...
-    paths:
-      - sourcePath: "src"
-```
+The local path to sync from, either absolute or relative to the source directory where the Deploy action is defined.
+
+This should generally be a templated path to another action's source path (e.g. `${actions.build.my-container-image.sourcePath}`), or a relative path. If a path is hard-coded, you must make sure the path exists, and that it is reliably the correct path for every user.
+
+| Type        | Default | Required |
+| ----------- | ------- | -------- |
+| `posixPath` | `"."`   | No       |
 
 ### `spec.sync.paths[].containerPath`
 
@@ -1216,29 +1192,21 @@
 
 [spec](#spec) > [sync](#specsync) > [paths](#specsyncpaths) > defaultFileMode
 
-<<<<<<< HEAD
-The default permission bits, specified as an octal, to set on files at the sync target. Defaults to 0o644 (user can read/write, everyone else can read). See the [Mutagen docs](https://mutagen.io/documentation/synchronization/permissions#permissions) for more information.
-=======
 The default permission bits, specified as an octal, to set on files at the sync target. Defaults to 0644 (user can read/write, everyone else can read). See the [Mutagen docs](https://mutagen.io/documentation/synchronization/permissions#permissions) for more information.
->>>>>>> 50a2ac38
-
-| Type     | Default | Required |
-| -------- | ------- | -------- |
-| `number` | `0o644` | No       |
+
+| Type     | Required |
+| -------- | -------- |
+| `number` | No       |
 
 ### `spec.sync.paths[].defaultDirectoryMode`
 
 [spec](#spec) > [sync](#specsync) > [paths](#specsyncpaths) > defaultDirectoryMode
 
-<<<<<<< HEAD
-The default permission bits, specified as an octal, to set on directories at the sync target. Defaults to 0o755 (user can read/write, everyone else can read). See the [Mutagen docs](https://mutagen.io/documentation/synchronization/permissions#permissions) for more information.
-=======
 The default permission bits, specified as an octal, to set on directories at the sync target. Defaults to 0755 (user can read/write, everyone else can read). See the [Mutagen docs](https://mutagen.io/documentation/synchronization/permissions#permissions) for more information.
->>>>>>> 50a2ac38
-
-| Type     | Default | Required |
-| -------- | ------- | -------- |
-| `number` | `0o755` | No       |
+
+| Type     | Required |
+| -------- | -------- |
+| `number` | No       |
 
 ### `spec.sync.paths[].defaultOwner`
 
@@ -1564,4 +1532,4 @@
 
 | Type                                                 |
 | ---------------------------------------------------- |
-| `string \| number \| boolean \| link \| array[link]` |
+| `string \| number \| boolean \| link \| array[link]` |