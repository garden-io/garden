---
title: "`kubernetes` Provider"
tocTitle: "`kubernetes`"
---

# `kubernetes` Provider

## Description

The `kubernetes` provider allows you to deploy [`container` actions](../../k8s-plugins/action-types/container.md) to
Kubernetes clusters, and adds the [`helm`](../../k8s-plugins/action-types/helm.md) and
[`kubernetes`](../../k8s-plugins/action-types/kubernetes.md) action types.

For usage information, please refer to the [guides section](../../guides). A good place to start is
the [Remote Kubernetes guide](../../k8s-plugins/remote-k8s/README.md) guide if you're connecting to remote clusters.
The [Quickstart guide](../../getting-started/quickstart.md) guide is also helpful as an introduction.

Note that if you're using a local Kubernetes cluster (e.g. minikube or Docker Desktop), the [local-kubernetes provider](./local-kubernetes.md) simplifies (and automates) the configuration and setup quite a bit.

Below is the full schema reference for the provider configuration. For an introduction to configuring a Garden project with providers, please look at our [configuration guide](../../using-garden/configuration-overview.md).

The reference is divided into two sections. The [first section](#complete-yaml-schema) contains the complete YAML schema, and the [second section](#configuration-keys) describes each schema key.

## Complete YAML Schema

The values in the schema below are the default values.

```yaml
providers:
  - # List other providers that should be resolved before this one.
    dependencies: []

    # If specified, this provider will only be used in the listed environments. Note that an empty array effectively
    # disables the provider. To use a provider in all environments, omit this field.
    environments:

    # Choose the mechanism for building container images before deploying. By default your local Docker daemon is
    # used, but you can set it to `cluster-buildkit` or `kaniko` to sync files to the cluster, and build container
    # images there. This removes the need to run Docker locally, and allows you to share layer and image caches
    # between multiple developers, as well as between your development and CI workflows.
    #
    # For more details on all the different options and what makes sense to use for your setup, please check out the
    # [in-cluster building guide](https://docs.garden.io/kubernetes-plugins/advanced/in-cluster-building).
    buildMode: local-docker

    # Configuration options for the `cluster-buildkit` build mode.
    clusterBuildkit: {}
      # Use the `cache` configuration to customize the default cluster-buildkit cache behaviour.
      #
      # The default value is:
      # clusterBuildkit:
      #   cache:
      #     - type: registry
      #       mode: auto
      #
      # For every build, this will
      # - import cached layers from a docker image tag named `_buildcache`
      # - when the build is finished, upload cache information to `_buildcache`
      #
      # For registries that support it, `mode: auto` (the default) will enable the buildkit `mode=max`
      # option.
      #
      # See the following table for details on our detection mechanism:
      #
      # | Registry Name                   | Registry Domain         | Assumed `mode=max` support |
      # |---------------------------------|-------------------------|------------------------------|
      # | Google Cloud Artifact Registry  | `pkg.dev`             | Yes                          |
      # | Azure Container Registry        | `azurecr.io`          | Yes                          |
      # | GitHub Container Registry       | `ghcr.io`             | Yes                          |
      # | DockerHub                       | `hub.docker.com`     | Yes                          |
      # | Any other registry              |                         | No                           |
      #
      # In case you need to override the defaults for your registry, you can do it like so:
      #
      # clusterBuildkit:
      #   cache:
      #     - type: registry
      #       mode: max
      #
      # When you add multiple caches, we will make sure to pass the `--import-cache` options to buildkit in the same
      # order as provided in the cache configuration. This is because buildkit will not actually use all imported
      # caches
      # for every build, but it will stick with the first cache that yields a cache hit for all the following layers.
      #
      # An example for this is the following:
      #
      # clusterBuildkit:
      #   cache:
      #     - type: registry
      #       tag: _buildcache-${slice(kebabCase(git.branch), "0", "30")}
      #     - type: registry
      #       tag: _buildcache-main
      #       export: false
      #
      # Using this cache configuration, every build will first look for a cache specific to your feature branch.
      # If it does not exist yet, it will import caches from the main branch builds (`_buildcache-main`).
      # When the build is finished, it will only export caches to your feature branch, and avoid polluting the `main`
      # branch caches.
      # A configuration like that may improve your cache hit rate and thus save time.
      #
      # If you need to disable caches completely you can achieve that with the following configuration:
      #
      # clusterBuildkit:
      #   cache: []
      cache:
        - # Use the Docker registry configured at `deploymentRegistry` to retrieve and store buildkit cache
          # information.
          #
          # See also the [buildkit registry cache
          # documentation](https://github.com/moby/buildkit#registry-push-image-and-cache-separately)
          type:

          # The registry from which the cache should be imported from, or which it should be exported to.
          #
          # If not specified, use the configured `deploymentRegistry` in your kubernetes provider config.
          #
          # Important: You must make sure `imagePullSecrets` includes authentication with the specified cache
          # registry, that has the appropriate write privileges (usually full write access to the configured
          # `namespace`).
          registry:
            # The hostname (and optionally port, if not the default port) of the registry.
            hostname:

            # The port where the registry listens on, if not the default.
            port:

            # The registry namespace. Will be placed between hostname and image name, like so:
            # <hostname>/<namespace>/<image name>
            namespace: _

            # Set to true to allow insecure connections to the registry (without SSL).
            insecure: false

          # This is the buildkit cache mode to be used.
          #
          # The value `inline` ensures that garden is using the buildkit option `--export-cache inline`. Cache
          # information will be inlined and co-located with the Docker image itself.
          #
          # The values `min` and `max` ensure that garden passes the `mode=max` or `mode=min` modifiers to the
          # buildkit `--export-cache` option. Cache manifests will only be
          # stored stored in the configured `tag`.
          #
          # `auto` is the same as `max` for some registries that are known to support it. Garden will fall back to
          # `inline` for all other registries.
          #  See the [clusterBuildkit cache option](#providersclusterbuildkitcache) for a description of the detection
          # mechanism.
          #
          # See also the [buildkit export cache documentation](https://github.com/moby/buildkit#export-cache)
          mode: auto

          # This is the Docker registry tag name buildkit should use for the registry build cache. Default is
          # `_buildcache`
          #
          # **NOTE**: `tag` can only be used together with the `registry` cache type
          tag: _buildcache

          # If this is false, only pass the `--import-cache` option to buildkit, and not the `--export-cache` option.
          # Defaults to true.
          export: true

      # Enable rootless mode for the cluster-buildkit daemon, which runs the daemon with decreased privileges.
      # Please see [the buildkit docs](https://github.com/moby/buildkit/blob/master/docs/rootless.md) for caveats when
      # using this mode.
      rootless: false

      # Exposes the `nodeSelector` field on the PodSpec of the BuildKit deployment. This allows you to constrain the
      # BuildKit daemon to only run on particular nodes.
      #
      # [See here](https://kubernetes.io/docs/concepts/configuration/assign-pod-node/) for the official Kubernetes
      # guide to assigning Pods to nodes.
      nodeSelector: {}

      # Specify tolerations to apply to cluster-buildkit daemon. Useful to control which nodes in a cluster can run
      # builds.
      tolerations:
        - # "Effect" indicates the taint effect to match. Empty means match all taint effects. When specified,
          # allowed values are "NoSchedule", "PreferNoSchedule" and "NoExecute".
          effect:

          # "Key" is the taint key that the toleration applies to. Empty means match all taint keys.
          # If the key is empty, operator must be "Exists"; this combination means to match all values and all keys.
          key:

          # "Operator" represents a key's relationship to the value. Valid operators are "Exists" and "Equal".
          # Defaults to
          # "Equal". "Exists" is equivalent to wildcard for value, so that a pod can tolerate all taints of a
          # particular category.
          operator: Equal

          # "TolerationSeconds" represents the period of time the toleration (which must be of effect "NoExecute",
          # otherwise this field is ignored) tolerates the taint. By default, it is not set, which means tolerate
          # the taint forever (do not evict). Zero and negative values will be treated as 0 (evict immediately)
          # by the system.
          tolerationSeconds:

          # "Value" is the taint value the toleration matches to. If the operator is "Exists", the value should be
          # empty,
          # otherwise just a regular string.
          value:

      # Specify annotations to apply to both the Pod and Deployment resources associated with cluster-buildkit.
      # Annotations may have an effect on the behaviour of certain components, for example autoscalers.
      annotations:

      # Specify annotations to apply to the Kubernetes service account used by cluster-buildkit. This can be useful to
      # set up IRSA with in-cluster building.
      serviceAccountAnnotations:

    # Setting related to Jib image builds.
    jib:
      # In some cases you may need to push images built with Jib to the remote registry via Kubernetes cluster, e.g.
      # if you don't have connectivity or access from where Garden is being run. In that case, set this flag to true,
      # but do note that the build will take considerably take longer to complete! Only applies when using in-cluster
      # building.
      pushViaCluster: false

    # Configuration options for the `kaniko` build mode.
    kaniko:
      # Specify extra flags to use when building the container image with kaniko. Flags set on `container` Builds take
      # precedence over these.
      extraFlags:

      # Change the kaniko image (repository/image:tag) to use when building in kaniko mode.
      image: >-
  gcr.io/kaniko-project/executor:v1.11.0-debug@sha256:32ba2214921892c2fa7b5f9c4ae6f8f026538ce6b2105a93a36a8b5ee50fe517

      # Choose the namespace where the Kaniko pods will be run. Defaults to the project namespace.
      namespace:

      # Exposes the `nodeSelector` field on the PodSpec of the Kaniko pods. This allows you to constrain the Kaniko
      # pods to only run on particular nodes. The same nodeSelector will be used for each util pod unless they are
      # specifically set under `util.nodeSelector`.
      #
      # [See here](https://kubernetes.io/docs/concepts/configuration/assign-pod-node/) for the official Kubernetes
      # guide to assigning pods to nodes.
      nodeSelector:

      # Specify tolerations to apply to each Kaniko builder pod. Useful to control which nodes in a cluster can run
      # builds. The same tolerations will be used for each util pod unless they are specifically set under
      # `util.tolerations`
      tolerations:
        - # "Effect" indicates the taint effect to match. Empty means match all taint effects. When specified,
          # allowed values are "NoSchedule", "PreferNoSchedule" and "NoExecute".
          effect:

          # "Key" is the taint key that the toleration applies to. Empty means match all taint keys.
          # If the key is empty, operator must be "Exists"; this combination means to match all values and all keys.
          key:

          # "Operator" represents a key's relationship to the value. Valid operators are "Exists" and "Equal".
          # Defaults to
          # "Equal". "Exists" is equivalent to wildcard for value, so that a pod can tolerate all taints of a
          # particular category.
          operator: Equal

          # "TolerationSeconds" represents the period of time the toleration (which must be of effect "NoExecute",
          # otherwise this field is ignored) tolerates the taint. By default, it is not set, which means tolerate
          # the taint forever (do not evict). Zero and negative values will be treated as 0 (evict immediately)
          # by the system.
          tolerationSeconds:

          # "Value" is the taint value the toleration matches to. If the operator is "Exists", the value should be
          # empty,
          # otherwise just a regular string.
          value:

      # Specify annotations to apply to each Kaniko builder pod. Annotations may have an effect on the behaviour of
      # certain components, for example autoscalers. The same annotations will be used for each util pod unless they
      # are specifically set under `util.annotations`
      annotations:

      # Specify annotations to apply to the Kubernetes service account used by kaniko. This can be useful to set up
      # IRSA with in-cluster building.
      serviceAccountAnnotations:

      util:
        # Specify tolerations to apply to each garden-util pod.
        tolerations:
          - # "Effect" indicates the taint effect to match. Empty means match all taint effects. When specified,
            # allowed values are "NoSchedule", "PreferNoSchedule" and "NoExecute".
            effect:

            # "Key" is the taint key that the toleration applies to. Empty means match all taint keys.
            # If the key is empty, operator must be "Exists"; this combination means to match all values and all keys.
            key:

            # "Operator" represents a key's relationship to the value. Valid operators are "Exists" and "Equal".
            # Defaults to
            # "Equal". "Exists" is equivalent to wildcard for value, so that a pod can tolerate all taints of a
            # particular category.
            operator: Equal

            # "TolerationSeconds" represents the period of time the toleration (which must be of effect "NoExecute",
            # otherwise this field is ignored) tolerates the taint. By default, it is not set, which means tolerate
            # the taint forever (do not evict). Zero and negative values will be treated as 0 (evict immediately)
            # by the system.
            tolerationSeconds:

            # "Value" is the taint value the toleration matches to. If the operator is "Exists", the value should be
            # empty,
            # otherwise just a regular string.
            value:

        # Specify annotations to apply to each garden-util pod and deployments.
        annotations:

        # Specify the nodeSelector constraints for each garden-util pod.
        nodeSelector:

    # A default hostname to use when no hostname is explicitly configured for a service.
    defaultHostname:

    # Configuration options for code synchronization.
    sync:
      # Specifies default settings for syncs (e.g. for `container`, `kubernetes` and `helm` services).
      #
      # These are overridden/extended by the settings of any individual sync specs.
      #
      # Sync is enabled e.g by setting the `--sync` flag on the `garden deploy` command.
      #
      # See the [Code Synchronization guide](https://docs.garden.io/guides/code-synchronization) for more information.
      defaults:
        # Specify a list of POSIX-style paths or glob patterns that should be excluded from the sync.
        #
        # Any exclusion patterns defined in individual sync specs will be applied in addition to these patterns.
        #
        # `.git` directories and `.garden` directories are always ignored.
        exclude:

<<<<<<< HEAD
        # The default permission bits, specified as an octal, to set on files at the sync target. Defaults to 0o644
=======
        # The default permission bits, specified as an octal, to set on files at the sync target. Defaults to 0644
>>>>>>> 50a2ac38
        # (user can read/write, everyone else can read). See the [Mutagen
        # docs](https://mutagen.io/documentation/synchronization/permissions#permissions) for more information.
        fileMode: 420

        # The default permission bits, specified as an octal, to set on directories at the sync target. Defaults to
<<<<<<< HEAD
        # 0o755 (user can read/write, everyone else can read). See the [Mutagen
=======
        # 0755 (user can read/write, everyone else can read). See the [Mutagen
>>>>>>> 50a2ac38
        # docs](https://mutagen.io/documentation/synchronization/permissions#permissions) for more information.
        directoryMode: 493

        # Set the default owner of files and directories at the target. Specify either an integer ID or a string name.
        # See the [Mutagen docs](https://mutagen.io/documentation/synchronization/permissions#owners-and-groups) for
        # more information.
        owner:

        # Set the default group on files and directories at the target. Specify either an integer ID or a string name.
        # See the [Mutagen docs](https://mutagen.io/documentation/synchronization/permissions#owners-and-groups) for
        # more information.
        group:

    # Require SSL on all `container` Deploys. If set to true, an error is raised when no certificate is available for
    # a configured hostname on a `container`Deploy.
    forceSsl: false

    # References to `docker-registry` secrets to use for authenticating with remote registries when pulling
    # images. This is necessary if you reference private images in your action configuration, and is required
    # when configuring a remote Kubernetes environment with buildMode=local.
    imagePullSecrets:
      - # The name of the Kubernetes secret.
        name:

        # The namespace where the secret is stored. If necessary, the secret may be copied to the appropriate
        # namespace before use.
        namespace: default

    # References to secrets you need to have copied into all namespaces deployed to. These secrets will be
    # ensured to exist in the namespace before deploying any service.
    copySecrets:
      - # The name of the Kubernetes secret.
        name:

        # The namespace where the secret is stored. If necessary, the secret may be copied to the appropriate
        # namespace before use.
        namespace: default

    # Resource requests and limits for the in-cluster builder..
    resources:
      # Resource requests and limits for the in-cluster builder. It's important to consider which build mode you're
      # using when configuring this.
      #
      # When `buildMode` is `kaniko`, this refers to _each Kaniko pod_, i.e. each individual build, so you'll want to
      # consider the requirements for your individual image builds, with your most expensive/heavy images in mind.
      #
      # When `buildMode` is `cluster-buildkit`, this applies to the BuildKit deployment created in _each project
      # namespace_. So think of this as the resource spec for each individual user or project namespace.
      builder:
        limits:
          # CPU limit in millicpu.
          cpu: 4000

          # Memory limit in megabytes.
          memory: 8192

          # Ephemeral storage limit in megabytes.
          ephemeralStorage:

        requests:
          # CPU request in millicpu.
          cpu: 100

          # Memory request in megabytes.
          memory: 512

          # Ephemeral storage request in megabytes.
          ephemeralStorage:

      # Resource requests and limits for the util pod for in-cluster builders.
      # This pod is used to get, start, stop and inquire the status of the builds.
      #
      # This pod is created in each garden namespace.
      util:
        limits:
          # CPU limit in millicpu.
          cpu: 256

          # Memory limit in megabytes.
          memory: 512

          # Ephemeral storage limit in megabytes.
          ephemeralStorage:

        requests:
          # CPU request in millicpu.
          cpu: 256

          # Memory request in megabytes.
          memory: 512

          # Ephemeral storage request in megabytes.
          ephemeralStorage:

    # One or more certificates to use for ingress.
    tlsCertificates:
      - # A unique identifier for this certificate.
        name:

        # A list of hostnames that this certificate should be used for. If you don't specify these, they will be
        # automatically read from the certificate.
        hostnames:

        # A reference to the Kubernetes secret that contains the TLS certificate and key for the domain.
        secretRef:
          # The name of the Kubernetes secret.
          name:

          # The namespace where the secret is stored. If necessary, the secret may be copied to the appropriate
          # namespace before use.
          namespace: default

    # Exposes the `nodeSelector` field on the PodSpec of system services. This allows you to constrain the system
    # services to only run on particular nodes.
    #
    # [See here](https://kubernetes.io/docs/concepts/configuration/assign-pod-node/) for the official Kubernetes guide
    # to assigning Pods to nodes.
    systemNodeSelector: {}

    # The name of the provider plugin to use.
    name: kubernetes

    # The kubectl context to use to connect to the Kubernetes cluster.
    context:

    # The registry where built containers should be pushed to, and then pulled to the cluster when deploying services.
    #
    # Important: If you specify this in combination with in-cluster building, you must make sure `imagePullSecrets`
    # includes authentication with the specified deployment registry, that has the appropriate write privileges
    # (usually full write access to the configured `deploymentRegistry.namespace`).
    deploymentRegistry:
      # The hostname (and optionally port, if not the default port) of the registry.
      hostname:

      # The port where the registry listens on, if not the default.
      port:

      # The registry namespace. Will be placed between hostname and image name, like so: <hostname>/<namespace>/<image
      # name>
      namespace: _

      # Set to true to allow insecure connections to the registry (without SSL).
      insecure: false

    # The ingress class or ingressClassName to use on configured Ingresses (via the `kubernetes.io/ingress.class`
    # annotation or `spec.ingressClassName` field depending on the kubernetes version)
    # when deploying `container` services. Use this if you have multiple ingress controllers in your cluster.
    ingressClass:

    # The external HTTP port of the cluster's ingress controller.
    ingressHttpPort: 80

    # The external HTTPS port of the cluster's ingress controller.
    ingressHttpsPort: 443

    # Path to kubeconfig file to use instead of the system default.
    kubeconfig:

    # Set a specific path to a kubectl binary, instead of having Garden download it automatically as required.
    #
    # It may be useful in some scenarios to allow individual users to set this, e.g. with an environment variable. You
    # could configure that with something like `kubectlPath: ${local.env.GARDEN_KUBECTL_PATH}?`.
    #
    # **Warning**: Garden may make some assumptions with respect to the kubectl version, so it is suggested to only
    # use this when necessary.
    kubectlPath:

    # Specify which namespace to deploy services to, and optionally annotations/labels to apply to the namespace.
    #
    # You can specify a string as a shorthand for `name: <name>`. Defaults to `<project name>-<environment
    # namespace>`.
    #
    # Note that the framework may generate other namespaces as well with this name as a prefix. Also note that if the
    # namespace previously exists, Garden will attempt to add the specified labels and annotations. If the user does
    # not have permissions to do so, a warning is shown.
    namespace:
      # A valid Kubernetes namespace name. Must be a valid RFC1035/RFC1123 (DNS) label (may contain lowercase letters,
      # numbers and dashes, must start with a letter, and cannot end with a dash) and must not be longer than 63
      # characters.
      name:

      # Map of annotations to apply to the namespace when creating it.
      annotations:

      # Map of labels to apply to the namespace when creating it.
      labels:

    # Set this to `nginx` to install/enable the NGINX ingress controller.
    setupIngressController: false
```
## Configuration Keys

### `providers[]`

| Type            | Default | Required |
| --------------- | ------- | -------- |
| `array[object]` | `[]`    | No       |

### `providers[].dependencies[]`

[providers](#providers) > dependencies

List other providers that should be resolved before this one.

| Type            | Default | Required |
| --------------- | ------- | -------- |
| `array[string]` | `[]`    | No       |

Example:

```yaml
providers:
  - dependencies:
      - exec
```

### `providers[].environments[]`

[providers](#providers) > environments

If specified, this provider will only be used in the listed environments. Note that an empty array effectively disables the provider. To use a provider in all environments, omit this field.

| Type            | Required |
| --------------- | -------- |
| `array[string]` | No       |

Example:

```yaml
providers:
  - environments:
      - dev
      - stage
```

### `providers[].buildMode`

[providers](#providers) > buildMode

Choose the mechanism for building container images before deploying. By default your local Docker daemon is used, but you can set it to `cluster-buildkit` or `kaniko` to sync files to the cluster, and build container images there. This removes the need to run Docker locally, and allows you to share layer and image caches between multiple developers, as well as between your development and CI workflows.

For more details on all the different options and what makes sense to use for your setup, please check out the [in-cluster building guide](https://docs.garden.io/kubernetes-plugins/advanced/in-cluster-building).

| Type     | Allowed Values                               | Default          | Required |
| -------- | -------------------------------------------- | ---------------- | -------- |
| `string` | "local-docker", "kaniko", "cluster-buildkit" | `"local-docker"` | Yes      |

### `providers[].clusterBuildkit`

[providers](#providers) > clusterBuildkit

Configuration options for the `cluster-buildkit` build mode.

| Type     | Default | Required |
| -------- | ------- | -------- |
| `object` | `{}`    | No       |

### `providers[].clusterBuildkit.cache[]`

[providers](#providers) > [clusterBuildkit](#providersclusterbuildkit) > cache

Use the `cache` configuration to customize the default cluster-buildkit cache behaviour.

The default value is:
```yaml
clusterBuildkit:
  cache:
    - type: registry
      mode: auto
```

For every build, this will
- import cached layers from a docker image tag named `_buildcache`
- when the build is finished, upload cache information to `_buildcache`

For registries that support it, `mode: auto` (the default) will enable the buildkit `mode=max`
option.

See the following table for details on our detection mechanism:

| Registry Name                   | Registry Domain         | Assumed `mode=max` support |
|---------------------------------|-------------------------|------------------------------|
| Google Cloud Artifact Registry  | `pkg.dev`             | Yes                          |
| Azure Container Registry        | `azurecr.io`          | Yes                          |
| GitHub Container Registry       | `ghcr.io`             | Yes                          |
| DockerHub                       | `hub.docker.com`     | Yes                          |
| Any other registry              |                         | No                           |

In case you need to override the defaults for your registry, you can do it like so:

```yaml
clusterBuildkit:
  cache:
    - type: registry
      mode: max
```

When you add multiple caches, we will make sure to pass the `--import-cache` options to buildkit in the same
order as provided in the cache configuration. This is because buildkit will not actually use all imported caches
for every build, but it will stick with the first cache that yields a cache hit for all the following layers.

An example for this is the following:

```yaml
clusterBuildkit:
  cache:
    - type: registry
      tag: _buildcache-${slice(kebabCase(git.branch), "0", "30")}
    - type: registry
      tag: _buildcache-main
      export: false
```

Using this cache configuration, every build will first look for a cache specific to your feature branch.
If it does not exist yet, it will import caches from the main branch builds (`_buildcache-main`).
When the build is finished, it will only export caches to your feature branch, and avoid polluting the `main` branch caches.
A configuration like that may improve your cache hit rate and thus save time.

If you need to disable caches completely you can achieve that with the following configuration:

```yaml
clusterBuildkit:
  cache: []
```

| Type            | Default                                                                 | Required |
| --------------- | ----------------------------------------------------------------------- | -------- |
| `array[object]` | `[{"type":"registry","mode":"auto","tag":"_buildcache","export":true}]` | No       |

### `providers[].clusterBuildkit.cache[].type`

[providers](#providers) > [clusterBuildkit](#providersclusterbuildkit) > [cache](#providersclusterbuildkitcache) > type

Use the Docker registry configured at `deploymentRegistry` to retrieve and store buildkit cache information.

See also the [buildkit registry cache documentation](https://github.com/moby/buildkit#registry-push-image-and-cache-separately)

| Type     | Allowed Values | Required |
| -------- | -------------- | -------- |
| `string` | "registry"     | Yes      |

### `providers[].clusterBuildkit.cache[].registry`

[providers](#providers) > [clusterBuildkit](#providersclusterbuildkit) > [cache](#providersclusterbuildkitcache) > registry

The registry from which the cache should be imported from, or which it should be exported to.

If not specified, use the configured `deploymentRegistry` in your kubernetes provider config.

Important: You must make sure `imagePullSecrets` includes authentication with the specified cache registry, that has the appropriate write privileges (usually full write access to the configured `namespace`).

| Type     | Required |
| -------- | -------- |
| `object` | No       |

### `providers[].clusterBuildkit.cache[].registry.hostname`

[providers](#providers) > [clusterBuildkit](#providersclusterbuildkit) > [cache](#providersclusterbuildkitcache) > [registry](#providersclusterbuildkitcacheregistry) > hostname

The hostname (and optionally port, if not the default port) of the registry.

| Type     | Required |
| -------- | -------- |
| `string` | Yes      |

Example:

```yaml
providers:
  - clusterBuildkit:
      ...
      cache:
        - registry:
            ...
            hostname: "gcr.io"
```

### `providers[].clusterBuildkit.cache[].registry.port`

[providers](#providers) > [clusterBuildkit](#providersclusterbuildkit) > [cache](#providersclusterbuildkitcache) > [registry](#providersclusterbuildkitcacheregistry) > port

The port where the registry listens on, if not the default.

| Type     | Required |
| -------- | -------- |
| `number` | No       |

### `providers[].clusterBuildkit.cache[].registry.namespace`

[providers](#providers) > [clusterBuildkit](#providersclusterbuildkit) > [cache](#providersclusterbuildkitcache) > [registry](#providersclusterbuildkitcacheregistry) > namespace

The registry namespace. Will be placed between hostname and image name, like so: <hostname>/<namespace>/<image name>

| Type     | Default | Required |
| -------- | ------- | -------- |
| `string` | `"_"`   | No       |

Example:

```yaml
providers:
  - clusterBuildkit:
      ...
      cache:
        - registry:
            ...
            namespace: "my-project"
```

### `providers[].clusterBuildkit.cache[].registry.insecure`

[providers](#providers) > [clusterBuildkit](#providersclusterbuildkit) > [cache](#providersclusterbuildkitcache) > [registry](#providersclusterbuildkitcacheregistry) > insecure

Set to true to allow insecure connections to the registry (without SSL).

| Type      | Default | Required |
| --------- | ------- | -------- |
| `boolean` | `false` | No       |

### `providers[].clusterBuildkit.cache[].mode`

[providers](#providers) > [clusterBuildkit](#providersclusterbuildkit) > [cache](#providersclusterbuildkitcache) > mode

This is the buildkit cache mode to be used.

The value `inline` ensures that garden is using the buildkit option `--export-cache inline`. Cache information will be inlined and co-located with the Docker image itself.

The values `min` and `max` ensure that garden passes the `mode=max` or `mode=min` modifiers to the buildkit `--export-cache` option. Cache manifests will only be
stored stored in the configured `tag`.

`auto` is the same as `max` for some registries that are known to support it. Garden will fall back to `inline` for all other registries.
 See the [clusterBuildkit cache option](#providersclusterbuildkitcache) for a description of the detection mechanism.

See also the [buildkit export cache documentation](https://github.com/moby/buildkit#export-cache)

| Type     | Allowed Values                 | Default  | Required |
| -------- | ------------------------------ | -------- | -------- |
| `string` | "auto", "min", "max", "inline" | `"auto"` | Yes      |

### `providers[].clusterBuildkit.cache[].tag`

[providers](#providers) > [clusterBuildkit](#providersclusterbuildkit) > [cache](#providersclusterbuildkitcache) > tag

This is the Docker registry tag name buildkit should use for the registry build cache. Default is `_buildcache`

**NOTE**: `tag` can only be used together with the `registry` cache type

| Type     | Default         | Required |
| -------- | --------------- | -------- |
| `string` | `"_buildcache"` | No       |

### `providers[].clusterBuildkit.cache[].export`

[providers](#providers) > [clusterBuildkit](#providersclusterbuildkit) > [cache](#providersclusterbuildkitcache) > export

If this is false, only pass the `--import-cache` option to buildkit, and not the `--export-cache` option. Defaults to true.

| Type      | Default | Required |
| --------- | ------- | -------- |
| `boolean` | `true`  | No       |

### `providers[].clusterBuildkit.rootless`

[providers](#providers) > [clusterBuildkit](#providersclusterbuildkit) > rootless

Enable rootless mode for the cluster-buildkit daemon, which runs the daemon with decreased privileges.
Please see [the buildkit docs](https://github.com/moby/buildkit/blob/master/docs/rootless.md) for caveats when using this mode.

| Type      | Default | Required |
| --------- | ------- | -------- |
| `boolean` | `false` | No       |

### `providers[].clusterBuildkit.nodeSelector`

[providers](#providers) > [clusterBuildkit](#providersclusterbuildkit) > nodeSelector

Exposes the `nodeSelector` field on the PodSpec of the BuildKit deployment. This allows you to constrain the BuildKit daemon to only run on particular nodes.

[See here](https://kubernetes.io/docs/concepts/configuration/assign-pod-node/) for the official Kubernetes guide to assigning Pods to nodes.

| Type     | Default | Required |
| -------- | ------- | -------- |
| `object` | `{}`    | No       |

Example:

```yaml
providers:
  - clusterBuildkit:
      ...
      nodeSelector:
          disktype: ssd
```

### `providers[].clusterBuildkit.tolerations[]`

[providers](#providers) > [clusterBuildkit](#providersclusterbuildkit) > tolerations

Specify tolerations to apply to cluster-buildkit daemon. Useful to control which nodes in a cluster can run builds.

| Type            | Default | Required |
| --------------- | ------- | -------- |
| `array[object]` | `[]`    | No       |

### `providers[].clusterBuildkit.tolerations[].effect`

[providers](#providers) > [clusterBuildkit](#providersclusterbuildkit) > [tolerations](#providersclusterbuildkittolerations) > effect

"Effect" indicates the taint effect to match. Empty means match all taint effects. When specified,
allowed values are "NoSchedule", "PreferNoSchedule" and "NoExecute".

| Type     | Required |
| -------- | -------- |
| `string` | No       |

### `providers[].clusterBuildkit.tolerations[].key`

[providers](#providers) > [clusterBuildkit](#providersclusterbuildkit) > [tolerations](#providersclusterbuildkittolerations) > key

"Key" is the taint key that the toleration applies to. Empty means match all taint keys.
If the key is empty, operator must be "Exists"; this combination means to match all values and all keys.

| Type     | Required |
| -------- | -------- |
| `string` | No       |

### `providers[].clusterBuildkit.tolerations[].operator`

[providers](#providers) > [clusterBuildkit](#providersclusterbuildkit) > [tolerations](#providersclusterbuildkittolerations) > operator

"Operator" represents a key's relationship to the value. Valid operators are "Exists" and "Equal". Defaults to
"Equal". "Exists" is equivalent to wildcard for value, so that a pod can tolerate all taints of a
particular category.

| Type     | Default   | Required |
| -------- | --------- | -------- |
| `string` | `"Equal"` | No       |

### `providers[].clusterBuildkit.tolerations[].tolerationSeconds`

[providers](#providers) > [clusterBuildkit](#providersclusterbuildkit) > [tolerations](#providersclusterbuildkittolerations) > tolerationSeconds

"TolerationSeconds" represents the period of time the toleration (which must be of effect "NoExecute",
otherwise this field is ignored) tolerates the taint. By default, it is not set, which means tolerate
the taint forever (do not evict). Zero and negative values will be treated as 0 (evict immediately)
by the system.

| Type     | Required |
| -------- | -------- |
| `string` | No       |

### `providers[].clusterBuildkit.tolerations[].value`

[providers](#providers) > [clusterBuildkit](#providersclusterbuildkit) > [tolerations](#providersclusterbuildkittolerations) > value

"Value" is the taint value the toleration matches to. If the operator is "Exists", the value should be empty,
otherwise just a regular string.

| Type     | Required |
| -------- | -------- |
| `string` | No       |

### `providers[].clusterBuildkit.annotations`

[providers](#providers) > [clusterBuildkit](#providersclusterbuildkit) > annotations

Specify annotations to apply to both the Pod and Deployment resources associated with cluster-buildkit. Annotations may have an effect on the behaviour of certain components, for example autoscalers.

| Type     | Required |
| -------- | -------- |
| `object` | No       |

Example:

```yaml
providers:
  - clusterBuildkit:
      ...
      annotations:
          cluster-autoscaler.kubernetes.io/safe-to-evict: 'false'
```

### `providers[].clusterBuildkit.serviceAccountAnnotations`

[providers](#providers) > [clusterBuildkit](#providersclusterbuildkit) > serviceAccountAnnotations

Specify annotations to apply to the Kubernetes service account used by cluster-buildkit. This can be useful to set up IRSA with in-cluster building.

| Type     | Required |
| -------- | -------- |
| `object` | No       |

Example:

```yaml
providers:
  - clusterBuildkit:
      ...
      serviceAccountAnnotations:
          eks.amazonaws.com/role-arn: arn:aws:iam::111122223333:role/my-role
```

### `providers[].jib`

[providers](#providers) > jib

Setting related to Jib image builds.

| Type     | Required |
| -------- | -------- |
| `object` | No       |

### `providers[].jib.pushViaCluster`

[providers](#providers) > [jib](#providersjib) > pushViaCluster

In some cases you may need to push images built with Jib to the remote registry via Kubernetes cluster, e.g. if you don't have connectivity or access from where Garden is being run. In that case, set this flag to true, but do note that the build will take considerably take longer to complete! Only applies when using in-cluster building.

| Type      | Default | Required |
| --------- | ------- | -------- |
| `boolean` | `false` | No       |

### `providers[].kaniko`

[providers](#providers) > kaniko

Configuration options for the `kaniko` build mode.

| Type     | Required |
| -------- | -------- |
| `object` | No       |

### `providers[].kaniko.extraFlags[]`

[providers](#providers) > [kaniko](#providerskaniko) > extraFlags

Specify extra flags to use when building the container image with kaniko. Flags set on `container` Builds take precedence over these.

| Type            | Required |
| --------------- | -------- |
| `array[string]` | No       |

### `providers[].kaniko.image`

[providers](#providers) > [kaniko](#providerskaniko) > image

Change the kaniko image (repository/image:tag) to use when building in kaniko mode.

| Type     | Default                                                                                                                  | Required |
| -------- | ------------------------------------------------------------------------------------------------------------------------ | -------- |
| `string` | `"gcr.io/kaniko-project/executor:v1.11.0-debug@sha256:32ba2214921892c2fa7b5f9c4ae6f8f026538ce6b2105a93a36a8b5ee50fe517"` | No       |

### `providers[].kaniko.namespace`

[providers](#providers) > [kaniko](#providerskaniko) > namespace

Choose the namespace where the Kaniko pods will be run. Defaults to the project namespace.

| Type     | Required |
| -------- | -------- |
| `string` | No       |

### `providers[].kaniko.nodeSelector`

[providers](#providers) > [kaniko](#providerskaniko) > nodeSelector

Exposes the `nodeSelector` field on the PodSpec of the Kaniko pods. This allows you to constrain the Kaniko pods to only run on particular nodes. The same nodeSelector will be used for each util pod unless they are specifically set under `util.nodeSelector`.

[See here](https://kubernetes.io/docs/concepts/configuration/assign-pod-node/) for the official Kubernetes guide to assigning pods to nodes.

| Type     | Required |
| -------- | -------- |
| `object` | No       |

### `providers[].kaniko.tolerations[]`

[providers](#providers) > [kaniko](#providerskaniko) > tolerations

Specify tolerations to apply to each Kaniko builder pod. Useful to control which nodes in a cluster can run builds. The same tolerations will be used for each util pod unless they are specifically set under `util.tolerations`

| Type            | Default | Required |
| --------------- | ------- | -------- |
| `array[object]` | `[]`    | No       |

### `providers[].kaniko.tolerations[].effect`

[providers](#providers) > [kaniko](#providerskaniko) > [tolerations](#providerskanikotolerations) > effect

"Effect" indicates the taint effect to match. Empty means match all taint effects. When specified,
allowed values are "NoSchedule", "PreferNoSchedule" and "NoExecute".

| Type     | Required |
| -------- | -------- |
| `string` | No       |

### `providers[].kaniko.tolerations[].key`

[providers](#providers) > [kaniko](#providerskaniko) > [tolerations](#providerskanikotolerations) > key

"Key" is the taint key that the toleration applies to. Empty means match all taint keys.
If the key is empty, operator must be "Exists"; this combination means to match all values and all keys.

| Type     | Required |
| -------- | -------- |
| `string` | No       |

### `providers[].kaniko.tolerations[].operator`

[providers](#providers) > [kaniko](#providerskaniko) > [tolerations](#providerskanikotolerations) > operator

"Operator" represents a key's relationship to the value. Valid operators are "Exists" and "Equal". Defaults to
"Equal". "Exists" is equivalent to wildcard for value, so that a pod can tolerate all taints of a
particular category.

| Type     | Default   | Required |
| -------- | --------- | -------- |
| `string` | `"Equal"` | No       |

### `providers[].kaniko.tolerations[].tolerationSeconds`

[providers](#providers) > [kaniko](#providerskaniko) > [tolerations](#providerskanikotolerations) > tolerationSeconds

"TolerationSeconds" represents the period of time the toleration (which must be of effect "NoExecute",
otherwise this field is ignored) tolerates the taint. By default, it is not set, which means tolerate
the taint forever (do not evict). Zero and negative values will be treated as 0 (evict immediately)
by the system.

| Type     | Required |
| -------- | -------- |
| `string` | No       |

### `providers[].kaniko.tolerations[].value`

[providers](#providers) > [kaniko](#providerskaniko) > [tolerations](#providerskanikotolerations) > value

"Value" is the taint value the toleration matches to. If the operator is "Exists", the value should be empty,
otherwise just a regular string.

| Type     | Required |
| -------- | -------- |
| `string` | No       |

### `providers[].kaniko.annotations`

[providers](#providers) > [kaniko](#providerskaniko) > annotations

Specify annotations to apply to each Kaniko builder pod. Annotations may have an effect on the behaviour of certain components, for example autoscalers. The same annotations will be used for each util pod unless they are specifically set under `util.annotations`

| Type     | Required |
| -------- | -------- |
| `object` | No       |

Example:

```yaml
providers:
  - kaniko:
      ...
      annotations:
          cluster-autoscaler.kubernetes.io/safe-to-evict: 'false'
```

### `providers[].kaniko.serviceAccountAnnotations`

[providers](#providers) > [kaniko](#providerskaniko) > serviceAccountAnnotations

Specify annotations to apply to the Kubernetes service account used by kaniko. This can be useful to set up IRSA with in-cluster building.

| Type     | Required |
| -------- | -------- |
| `object` | No       |

Example:

```yaml
providers:
  - kaniko:
      ...
      serviceAccountAnnotations:
          eks.amazonaws.com/role-arn: arn:aws:iam::111122223333:role/my-role
```

### `providers[].kaniko.util`

[providers](#providers) > [kaniko](#providerskaniko) > util

| Type     | Required |
| -------- | -------- |
| `object` | No       |

### `providers[].kaniko.util.tolerations[]`

[providers](#providers) > [kaniko](#providerskaniko) > [util](#providerskanikoutil) > tolerations

Specify tolerations to apply to each garden-util pod.

| Type            | Default | Required |
| --------------- | ------- | -------- |
| `array[object]` | `[]`    | No       |

### `providers[].kaniko.util.tolerations[].effect`

[providers](#providers) > [kaniko](#providerskaniko) > [util](#providerskanikoutil) > [tolerations](#providerskanikoutiltolerations) > effect

"Effect" indicates the taint effect to match. Empty means match all taint effects. When specified,
allowed values are "NoSchedule", "PreferNoSchedule" and "NoExecute".

| Type     | Required |
| -------- | -------- |
| `string` | No       |

### `providers[].kaniko.util.tolerations[].key`

[providers](#providers) > [kaniko](#providerskaniko) > [util](#providerskanikoutil) > [tolerations](#providerskanikoutiltolerations) > key

"Key" is the taint key that the toleration applies to. Empty means match all taint keys.
If the key is empty, operator must be "Exists"; this combination means to match all values and all keys.

| Type     | Required |
| -------- | -------- |
| `string` | No       |

### `providers[].kaniko.util.tolerations[].operator`

[providers](#providers) > [kaniko](#providerskaniko) > [util](#providerskanikoutil) > [tolerations](#providerskanikoutiltolerations) > operator

"Operator" represents a key's relationship to the value. Valid operators are "Exists" and "Equal". Defaults to
"Equal". "Exists" is equivalent to wildcard for value, so that a pod can tolerate all taints of a
particular category.

| Type     | Default   | Required |
| -------- | --------- | -------- |
| `string` | `"Equal"` | No       |

### `providers[].kaniko.util.tolerations[].tolerationSeconds`

[providers](#providers) > [kaniko](#providerskaniko) > [util](#providerskanikoutil) > [tolerations](#providerskanikoutiltolerations) > tolerationSeconds

"TolerationSeconds" represents the period of time the toleration (which must be of effect "NoExecute",
otherwise this field is ignored) tolerates the taint. By default, it is not set, which means tolerate
the taint forever (do not evict). Zero and negative values will be treated as 0 (evict immediately)
by the system.

| Type     | Required |
| -------- | -------- |
| `string` | No       |

### `providers[].kaniko.util.tolerations[].value`

[providers](#providers) > [kaniko](#providerskaniko) > [util](#providerskanikoutil) > [tolerations](#providerskanikoutiltolerations) > value

"Value" is the taint value the toleration matches to. If the operator is "Exists", the value should be empty,
otherwise just a regular string.

| Type     | Required |
| -------- | -------- |
| `string` | No       |

### `providers[].kaniko.util.annotations`

[providers](#providers) > [kaniko](#providerskaniko) > [util](#providerskanikoutil) > annotations

Specify annotations to apply to each garden-util pod and deployments.

| Type     | Required |
| -------- | -------- |
| `object` | No       |

Example:

```yaml
providers:
  - kaniko:
      ...
      util:
        ...
        annotations:
            cluster-autoscaler.kubernetes.io/safe-to-evict: 'false'
```

### `providers[].kaniko.util.nodeSelector`

[providers](#providers) > [kaniko](#providerskaniko) > [util](#providerskanikoutil) > nodeSelector

Specify the nodeSelector constraints for each garden-util pod.

| Type     | Required |
| -------- | -------- |
| `object` | No       |

### `providers[].defaultHostname`

[providers](#providers) > defaultHostname

A default hostname to use when no hostname is explicitly configured for a service.

| Type     | Required |
| -------- | -------- |
| `string` | No       |

Example:

```yaml
providers:
  - defaultHostname: "api.mydomain.com"
```

### `providers[].deploymentStrategy`

[providers](#providers) > deploymentStrategy

{% hint style="warning" %}
**Experimental**: this is an experimental feature and the API might change in the future.
{% endhint %}

{% hint style="warning" %}
**Deprecated**: This field will be removed in a future release.
{% endhint %}

Sets the deployment strategy for `container` deploy actions.

Note that this field has been deprecated since 0.13, and has no effect.
The `"rolling"` will be applied in all cases.
The experimental support for blue/green deployments (via the `"blue-green"` strategy) has been removed.

Note that this setting only applies to `container` deploy actions (and not, for example,  `kubernetes` or `helm` deploy actions).

| Type     | Default     | Required |
| -------- | ----------- | -------- |
| `string` | `"rolling"` | No       |

### `providers[].sync`

[providers](#providers) > sync

Configuration options for code synchronization.

| Type     | Required |
| -------- | -------- |
| `object` | No       |

### `providers[].sync.defaults`

[providers](#providers) > [sync](#providerssync) > defaults

Specifies default settings for syncs (e.g. for `container`, `kubernetes` and `helm` services).

These are overridden/extended by the settings of any individual sync specs.

Sync is enabled e.g by setting the `--sync` flag on the `garden deploy` command.

See the [Code Synchronization guide](https://docs.garden.io/guides/code-synchronization) for more information.

| Type     | Required |
| -------- | -------- |
| `object` | No       |

### `providers[].sync.defaults.exclude[]`

[providers](#providers) > [sync](#providerssync) > [defaults](#providerssyncdefaults) > exclude

Specify a list of POSIX-style paths or glob patterns that should be excluded from the sync.

Any exclusion patterns defined in individual sync specs will be applied in addition to these patterns.

`.git` directories and `.garden` directories are always ignored.

| Type               | Required |
| ------------------ | -------- |
| `array[posixPath]` | No       |

Example:

```yaml
providers:
  - sync:
      ...
      defaults:
        ...
        exclude:
          - dist/**/*
          - '*.log'
```

### `providers[].sync.defaults.fileMode`

[providers](#providers) > [sync](#providerssync) > [defaults](#providerssyncdefaults) > fileMode

<<<<<<< HEAD
The default permission bits, specified as an octal, to set on files at the sync target. Defaults to 0o644 (user can read/write, everyone else can read). See the [Mutagen docs](https://mutagen.io/documentation/synchronization/permissions#permissions) for more information.
=======
The default permission bits, specified as an octal, to set on files at the sync target. Defaults to 0644 (user can read/write, everyone else can read). See the [Mutagen docs](https://mutagen.io/documentation/synchronization/permissions#permissions) for more information.
>>>>>>> 50a2ac38

| Type     | Default | Required |
| -------- | ------- | -------- |
| `number` | `0o644` | No       |

### `providers[].sync.defaults.directoryMode`

[providers](#providers) > [sync](#providerssync) > [defaults](#providerssyncdefaults) > directoryMode

<<<<<<< HEAD
The default permission bits, specified as an octal, to set on directories at the sync target. Defaults to 0o755 (user can read/write, everyone else can read). See the [Mutagen docs](https://mutagen.io/documentation/synchronization/permissions#permissions) for more information.
=======
The default permission bits, specified as an octal, to set on directories at the sync target. Defaults to 0755 (user can read/write, everyone else can read). See the [Mutagen docs](https://mutagen.io/documentation/synchronization/permissions#permissions) for more information.
>>>>>>> 50a2ac38

| Type     | Default | Required |
| -------- | ------- | -------- |
| `number` | `0o755` | No       |

### `providers[].sync.defaults.owner`

[providers](#providers) > [sync](#providerssync) > [defaults](#providerssyncdefaults) > owner

Set the default owner of files and directories at the target. Specify either an integer ID or a string name. See the [Mutagen docs](https://mutagen.io/documentation/synchronization/permissions#owners-and-groups) for more information.

| Type               | Required |
| ------------------ | -------- |
| `number \| string` | No       |

### `providers[].sync.defaults.group`

[providers](#providers) > [sync](#providerssync) > [defaults](#providerssyncdefaults) > group

Set the default group on files and directories at the target. Specify either an integer ID or a string name. See the [Mutagen docs](https://mutagen.io/documentation/synchronization/permissions#owners-and-groups) for more information.

| Type               | Required |
| ------------------ | -------- |
| `number \| string` | No       |

### `providers[].forceSsl`

[providers](#providers) > forceSsl

Require SSL on all `container` Deploys. If set to true, an error is raised when no certificate is available for a configured hostname on a `container`Deploy.

| Type      | Default | Required |
| --------- | ------- | -------- |
| `boolean` | `false` | No       |

### `providers[].imagePullSecrets[]`

[providers](#providers) > imagePullSecrets

References to `docker-registry` secrets to use for authenticating with remote registries when pulling
images. This is necessary if you reference private images in your action configuration, and is required
when configuring a remote Kubernetes environment with buildMode=local.

| Type            | Default | Required |
| --------------- | ------- | -------- |
| `array[object]` | `[]`    | No       |

### `providers[].imagePullSecrets[].name`

[providers](#providers) > [imagePullSecrets](#providersimagepullsecrets) > name

The name of the Kubernetes secret.

| Type     | Required |
| -------- | -------- |
| `string` | Yes      |

Example:

```yaml
providers:
  - imagePullSecrets:
      - name: "my-secret"
```

### `providers[].imagePullSecrets[].namespace`

[providers](#providers) > [imagePullSecrets](#providersimagepullsecrets) > namespace

The namespace where the secret is stored. If necessary, the secret may be copied to the appropriate namespace before use.

| Type     | Default     | Required |
| -------- | ----------- | -------- |
| `string` | `"default"` | No       |

### `providers[].copySecrets[]`

[providers](#providers) > copySecrets

References to secrets you need to have copied into all namespaces deployed to. These secrets will be
ensured to exist in the namespace before deploying any service.

| Type            | Default | Required |
| --------------- | ------- | -------- |
| `array[object]` | `[]`    | No       |

### `providers[].copySecrets[].name`

[providers](#providers) > [copySecrets](#providerscopysecrets) > name

The name of the Kubernetes secret.

| Type     | Required |
| -------- | -------- |
| `string` | Yes      |

Example:

```yaml
providers:
  - copySecrets:
      - name: "my-secret"
```

### `providers[].copySecrets[].namespace`

[providers](#providers) > [copySecrets](#providerscopysecrets) > namespace

The namespace where the secret is stored. If necessary, the secret may be copied to the appropriate namespace before use.

| Type     | Default     | Required |
| -------- | ----------- | -------- |
| `string` | `"default"` | No       |

### `providers[].resources`

[providers](#providers) > resources

Resource requests and limits for the in-cluster builder..

| Type     | Default                                                                                                                                                                                                                                              | Required |
| -------- | ---------------------------------------------------------------------------------------------------------------------------------------------------------------------------------------------------------------------------------------------------- | -------- |
| `object` | `{"builder":{"limits":{"cpu":4000,"memory":8192},"requests":{"cpu":100,"memory":512}},"sync":{"limits":{"cpu":500,"memory":512},"requests":{"cpu":100,"memory":90}},"util":{"limits":{"cpu":256,"memory":512},"requests":{"cpu":256,"memory":512}}}` | No       |

### `providers[].resources.builder`

[providers](#providers) > [resources](#providersresources) > builder

Resource requests and limits for the in-cluster builder. It's important to consider which build mode you're using when configuring this.

When `buildMode` is `kaniko`, this refers to _each Kaniko pod_, i.e. each individual build, so you'll want to consider the requirements for your individual image builds, with your most expensive/heavy images in mind.

When `buildMode` is `cluster-buildkit`, this applies to the BuildKit deployment created in _each project namespace_. So think of this as the resource spec for each individual user or project namespace.

| Type     | Default                                                                     | Required |
| -------- | --------------------------------------------------------------------------- | -------- |
| `object` | `{"limits":{"cpu":4000,"memory":8192},"requests":{"cpu":100,"memory":512}}` | No       |

### `providers[].resources.builder.limits`

[providers](#providers) > [resources](#providersresources) > [builder](#providersresourcesbuilder) > limits

| Type     | Default                      | Required |
| -------- | ---------------------------- | -------- |
| `object` | `{"cpu":4000,"memory":8192}` | No       |

### `providers[].resources.builder.limits.cpu`

[providers](#providers) > [resources](#providersresources) > [builder](#providersresourcesbuilder) > [limits](#providersresourcesbuilderlimits) > cpu

CPU limit in millicpu.

| Type     | Default | Required |
| -------- | ------- | -------- |
| `number` | `4000`  | No       |

Example:

```yaml
providers:
  - resources:
      ...
      builder:
        ...
        limits:
          ...
          cpu: 4000
```

### `providers[].resources.builder.limits.memory`

[providers](#providers) > [resources](#providersresources) > [builder](#providersresourcesbuilder) > [limits](#providersresourcesbuilderlimits) > memory

Memory limit in megabytes.

| Type     | Default | Required |
| -------- | ------- | -------- |
| `number` | `8192`  | No       |

Example:

```yaml
providers:
  - resources:
      ...
      builder:
        ...
        limits:
          ...
          memory: 8192
```

### `providers[].resources.builder.limits.ephemeralStorage`

[providers](#providers) > [resources](#providersresources) > [builder](#providersresourcesbuilder) > [limits](#providersresourcesbuilderlimits) > ephemeralStorage

Ephemeral storage limit in megabytes.

| Type     | Required |
| -------- | -------- |
| `number` | No       |

Example:

```yaml
providers:
  - resources:
      ...
      builder:
        ...
        limits:
          ...
          ephemeralStorage: 8192
```

### `providers[].resources.builder.requests`

[providers](#providers) > [resources](#providersresources) > [builder](#providersresourcesbuilder) > requests

| Type     | Default                    | Required |
| -------- | -------------------------- | -------- |
| `object` | `{"cpu":100,"memory":512}` | No       |

### `providers[].resources.builder.requests.cpu`

[providers](#providers) > [resources](#providersresources) > [builder](#providersresourcesbuilder) > [requests](#providersresourcesbuilderrequests) > cpu

CPU request in millicpu.

| Type     | Default | Required |
| -------- | ------- | -------- |
| `number` | `100`   | No       |

Example:

```yaml
providers:
  - resources:
      ...
      builder:
        ...
        requests:
          ...
          cpu: 100
```

### `providers[].resources.builder.requests.memory`

[providers](#providers) > [resources](#providersresources) > [builder](#providersresourcesbuilder) > [requests](#providersresourcesbuilderrequests) > memory

Memory request in megabytes.

| Type     | Default | Required |
| -------- | ------- | -------- |
| `number` | `512`   | No       |

Example:

```yaml
providers:
  - resources:
      ...
      builder:
        ...
        requests:
          ...
          memory: 512
```

### `providers[].resources.builder.requests.ephemeralStorage`

[providers](#providers) > [resources](#providersresources) > [builder](#providersresourcesbuilder) > [requests](#providersresourcesbuilderrequests) > ephemeralStorage

Ephemeral storage request in megabytes.

| Type     | Required |
| -------- | -------- |
| `number` | No       |

Example:

```yaml
providers:
  - resources:
      ...
      builder:
        ...
        requests:
          ...
          ephemeralStorage: 8192
```

### `providers[].resources.util`

[providers](#providers) > [resources](#providersresources) > util

Resource requests and limits for the util pod for in-cluster builders.
This pod is used to get, start, stop and inquire the status of the builds.

This pod is created in each garden namespace.

| Type     | Default                                                                   | Required |
| -------- | ------------------------------------------------------------------------- | -------- |
| `object` | `{"limits":{"cpu":256,"memory":512},"requests":{"cpu":256,"memory":512}}` | No       |

### `providers[].resources.util.limits`

[providers](#providers) > [resources](#providersresources) > [util](#providersresourcesutil) > limits

| Type     | Default                    | Required |
| -------- | -------------------------- | -------- |
| `object` | `{"cpu":256,"memory":512}` | No       |

### `providers[].resources.util.limits.cpu`

[providers](#providers) > [resources](#providersresources) > [util](#providersresourcesutil) > [limits](#providersresourcesutillimits) > cpu

CPU limit in millicpu.

| Type     | Default | Required |
| -------- | ------- | -------- |
| `number` | `256`   | No       |

Example:

```yaml
providers:
  - resources:
      ...
      util:
        ...
        limits:
          ...
          cpu: 256
```

### `providers[].resources.util.limits.memory`

[providers](#providers) > [resources](#providersresources) > [util](#providersresourcesutil) > [limits](#providersresourcesutillimits) > memory

Memory limit in megabytes.

| Type     | Default | Required |
| -------- | ------- | -------- |
| `number` | `512`   | No       |

Example:

```yaml
providers:
  - resources:
      ...
      util:
        ...
        limits:
          ...
          memory: 512
```

### `providers[].resources.util.limits.ephemeralStorage`

[providers](#providers) > [resources](#providersresources) > [util](#providersresourcesutil) > [limits](#providersresourcesutillimits) > ephemeralStorage

Ephemeral storage limit in megabytes.

| Type     | Required |
| -------- | -------- |
| `number` | No       |

Example:

```yaml
providers:
  - resources:
      ...
      util:
        ...
        limits:
          ...
          ephemeralStorage: 8192
```

### `providers[].resources.util.requests`

[providers](#providers) > [resources](#providersresources) > [util](#providersresourcesutil) > requests

| Type     | Default                    | Required |
| -------- | -------------------------- | -------- |
| `object` | `{"cpu":256,"memory":512}` | No       |

### `providers[].resources.util.requests.cpu`

[providers](#providers) > [resources](#providersresources) > [util](#providersresourcesutil) > [requests](#providersresourcesutilrequests) > cpu

CPU request in millicpu.

| Type     | Default | Required |
| -------- | ------- | -------- |
| `number` | `256`   | No       |

Example:

```yaml
providers:
  - resources:
      ...
      util:
        ...
        requests:
          ...
          cpu: 256
```

### `providers[].resources.util.requests.memory`

[providers](#providers) > [resources](#providersresources) > [util](#providersresourcesutil) > [requests](#providersresourcesutilrequests) > memory

Memory request in megabytes.

| Type     | Default | Required |
| -------- | ------- | -------- |
| `number` | `512`   | No       |

Example:

```yaml
providers:
  - resources:
      ...
      util:
        ...
        requests:
          ...
          memory: 512
```

### `providers[].resources.util.requests.ephemeralStorage`

[providers](#providers) > [resources](#providersresources) > [util](#providersresourcesutil) > [requests](#providersresourcesutilrequests) > ephemeralStorage

Ephemeral storage request in megabytes.

| Type     | Required |
| -------- | -------- |
| `number` | No       |

Example:

```yaml
providers:
  - resources:
      ...
      util:
        ...
        requests:
          ...
          ephemeralStorage: 8192
```

### `providers[].resources.sync`

[providers](#providers) > [resources](#providersresources) > sync

{% hint style="warning" %}
**Deprecated**: This field will be removed in a future release.
{% endhint %}

Resource requests and limits for the code sync service, which we use to sync build contexts to the cluster
ahead of building images. This generally is not resource intensive, but you might want to adjust the
defaults if you have many concurrent users.

| Type     | Default                                                                  | Required |
| -------- | ------------------------------------------------------------------------ | -------- |
| `object` | `{"limits":{"cpu":500,"memory":512},"requests":{"cpu":100,"memory":90}}` | No       |

### `providers[].resources.sync.limits`

[providers](#providers) > [resources](#providersresources) > [sync](#providersresourcessync) > limits

{% hint style="warning" %}
**Deprecated**: This field will be removed in a future release.
{% endhint %}

| Type     | Default                    | Required |
| -------- | -------------------------- | -------- |
| `object` | `{"cpu":500,"memory":512}` | No       |

### `providers[].resources.sync.limits.cpu`

[providers](#providers) > [resources](#providersresources) > [sync](#providersresourcessync) > [limits](#providersresourcessynclimits) > cpu

{% hint style="warning" %}
**Deprecated**: This field will be removed in a future release.
{% endhint %}

CPU limit in millicpu.

| Type     | Default | Required |
| -------- | ------- | -------- |
| `number` | `500`   | No       |

Example:

```yaml
providers:
  - resources:
      ...
      sync:
        ...
        limits:
          ...
          cpu: 500
```

### `providers[].resources.sync.limits.memory`

[providers](#providers) > [resources](#providersresources) > [sync](#providersresourcessync) > [limits](#providersresourcessynclimits) > memory

{% hint style="warning" %}
**Deprecated**: This field will be removed in a future release.
{% endhint %}

Memory limit in megabytes.

| Type     | Default | Required |
| -------- | ------- | -------- |
| `number` | `512`   | No       |

Example:

```yaml
providers:
  - resources:
      ...
      sync:
        ...
        limits:
          ...
          memory: 512
```

### `providers[].resources.sync.limits.ephemeralStorage`

[providers](#providers) > [resources](#providersresources) > [sync](#providersresourcessync) > [limits](#providersresourcessynclimits) > ephemeralStorage

{% hint style="warning" %}
**Deprecated**: This field will be removed in a future release.
{% endhint %}

Ephemeral storage limit in megabytes.

| Type     | Required |
| -------- | -------- |
| `number` | No       |

Example:

```yaml
providers:
  - resources:
      ...
      sync:
        ...
        limits:
          ...
          ephemeralStorage: 8192
```

### `providers[].resources.sync.requests`

[providers](#providers) > [resources](#providersresources) > [sync](#providersresourcessync) > requests

{% hint style="warning" %}
**Deprecated**: This field will be removed in a future release.
{% endhint %}

| Type     | Default                   | Required |
| -------- | ------------------------- | -------- |
| `object` | `{"cpu":100,"memory":90}` | No       |

### `providers[].resources.sync.requests.cpu`

[providers](#providers) > [resources](#providersresources) > [sync](#providersresourcessync) > [requests](#providersresourcessyncrequests) > cpu

{% hint style="warning" %}
**Deprecated**: This field will be removed in a future release.
{% endhint %}

CPU request in millicpu.

| Type     | Default | Required |
| -------- | ------- | -------- |
| `number` | `100`   | No       |

Example:

```yaml
providers:
  - resources:
      ...
      sync:
        ...
        requests:
          ...
          cpu: 100
```

### `providers[].resources.sync.requests.memory`

[providers](#providers) > [resources](#providersresources) > [sync](#providersresourcessync) > [requests](#providersresourcessyncrequests) > memory

{% hint style="warning" %}
**Deprecated**: This field will be removed in a future release.
{% endhint %}

Memory request in megabytes.

| Type     | Default | Required |
| -------- | ------- | -------- |
| `number` | `90`    | No       |

Example:

```yaml
providers:
  - resources:
      ...
      sync:
        ...
        requests:
          ...
          memory: 90
```

### `providers[].resources.sync.requests.ephemeralStorage`

[providers](#providers) > [resources](#providersresources) > [sync](#providersresourcessync) > [requests](#providersresourcessyncrequests) > ephemeralStorage

{% hint style="warning" %}
**Deprecated**: This field will be removed in a future release.
{% endhint %}

Ephemeral storage request in megabytes.

| Type     | Required |
| -------- | -------- |
| `number` | No       |

Example:

```yaml
providers:
  - resources:
      ...
      sync:
        ...
        requests:
          ...
          ephemeralStorage: 8192
```

### `providers[].tlsCertificates[]`

[providers](#providers) > tlsCertificates

One or more certificates to use for ingress.

| Type            | Default | Required |
| --------------- | ------- | -------- |
| `array[object]` | `[]`    | No       |

### `providers[].tlsCertificates[].name`

[providers](#providers) > [tlsCertificates](#providerstlscertificates) > name

A unique identifier for this certificate.

| Type     | Required |
| -------- | -------- |
| `string` | Yes      |

Example:

```yaml
providers:
  - tlsCertificates:
      - name: "www"
```

### `providers[].tlsCertificates[].hostnames[]`

[providers](#providers) > [tlsCertificates](#providerstlscertificates) > hostnames

A list of hostnames that this certificate should be used for. If you don't specify these, they will be automatically read from the certificate.

| Type              | Required |
| ----------------- | -------- |
| `array[hostname]` | No       |

Example:

```yaml
providers:
  - tlsCertificates:
      - hostnames:
          - www.mydomain.com
```

### `providers[].tlsCertificates[].secretRef`

[providers](#providers) > [tlsCertificates](#providerstlscertificates) > secretRef

A reference to the Kubernetes secret that contains the TLS certificate and key for the domain.

| Type     | Required |
| -------- | -------- |
| `object` | No       |

Example:

```yaml
providers:
  - tlsCertificates:
      - secretRef:
            name: my-tls-secret
            namespace: default
```

### `providers[].tlsCertificates[].secretRef.name`

[providers](#providers) > [tlsCertificates](#providerstlscertificates) > [secretRef](#providerstlscertificatessecretref) > name

The name of the Kubernetes secret.

| Type     | Required |
| -------- | -------- |
| `string` | Yes      |

Example:

```yaml
providers:
  - tlsCertificates:
      - secretRef:
            name: my-tls-secret
            namespace: default
          ...
          name: "my-secret"
```

### `providers[].tlsCertificates[].secretRef.namespace`

[providers](#providers) > [tlsCertificates](#providerstlscertificates) > [secretRef](#providerstlscertificatessecretref) > namespace

The namespace where the secret is stored. If necessary, the secret may be copied to the appropriate namespace before use.

| Type     | Default     | Required |
| -------- | ----------- | -------- |
| `string` | `"default"` | No       |

### `providers[].systemNodeSelector`

[providers](#providers) > systemNodeSelector

Exposes the `nodeSelector` field on the PodSpec of system services. This allows you to constrain the system services to only run on particular nodes.

[See here](https://kubernetes.io/docs/concepts/configuration/assign-pod-node/) for the official Kubernetes guide to assigning Pods to nodes.

| Type     | Default | Required |
| -------- | ------- | -------- |
| `object` | `{}`    | No       |

Example:

```yaml
providers:
  - systemNodeSelector:
        disktype: ssd
```

### `providers[].name`

[providers](#providers) > name

The name of the provider plugin to use.

| Type     | Default        | Required |
| -------- | -------------- | -------- |
| `string` | `"kubernetes"` | Yes      |

Example:

```yaml
providers:
  - name: "kubernetes"
```

### `providers[].context`

[providers](#providers) > context

The kubectl context to use to connect to the Kubernetes cluster.

| Type     | Required |
| -------- | -------- |
| `string` | Yes      |

Example:

```yaml
providers:
  - context: "my-dev-context"
```

### `providers[].deploymentRegistry`

[providers](#providers) > deploymentRegistry

The registry where built containers should be pushed to, and then pulled to the cluster when deploying services.

Important: If you specify this in combination with in-cluster building, you must make sure `imagePullSecrets` includes authentication with the specified deployment registry, that has the appropriate write privileges (usually full write access to the configured `deploymentRegistry.namespace`).

| Type     | Required |
| -------- | -------- |
| `object` | No       |

### `providers[].deploymentRegistry.hostname`

[providers](#providers) > [deploymentRegistry](#providersdeploymentregistry) > hostname

The hostname (and optionally port, if not the default port) of the registry.

| Type     | Required |
| -------- | -------- |
| `string` | Yes      |

Example:

```yaml
providers:
  - deploymentRegistry:
      ...
      hostname: "gcr.io"
```

### `providers[].deploymentRegistry.port`

[providers](#providers) > [deploymentRegistry](#providersdeploymentregistry) > port

The port where the registry listens on, if not the default.

| Type     | Required |
| -------- | -------- |
| `number` | No       |

### `providers[].deploymentRegistry.namespace`

[providers](#providers) > [deploymentRegistry](#providersdeploymentregistry) > namespace

The registry namespace. Will be placed between hostname and image name, like so: <hostname>/<namespace>/<image name>

| Type     | Default | Required |
| -------- | ------- | -------- |
| `string` | `"_"`   | No       |

Example:

```yaml
providers:
  - deploymentRegistry:
      ...
      namespace: "my-project"
```

### `providers[].deploymentRegistry.insecure`

[providers](#providers) > [deploymentRegistry](#providersdeploymentregistry) > insecure

Set to true to allow insecure connections to the registry (without SSL).

| Type      | Default | Required |
| --------- | ------- | -------- |
| `boolean` | `false` | No       |

### `providers[].ingressClass`

[providers](#providers) > ingressClass

The ingress class or ingressClassName to use on configured Ingresses (via the `kubernetes.io/ingress.class` annotation or `spec.ingressClassName` field depending on the kubernetes version)
when deploying `container` services. Use this if you have multiple ingress controllers in your cluster.

| Type     | Required |
| -------- | -------- |
| `string` | No       |

### `providers[].ingressHttpPort`

[providers](#providers) > ingressHttpPort

The external HTTP port of the cluster's ingress controller.

| Type     | Default | Required |
| -------- | ------- | -------- |
| `number` | `80`    | No       |

### `providers[].ingressHttpsPort`

[providers](#providers) > ingressHttpsPort

The external HTTPS port of the cluster's ingress controller.

| Type     | Default | Required |
| -------- | ------- | -------- |
| `number` | `443`   | No       |

### `providers[].kubeconfig`

[providers](#providers) > kubeconfig

Path to kubeconfig file to use instead of the system default.

| Type     | Required |
| -------- | -------- |
| `string` | No       |

### `providers[].kubectlPath`

[providers](#providers) > kubectlPath

Set a specific path to a kubectl binary, instead of having Garden download it automatically as required.

It may be useful in some scenarios to allow individual users to set this, e.g. with an environment variable. You could configure that with something like `kubectlPath: ${local.env.GARDEN_KUBECTL_PATH}?`.

**Warning**: Garden may make some assumptions with respect to the kubectl version, so it is suggested to only use this when necessary.

| Type     | Required |
| -------- | -------- |
| `string` | No       |

### `providers[].namespace`

[providers](#providers) > namespace

Specify which namespace to deploy services to, and optionally annotations/labels to apply to the namespace.

You can specify a string as a shorthand for `name: <name>`. Defaults to `<project name>-<environment namespace>`.

Note that the framework may generate other namespaces as well with this name as a prefix. Also note that if the namespace previously exists, Garden will attempt to add the specified labels and annotations. If the user does not have permissions to do so, a warning is shown.

| Type               | Required |
| ------------------ | -------- |
| `object \| string` | No       |

### `providers[].namespace.name`

[providers](#providers) > [namespace](#providersnamespace) > name

A valid Kubernetes namespace name. Must be a valid RFC1035/RFC1123 (DNS) label (may contain lowercase letters, numbers and dashes, must start with a letter, and cannot end with a dash) and must not be longer than 63 characters.

| Type     | Required |
| -------- | -------- |
| `string` | No       |

### `providers[].namespace.annotations`

[providers](#providers) > [namespace](#providersnamespace) > annotations

Map of annotations to apply to the namespace when creating it.

| Type     | Required |
| -------- | -------- |
| `object` | No       |

Example:

```yaml
providers:
  - namespace: ''
      ...
      annotations:
          cluster-autoscaler.kubernetes.io/safe-to-evict: 'false'
```

### `providers[].namespace.labels`

[providers](#providers) > [namespace](#providersnamespace) > labels

Map of labels to apply to the namespace when creating it.

| Type     | Required |
| -------- | -------- |
| `object` | No       |

### `providers[].setupIngressController`

[providers](#providers) > setupIngressController

Set this to `nginx` to install/enable the NGINX ingress controller.

| Type     | Default | Required |
| -------- | ------- | -------- |
| `string` | `false` | No       |


## Outputs

The following keys are available via the `${providers.<provider-name>}` template string key for `kubernetes` providers.

### `${providers.<provider-name>.outputs.app-namespace}`

The primary namespace used for resource deployments.

| Type     |
| -------- |
| `string` |

### `${providers.<provider-name>.outputs.default-hostname}`

The default hostname configured on the provider.

| Type     |
| -------- |
| `string` |<|MERGE_RESOLUTION|>--- conflicted
+++ resolved
@@ -13,7 +13,7 @@
 
 For usage information, please refer to the [guides section](../../guides). A good place to start is
 the [Remote Kubernetes guide](../../k8s-plugins/remote-k8s/README.md) guide if you're connecting to remote clusters.
-The [Quickstart guide](../../getting-started/quickstart.md) guide is also helpful as an introduction.
+The [Quickstart guide](../../basics/quickstart.md) guide is also helpful as an introduction.
 
 Note that if you're using a local Kubernetes cluster (e.g. minikube or Docker Desktop), the [local-kubernetes provider](./local-kubernetes.md) simplifies (and automates) the configuration and setup quite a bit.
 
@@ -202,10 +202,6 @@
       # Annotations may have an effect on the behaviour of certain components, for example autoscalers.
       annotations:
 
-      # Specify annotations to apply to the Kubernetes service account used by cluster-buildkit. This can be useful to
-      # set up IRSA with in-cluster building.
-      serviceAccountAnnotations:
-
     # Setting related to Jib image builds.
     jib:
       # In some cases you may need to push images built with Jib to the remote registry via Kubernetes cluster, e.g.
@@ -268,10 +264,6 @@
       # certain components, for example autoscalers. The same annotations will be used for each util pod unless they
       # are specifically set under `util.annotations`
       annotations:
-
-      # Specify annotations to apply to the Kubernetes service account used by kaniko. This can be useful to set up
-      # IRSA with in-cluster building.
-      serviceAccountAnnotations:
 
       util:
         # Specify tolerations to apply to each garden-util pod.
@@ -327,23 +319,15 @@
         # `.git` directories and `.garden` directories are always ignored.
         exclude:
 
-<<<<<<< HEAD
-        # The default permission bits, specified as an octal, to set on files at the sync target. Defaults to 0o644
-=======
         # The default permission bits, specified as an octal, to set on files at the sync target. Defaults to 0644
->>>>>>> 50a2ac38
         # (user can read/write, everyone else can read). See the [Mutagen
         # docs](https://mutagen.io/documentation/synchronization/permissions#permissions) for more information.
-        fileMode: 420
+        fileMode:
 
         # The default permission bits, specified as an octal, to set on directories at the sync target. Defaults to
-<<<<<<< HEAD
-        # 0o755 (user can read/write, everyone else can read). See the [Mutagen
-=======
         # 0755 (user can read/write, everyone else can read). See the [Mutagen
->>>>>>> 50a2ac38
         # docs](https://mutagen.io/documentation/synchronization/permissions#permissions) for more information.
-        directoryMode: 493
+        directoryMode:
 
         # Set the default owner of files and directories at the target. Specify either an integer ID or a string name.
         # See the [Mutagen docs](https://mutagen.io/documentation/synchronization/permissions#owners-and-groups) for
@@ -924,26 +908,6 @@
           cluster-autoscaler.kubernetes.io/safe-to-evict: 'false'
 ```
 
-### `providers[].clusterBuildkit.serviceAccountAnnotations`
-
-[providers](#providers) > [clusterBuildkit](#providersclusterbuildkit) > serviceAccountAnnotations
-
-Specify annotations to apply to the Kubernetes service account used by cluster-buildkit. This can be useful to set up IRSA with in-cluster building.
-
-| Type     | Required |
-| -------- | -------- |
-| `object` | No       |
-
-Example:
-
-```yaml
-providers:
-  - clusterBuildkit:
-      ...
-      serviceAccountAnnotations:
-          eks.amazonaws.com/role-arn: arn:aws:iam::111122223333:role/my-role
-```
-
 ### `providers[].jib`
 
 [providers](#providers) > jib
@@ -1102,26 +1066,6 @@
       ...
       annotations:
           cluster-autoscaler.kubernetes.io/safe-to-evict: 'false'
-```
-
-### `providers[].kaniko.serviceAccountAnnotations`
-
-[providers](#providers) > [kaniko](#providerskaniko) > serviceAccountAnnotations
-
-Specify annotations to apply to the Kubernetes service account used by kaniko. This can be useful to set up IRSA with in-cluster building.
-
-| Type     | Required |
-| -------- | -------- |
-| `object` | No       |
-
-Example:
-
-```yaml
-providers:
-  - kaniko:
-      ...
-      serviceAccountAnnotations:
-          eks.amazonaws.com/role-arn: arn:aws:iam::111122223333:role/my-role
 ```
 
 ### `providers[].kaniko.util`
@@ -1330,29 +1274,21 @@
 
 [providers](#providers) > [sync](#providerssync) > [defaults](#providerssyncdefaults) > fileMode
 
-<<<<<<< HEAD
-The default permission bits, specified as an octal, to set on files at the sync target. Defaults to 0o644 (user can read/write, everyone else can read). See the [Mutagen docs](https://mutagen.io/documentation/synchronization/permissions#permissions) for more information.
-=======
 The default permission bits, specified as an octal, to set on files at the sync target. Defaults to 0644 (user can read/write, everyone else can read). See the [Mutagen docs](https://mutagen.io/documentation/synchronization/permissions#permissions) for more information.
->>>>>>> 50a2ac38
-
-| Type     | Default | Required |
-| -------- | ------- | -------- |
-| `number` | `0o644` | No       |
+
+| Type     | Required |
+| -------- | -------- |
+| `number` | No       |
 
 ### `providers[].sync.defaults.directoryMode`
 
 [providers](#providers) > [sync](#providerssync) > [defaults](#providerssyncdefaults) > directoryMode
 
-<<<<<<< HEAD
-The default permission bits, specified as an octal, to set on directories at the sync target. Defaults to 0o755 (user can read/write, everyone else can read). See the [Mutagen docs](https://mutagen.io/documentation/synchronization/permissions#permissions) for more information.
-=======
 The default permission bits, specified as an octal, to set on directories at the sync target. Defaults to 0755 (user can read/write, everyone else can read). See the [Mutagen docs](https://mutagen.io/documentation/synchronization/permissions#permissions) for more information.
->>>>>>> 50a2ac38
-
-| Type     | Default | Required |
-| -------- | ------- | -------- |
-| `number` | `0o755` | No       |
+
+| Type     | Required |
+| -------- | -------- |
+| `number` | No       |
 
 ### `providers[].sync.defaults.owner`
 
