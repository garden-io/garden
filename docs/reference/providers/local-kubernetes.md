--- conflicted
+++ resolved
@@ -9,7 +9,7 @@
 
 The `local-kubernetes` provider is a specialized version of the [`kubernetes` provider](./kubernetes.md) that automates and simplifies working with local Kubernetes clusters.
 
-For general Kubernetes usage information, please refer to the [Kubernetes guides](https://docs.garden.io/kubernetes-plugins/about). For local clusters a good place to start is the [Local Kubernetes](https://docs.garden.io/kubernetes-plugins/local-k8s) guide.
+For general Kubernetes usage information, please refer to the [Kubernetes guides](https://docs.garden.io/kubernetes-plugins/about). For local clusters a good place to start is the [Local Kubernetes](https://docs.garden.io/kubernetes-plugins/local-k8s) guide. The [Quickstart Guide](https://docs.garden.io/basics/quickstart) guide is also helpful as an introduction.
 
 If you're working with a remote Kubernetes cluster, please refer to the [`kubernetes` provider](./kubernetes.md) docs, and the [Remote Kubernetes guide](https://docs.garden.io/kubernetes-plugins/remote-k8s) guide.
 
@@ -198,10 +198,6 @@
       # Annotations may have an effect on the behaviour of certain components, for example autoscalers.
       annotations:
 
-      # Specify annotations to apply to the Kubernetes service account used by cluster-buildkit. This can be useful to
-      # set up IRSA with in-cluster building.
-      serviceAccountAnnotations:
-
     # Setting related to Jib image builds.
     jib:
       # In some cases you may need to push images built with Jib to the remote registry via Kubernetes cluster, e.g.
@@ -264,10 +260,6 @@
       # certain components, for example autoscalers. The same annotations will be used for each util pod unless they
       # are specifically set under `util.annotations`
       annotations:
-
-      # Specify annotations to apply to the Kubernetes service account used by kaniko. This can be useful to set up
-      # IRSA with in-cluster building.
-      serviceAccountAnnotations:
 
       util:
         # Specify tolerations to apply to each garden-util pod.
@@ -323,23 +315,15 @@
         # `.git` directories and `.garden` directories are always ignored.
         exclude:
 
-<<<<<<< HEAD
-        # The default permission bits, specified as an octal, to set on files at the sync target. Defaults to 0o644
-=======
         # The default permission bits, specified as an octal, to set on files at the sync target. Defaults to 0644
->>>>>>> 50a2ac38
         # (user can read/write, everyone else can read). See the [Mutagen
         # docs](https://mutagen.io/documentation/synchronization/permissions#permissions) for more information.
-        fileMode: 420
+        fileMode:
 
         # The default permission bits, specified as an octal, to set on directories at the sync target. Defaults to
-<<<<<<< HEAD
-        # 0o755 (user can read/write, everyone else can read). See the [Mutagen
-=======
         # 0755 (user can read/write, everyone else can read). See the [Mutagen
->>>>>>> 50a2ac38
         # docs](https://mutagen.io/documentation/synchronization/permissions#permissions) for more information.
-        directoryMode: 493
+        directoryMode:
 
         # Set the default owner of files and directories at the target. Specify either an integer ID or a string name.
         # See the [Mutagen docs](https://mutagen.io/documentation/synchronization/permissions#owners-and-groups) for
@@ -872,26 +856,6 @@
           cluster-autoscaler.kubernetes.io/safe-to-evict: 'false'
 ```
 
-### `providers[].clusterBuildkit.serviceAccountAnnotations`
-
-[providers](#providers) > [clusterBuildkit](#providersclusterbuildkit) > serviceAccountAnnotations
-
-Specify annotations to apply to the Kubernetes service account used by cluster-buildkit. This can be useful to set up IRSA with in-cluster building.
-
-| Type     | Required |
-| -------- | -------- |
-| `object` | No       |
-
-Example:
-
-```yaml
-providers:
-  - clusterBuildkit:
-      ...
-      serviceAccountAnnotations:
-          eks.amazonaws.com/role-arn: arn:aws:iam::111122223333:role/my-role
-```
-
 ### `providers[].jib`
 
 [providers](#providers) > jib
@@ -1050,26 +1014,6 @@
       ...
       annotations:
           cluster-autoscaler.kubernetes.io/safe-to-evict: 'false'
-```
-
-### `providers[].kaniko.serviceAccountAnnotations`
-
-[providers](#providers) > [kaniko](#providerskaniko) > serviceAccountAnnotations
-
-Specify annotations to apply to the Kubernetes service account used by kaniko. This can be useful to set up IRSA with in-cluster building.
-
-| Type     | Required |
-| -------- | -------- |
-| `object` | No       |
-
-Example:
-
-```yaml
-providers:
-  - kaniko:
-      ...
-      serviceAccountAnnotations:
-          eks.amazonaws.com/role-arn: arn:aws:iam::111122223333:role/my-role
 ```
 
 ### `providers[].kaniko.util`
@@ -1278,29 +1222,21 @@
 
 [providers](#providers) > [sync](#providerssync) > [defaults](#providerssyncdefaults) > fileMode
 
-<<<<<<< HEAD
-The default permission bits, specified as an octal, to set on files at the sync target. Defaults to 0o644 (user can read/write, everyone else can read). See the [Mutagen docs](https://mutagen.io/documentation/synchronization/permissions#permissions) for more information.
-=======
 The default permission bits, specified as an octal, to set on files at the sync target. Defaults to 0644 (user can read/write, everyone else can read). See the [Mutagen docs](https://mutagen.io/documentation/synchronization/permissions#permissions) for more information.
->>>>>>> 50a2ac38
-
-| Type     | Default | Required |
-| -------- | ------- | -------- |
-| `number` | `0o644` | No       |
+
+| Type     | Required |
+| -------- | -------- |
+| `number` | No       |
 
 ### `providers[].sync.defaults.directoryMode`
 
 [providers](#providers) > [sync](#providerssync) > [defaults](#providerssyncdefaults) > directoryMode
 
-<<<<<<< HEAD
-The default permission bits, specified as an octal, to set on directories at the sync target. Defaults to 0o755 (user can read/write, everyone else can read). See the [Mutagen docs](https://mutagen.io/documentation/synchronization/permissions#permissions) for more information.
-=======
 The default permission bits, specified as an octal, to set on directories at the sync target. Defaults to 0755 (user can read/write, everyone else can read). See the [Mutagen docs](https://mutagen.io/documentation/synchronization/permissions#permissions) for more information.
->>>>>>> 50a2ac38
-
-| Type     | Default | Required |
-| -------- | ------- | -------- |
-| `number` | `0o755` | No       |
+
+| Type     | Required |
+| -------- | -------- |
+| `number` | No       |
 
 ### `providers[].sync.defaults.owner`
 
