---
order: 30
title: Commands
---

## Garden CLI commands

Below is a list of Garden CLI commands and usage information.

The commands should be run in a Garden project, and are always scoped to that project.

Note: You can get a list of commands in the CLI by running `garden -h/--help`,
and detailed help for each command using `garden <command> -h/--help`

The _Outputs_ sections show the output structure when running the command with `--output yaml`. The same structure is used when `--output json` is used and when querying through the REST API, but in JSON format.

##### Global options

The following option flags can be used with any of the CLI commands:

| Argument | Alias | Type | Description |
| -------- | ----- | ---- | ----------- |
  | `--root` | `-r` | path | Override project root directory (defaults to working directory). Can be absolute or relative to current directory.
  | `--silent` | `-s` | boolean | Suppress log output. Same as setting --logger-type&#x3D;quiet.
  | `--env` | `-e` | string | The environment (and optionally namespace) to work against.
  | `--logger-type` |  | `quiet` `basic` `fancy` `json`  | Set logger type. fancy updates log lines in-place when their status changes (e.g. when tasks complete), basic appends a new log line when a log line&#x27;s status changes, json same as basic, but renders log lines as JSON, quiet suppresses all log output, same as --silent.
  | `--log-level` | `-l` | `error` `warn` `info` `verbose` `debug` `silly` `0` `1` `2` `3` `4` `5`  | Set logger level. Values can be either string or numeric and are prioritized from 0 to 5 (highest to lowest) as follows: error: 0, warn: 1, info: 2, verbose: 3, debug: 4, silly: 5.
  | `--output` | `-o` | `json` `yaml`  | Output command result in specified format (note: disables progress logging and interactive functionality).
  | `--emoji` |  | boolean | Enable emoji in output (defaults to true if the environment supports it).
  | `--show-timestamps` |  | boolean | Show timestamps with log output. When enabled, Garden will use the basic logger. I.e., log status changes are rendered as new lines instead of being updated in-place.
  | `--yes` | `-y` | boolean | Automatically approve any yes/no prompts during execution.
  | `--force-refresh` |  | boolean | Force refresh of any caches, e.g. cached provider statuses.
  | `--var` |  | array:string | Set a specific variable value, using the format &lt;key&gt;&#x3D;&lt;value&gt;, e.g. &#x60;--var some-key&#x3D;custom-value&#x60;. This will override any value set in your project configuration. You can specify multiple variables by separating with a comma, e.g. &#x60;--var key-a&#x3D;foo,key-b&#x3D;&quot;value with quotes&quot;&#x60;.
  | `--version` | `-v` | boolean | Show the current CLI version.
  | `--help` | `-h` | boolean | Show help
  | `--disable-port-forwards` |  | boolean | Disable automatic port forwarding when in watch mode. Note that you can also set GARDEN_DISABLE_PORT_FORWARDS&#x3D;true in your environment.

### garden build

**Build your modules.**

Builds all or specified modules, taking into account build dependency order.
Optionally stays running and automatically builds modules if their source (or their dependencies' sources) change.

Examples:

    garden build            # build all modules in the project
    garden build my-module  # only build my-module
    garden build --force    # force rebuild of modules
    garden build --watch    # watch for changes to code

#### Usage

    garden build [modules] [options]

#### Arguments

| Argument | Required | Description |
| -------- | -------- | ----------- |
  | `modules` | No | Specify module(s) to build. Use comma as a separator to specify multiple modules.

#### Options

| Argument | Alias | Type | Description |
| -------- | ----- | ---- | ----------- |
  | `--force` | `-f` | boolean | Force rebuild of module(s).
  | `--watch` | `-w` | boolean | Watch for changes in module(s) and auto-build.
  | `--with-dependants` |  | boolean | Also rebuild modules that have build dependencies on one of the modules specified as CLI arguments (recursively). Note: This option has no effect unless a list of module names is specified as CLI arguments (since then, every module in the project will be rebuilt).

#### Outputs

```yaml
# A map of all modules that were built (or builds scheduled/attempted for) and information about the builds.
builds:
  <module name>:
    # The full log from the build.
    buildLog:

    # Set to true if the build was fetched from a remote registry.
    fetched:

    # Set to true if the build was performed, false if it was already built, or fetched from a registry
    fresh:

    # Additional information, specific to the provider.
    details:

    # Set to true if the build was not attempted, e.g. if a dependency build failed.
    aborted:

    # The duration of the build in msec, if applicable.
    durationMsec:

    # Whether the build was succeessful.
    success:

    # An error message, if the build failed.
    error:

    # The version of the module, service, task or test.
    version:

# A map of all services that were deployed (or deployment scheduled/attempted for) and the service status.
deployments:
  <service name>:
    # When the service was first deployed by the provider.
    createdAt:

    # Additional detail, specific to the provider.
    detail:

    # Whether the service was deployed with dev mode enabled.
    devMode:

    # Whether the service was deployed with local mode enabled.
    localMode:

    namespaceStatuses:
      - pluginName:

        # Valid RFC1035/RFC1123 (DNS) label (may contain lowercase letters, numbers and dashes, must start with a
        # letter, and cannot end with a dash) and must not be longer than 63 characters.
        namespaceName:

        state:

    # The ID used for the service by the provider (if not the same as the service name).
    externalId:

    # The provider version of the deployed service (if different from the Garden module version.
    externalVersion:

    # A list of ports that can be forwarded to from the Garden agent by the provider.
    forwardablePorts:
      - # A descriptive name for the port. Should correspond to user-configured ports where applicable.
        name:

        # The preferred local port to use for forwarding.
        preferredLocalPort:

        # The protocol of the port.
        protocol:

        # The target name/hostname to forward to (defaults to the service name).
        targetName:

        # The target port on the service.
        targetPort:

        # The protocol to use for URLs pointing at the port. This can be any valid URI protocol.
        urlProtocol:

    # List of currently deployed ingress endpoints for the service.
    ingresses:
      - # The port number that the service is exposed on internally.
        # This defaults to the first specified port for the service.
        port:

        # The ingress path that should be matched to route to this service.
        path:

        # The protocol to use for the ingress.
        protocol:

        # The hostname where the service can be accessed.
        hostname:

    # Latest status message of the service (if any).
    lastMessage:

    # Latest error status message of the service (if any).
    lastError:

    # A map of values output from the service.
    outputs:
      <name>:

    # How many replicas of the service are currently running.
    runningReplicas:

    # The current deployment status of the service.
    state:

    # When the service was last updated by the provider.
    updatedAt:

    # Set to true if the build was not attempted, e.g. if a dependency build failed.
    aborted:

    # The duration of the build in msec, if applicable.
    durationMsec:

    # Whether the build was succeessful.
    success:

    # An error message, if the build failed.
    error:

    # The version of the module, service, task or test.
    version:

# A map of all tests that were run (or scheduled/attempted) and the test results.
tests:
  <test name>:
    # The name of the module that was run.
    moduleName:

    # The command that was run in the module.
    command:

    # The exit code of the run (if applicable).
    exitCode:

    # When the module run was started.
    startedAt:

    # When the module run was completed.
    completedAt:

    # The output log from the run.
    log:

    namespaceStatus:
      pluginName:

      # Valid RFC1035/RFC1123 (DNS) label (may contain lowercase letters, numbers and dashes, must start with a
      # letter, and cannot end with a dash) and must not be longer than 63 characters.
      namespaceName:

      state:

    # A map of primitive values, output from the test.
    outputs:
      # Number, string or boolean
      <name>:

    # The name of the test that was run.
    testName:

    # Set to true if the build was not attempted, e.g. if a dependency build failed.
    aborted:

    # The duration of the build in msec, if applicable.
    durationMsec:

    # Whether the build was succeessful.
    success:

    # An error message, if the build failed.
    error:

    # The version of the module, service, task or test.
    version:

# A map of all raw graph results. Avoid using this programmatically if you can, and use more structured keys instead.
graphResults:
```

### garden call

**Call a service ingress endpoint.**

Resolves the deployed ingress endpoint for the given service and path, calls the given endpoint and
outputs the result.

Examples:

    garden call my-container
    garden call my-container/some-path

Note: Currently only supports simple GET requests for HTTP/HTTPS ingresses.

#### Usage

    garden call <serviceAndPath> 

#### Arguments

| Argument | Required | Description |
| -------- | -------- | ----------- |
  | `serviceAndPath` | Yes | The name of the service to call followed by the ingress path (e.g. my-container/somepath).



### garden config analytics-enabled

**Update your preferences regarding analytics.**

To help us make Garden better, you can opt in to the collection of usage data.
We make sure all the data collected is anonymized and stripped of sensitive
information. We collect data about which commands are run, what tasks they trigger,
which API calls are made to your local Garden server, as well as some info
about the environment in which Garden runs.

You will be asked if you want to opt-in when running Garden for the
first time and you can use this command to update your preferences later.

Examples:

    garden config analytics-enabled true   # enable analytics
    garden config analytics-enabled false  # disable analytics

#### Usage

    garden config analytics-enabled [enable] 

#### Arguments

| Argument | Required | Description |
| -------- | -------- | ----------- |
  | `enable` | No | Enable analytics. Defaults to &quot;true&quot;



### garden create project

**Create a new Garden project.**

Creates a new Garden project configuration. The generated config includes some default values, as well as the
schema of the config in the form of commentented-out fields. Also creates a default (blank) .gardenignore file
in the same path.

Examples:

    garden create project                     # create a Garden project config in the current directory
    garden create project --dir some-dir      # create a Garden project config in the ./some-dir directory
    garden create project --name my-project   # set the project name to my-project
    garden create project --interactive=false # don't prompt for user inputs when creating the config

#### Usage

    garden create project [options]

#### Options

| Argument | Alias | Type | Description |
| -------- | ----- | ---- | ----------- |
  | `--dir` |  | path | Directory to place the project in (defaults to current directory).
  | `--filename` |  | string | Filename to place the project config in (defaults to project.garden.yml).
  | `--interactive` | `-i` | boolean | Set to false to disable interactive prompts.
  | `--name` |  | string | Name of the project (defaults to current directory name).


### garden create module

**Create a new Garden module.**

Creates a new Garden module configuration. The generated config includes some default values, as well as the
schema of the config in the form of commentented-out fields.

Examples:

    garden create module                      # create a Garden module config in the current directory
    garden create module --dir some-dir       # create a Garden module config in the ./some-dir directory
    garden create module --name my-module     # set the module name to my-module
    garden create module --interactive=false  # don't prompt for user inputs when creating the module

#### Usage

    garden create module [options]

#### Options

| Argument | Alias | Type | Description |
| -------- | ----- | ---- | ----------- |
  | `--dir` |  | path | Directory to place the module in (defaults to current directory).
  | `--filename` |  | string | Filename to place the module config in (defaults to garden.yml).
  | `--interactive` | `-i` | boolean | Set to false to disable interactive prompts.
  | `--name` |  | string | Name of the module (defaults to current directory name).
  | `--type` |  | string | The module type to create. Required if --interactive&#x3D;false.


### garden cleanup secret

**Delete a secret from the namespace.**

Returns with an error if the provided key could not be found by the provider.

Examples:

    garden cleanup secret kubernetes somekey
    garden cleanup secret local-kubernetes some-other-key

#### Usage

    garden cleanup secret <provider> <key> 

#### Arguments

| Argument | Required | Description |
| -------- | -------- | ----------- |
  | `provider` | Yes | The name of the provider to remove the secret from.
  | `key` | Yes | The key of the configuration variable. Separate with dots to get a nested key (e.g. key.nested).



### garden cleanup namespace

**Deletes a running namespace.**

This will delete all services in the specified namespace, and trigger providers to clear up any other resources
and reset it. When you then run `garden deploy`, the namespace will be reconfigured.

This can be useful if you find the namespace to be in an inconsistent state, or need/want to free up resources.

#### Usage

    garden cleanup namespace [options]

#### Options

| Argument | Alias | Type | Description |
| -------- | ----- | ---- | ----------- |
  | `--dependants-first` |  | boolean | Delete services in reverse dependency order. That is, if service-a has a dependency on service-b, service-a will be deleted before service-b when calling &#x60;garden cleanup namespace service-a,service-b --dependants-first&#x60;. When this flag is not used, all services in the project are deleted simultaneously.

#### Outputs

```yaml
# The status of each provider in the namespace.
providerStatuses:
  # Description of an environment's status for a provider.
  <name>:
    # Set to true if the environment is fully configured for a provider.
    ready:

    # Use this to include additional information that is specific to the provider.
    detail:

    namespaceStatuses:
      - pluginName:

        # Valid RFC1035/RFC1123 (DNS) label (may contain lowercase letters, numbers and dashes, must start with a
        # letter, and cannot end with a dash) and must not be longer than 63 characters.
        namespaceName:

        state:

    # Output variables that modules and other variables can reference.
    outputs:
      <name>:

    # Set to true to disable caching of the status.
    disableCache:

# The status of each service in the namespace.
serviceStatuses:
  <name>:
    # When the service was first deployed by the provider.
    createdAt:

    # Additional detail, specific to the provider.
    detail:

    # Whether the service was deployed with dev mode enabled.
    devMode:

    # Whether the service was deployed with local mode enabled.
    localMode:

    namespaceStatuses:
      - pluginName:

        # Valid RFC1035/RFC1123 (DNS) label (may contain lowercase letters, numbers and dashes, must start with a
        # letter, and cannot end with a dash) and must not be longer than 63 characters.
        namespaceName:

        state:

    # The ID used for the service by the provider (if not the same as the service name).
    externalId:

    # The provider version of the deployed service (if different from the Garden module version.
    externalVersion:

    # A list of ports that can be forwarded to from the Garden agent by the provider.
    forwardablePorts:
      - # A descriptive name for the port. Should correspond to user-configured ports where applicable.
        name:

        # The preferred local port to use for forwarding.
        preferredLocalPort:

        # The protocol of the port.
        protocol:

        # The target name/hostname to forward to (defaults to the service name).
        targetName:

        # The target port on the service.
        targetPort:

        # The protocol to use for URLs pointing at the port. This can be any valid URI protocol.
        urlProtocol:

    # List of currently deployed ingress endpoints for the service.
    ingresses:
      - # The port number that the service is exposed on internally.
        # This defaults to the first specified port for the service.
        port:

        # The ingress path that should be matched to route to this service.
        path:

        # The protocol to use for the ingress.
        protocol:

        # The hostname where the service can be accessed.
        hostname:

    # Latest status message of the service (if any).
    lastMessage:

    # Latest error status message of the service (if any).
    lastError:

    # A map of values output from the service.
    outputs:
      <name>:

    # How many replicas of the service are currently running.
    runningReplicas:

    # The current deployment status of the service.
    state:

    # When the service was last updated by the provider.
    updatedAt:

    # The Garden module version of the deployed service.
    version:
```

### garden cleanup service

**Deletes running services.**

Deletes (i.e. un-deploys) the specified services. Deletes all services in the project if no arguments are provided.
Note that this command does not take into account any services depending on the deleted service/services, and might
therefore leave the project in an unstable state. Running `garden deploy` will re-deploy any missing services.

Examples:

    garden cleanup service my-service # deletes my-service
    garden cleanup service            # deletes all deployed services in the project

#### Usage

    garden cleanup service [services] [options]

#### Arguments

| Argument | Required | Description |
| -------- | -------- | ----------- |
  | `services` | No | The name(s) of the service(s) to delete. Use comma as a separator to specify multiple services.

#### Options

| Argument | Alias | Type | Description |
| -------- | ----- | ---- | ----------- |
  | `--dependants-first` |  | boolean | Delete services in reverse dependency order. That is, if service-a has a dependency on service-b, service-a will be deleted before service-b when calling &#x60;garden cleanup namespace service-a,service-b --dependants-first&#x60;. When this flag is not used, all services in the project are deleted simultaneously.
  | `--with-dependants` |  | boolean | Also delete services that have service dependencies on one of the services specified as CLI arguments (recursively).  When used, this option implies --dependants-first. Note: This option has no effect unless a list of service names is specified as CLI arguments (since then, every service in the project will be deleted).

#### Outputs

```yaml
<name>:
  # When the service was first deployed by the provider.
  createdAt:

  # Additional detail, specific to the provider.
  detail:

  # Whether the service was deployed with dev mode enabled.
  devMode:

  # Whether the service was deployed with local mode enabled.
  localMode:

  namespaceStatuses:
    - pluginName:

      # Valid RFC1035/RFC1123 (DNS) label (may contain lowercase letters, numbers and dashes, must start with a
      # letter, and cannot end with a dash) and must not be longer than 63 characters.
      namespaceName:

      state:

  # The ID used for the service by the provider (if not the same as the service name).
  externalId:

  # The provider version of the deployed service (if different from the Garden module version.
  externalVersion:

  # A list of ports that can be forwarded to from the Garden agent by the provider.
  forwardablePorts:
    - # A descriptive name for the port. Should correspond to user-configured ports where applicable.
      name:

      # The preferred local port to use for forwarding.
      preferredLocalPort:

      # The protocol of the port.
      protocol:

      # The target name/hostname to forward to (defaults to the service name).
      targetName:

      # The target port on the service.
      targetPort:

      # The protocol to use for URLs pointing at the port. This can be any valid URI protocol.
      urlProtocol:

  # List of currently deployed ingress endpoints for the service.
  ingresses:
    - # The port number that the service is exposed on internally.
      # This defaults to the first specified port for the service.
      port:

      # The ingress path that should be matched to route to this service.
      path:

      # The protocol to use for the ingress.
      protocol:

      # The hostname where the service can be accessed.
      hostname:

  # Latest status message of the service (if any).
  lastMessage:

  # Latest error status message of the service (if any).
  lastError:

  # A map of values output from the service.
  outputs:
    <name>:

  # How many replicas of the service are currently running.
  runningReplicas:

  # The current deployment status of the service.
  state:

  # When the service was last updated by the provider.
  updatedAt:

  # The Garden module version of the deployed service.
  version:
```

### garden deploy

**Deploy service(s) to your environment.**

Deploys all or specified services, taking into account service dependency order.
Also builds modules and dependencies if needed.

Optionally stays running and automatically re-builds and re-deploys services if their module source
(or their dependencies' sources) change.

Examples:

    garden deploy                      # deploy all modules in the project
    garden deploy my-service           # only deploy my-service
    garden deploy service-a,service-b  # only deploy service-a and service-b
    garden deploy --force              # force re-deploy of modules, even if they're already deployed
    garden deploy --watch              # watch for changes to code
    garden deploy --dev=my-service     # deploys all services, with dev mode enabled for my-service
    garden deploy --dev                # deploys all compatible services with dev mode enabled
    garden deploy --local=my-service   # deploys all services, with local mode enabled for my-service
    garden deploy --local              # deploys all compatible services with local mode enabled
    garden deploy --env stage          # deploy your services to an environment called stage
    garden deploy --skip service-b     # deploy all services except service-b

#### Usage

    garden deploy [services] [options]

#### Arguments

| Argument | Required | Description |
| -------- | -------- | ----------- |
  | `services` | No | The name(s) of the service(s) to deploy (skip to deploy all services). Use comma as a separator to specify multiple services.

#### Options

| Argument | Alias | Type | Description |
| -------- | ----- | ---- | ----------- |
  | `--force` |  | boolean | Force redeploy of service(s).
  | `--force-build` |  | boolean | Force rebuild of module(s).
  | `--watch` | `-w` | boolean | Watch for changes in module(s) and auto-deploy.
<<<<<<< HEAD
  | `--dev-mode` | `-dev` | array:string | The name(s) of the service(s) to deploy with dev mode enabled. Use comma as a separator to specify multiple services. Use * to deploy all services with dev mode enabled. When this option is used, the command is run in watch mode (i.e. implicitly sets the --watch/-w flag).
  | `--local-mode` | `-local` | array:string | [EXPERIMENTAL] The name(s) of the service(s) to be started locally with local mode enabled. Use comma as a separator to specify multiple services. Use * to deploy all services with local mode enabled. When this option is used, the command is run in persistent mode.
This always takes the precedence over the dev mode if there are any conflicts, i.e. if the same services are passed to both &#x60;--dev&#x60; and &#x60;--local&#x60; options.
  | `--skip` |  | array:string | The name(s) of services you&#x27;d like to skip when deploying.
  | `--skip-dependencies` | `-no-deps` | boolean | Deploy the specified services, but don&#x27;t deploy any additional services that they depend on or run any tasks that they depend on. This option can only be used when a list of service names is passed as CLI arguments. This can be useful e.g. when your stack has already been deployed, and you want to deploy a subset of services in dev mode without redeploying any service dependencies that may have changed since you last deployed.
  | `--forward` |  | boolean | Create port forwards and leave process running without watching for changes. Ignored if --watch/-w flag is set or when in dev mode.
=======
  | `--dev-mode` | `--dev` | array:string | The name(s) of the service(s) to deploy with dev mode enabled. Use comma as a separator to specify multiple services. Use * to deploy all services with dev mode enabled. When this option is used, the command is run in watch mode (i.e. implicitly sets the --watch/-w flag).
  | `--hot-reload` | `--hot` | array:string | The name(s) of the service(s) to deploy with hot reloading enabled. Use comma as a separator to specify multiple services. Use * to deploy all services with hot reloading enabled (ignores services belonging to modules that don&#x27;t support or haven&#x27;t configured hot reloading). When this option is used, the command is run in watch mode (i.e. implicitly sets the --watch/-w flag).
  | `--local-mode` | `--local` | array:string | [EXPERIMENTAL] The name(s) of the service(s) to be started locally with local mode enabled. Use comma as a separator to specify multiple services. Use * to deploy all services with local mode enabled. When this option is used, the command is run in persistent mode.
This always takes the precedence over the dev mode if there are any conflicts, i.e. if the same services are passed to both &#x60;--dev&#x60; and &#x60;--local&#x60; options.
  | `--skip` |  | array:string | The name(s) of services you&#x27;d like to skip when deploying.
  | `--skip-dependencies` | `--nodeps` | boolean | Deploy the specified services, but don&#x27;t deploy any additional services that they depend on or run any tasks that they depend on. This option can only be used when a list of service names is passed as CLI arguments. This can be useful e.g. when your stack has already been deployed, and you want to deploy a subset of services in dev mode without redeploying any service dependencies that may have changed since you last deployed.
  | `--forward` |  | boolean | Create port forwards and leave process running without watching for changes. Ignored if --watch/-w flag is set or when in dev or hot-reload mode.
>>>>>>> c93be635

#### Outputs

```yaml
# A map of all modules that were built (or builds scheduled/attempted for) and information about the builds.
builds:
  <module name>:
    # The full log from the build.
    buildLog:

    # Set to true if the build was fetched from a remote registry.
    fetched:

    # Set to true if the build was performed, false if it was already built, or fetched from a registry
    fresh:

    # Additional information, specific to the provider.
    details:

    # Set to true if the build was not attempted, e.g. if a dependency build failed.
    aborted:

    # The duration of the build in msec, if applicable.
    durationMsec:

    # Whether the build was succeessful.
    success:

    # An error message, if the build failed.
    error:

    # The version of the module, service, task or test.
    version:

# A map of all services that were deployed (or deployment scheduled/attempted for) and the service status.
deployments:
  <service name>:
    # When the service was first deployed by the provider.
    createdAt:

    # Additional detail, specific to the provider.
    detail:

    # Whether the service was deployed with dev mode enabled.
    devMode:

    # Whether the service was deployed with local mode enabled.
    localMode:

    namespaceStatuses:
      - pluginName:

        # Valid RFC1035/RFC1123 (DNS) label (may contain lowercase letters, numbers and dashes, must start with a
        # letter, and cannot end with a dash) and must not be longer than 63 characters.
        namespaceName:

        state:

    # The ID used for the service by the provider (if not the same as the service name).
    externalId:

    # The provider version of the deployed service (if different from the Garden module version.
    externalVersion:

    # A list of ports that can be forwarded to from the Garden agent by the provider.
    forwardablePorts:
      - # A descriptive name for the port. Should correspond to user-configured ports where applicable.
        name:

        # The preferred local port to use for forwarding.
        preferredLocalPort:

        # The protocol of the port.
        protocol:

        # The target name/hostname to forward to (defaults to the service name).
        targetName:

        # The target port on the service.
        targetPort:

        # The protocol to use for URLs pointing at the port. This can be any valid URI protocol.
        urlProtocol:

    # List of currently deployed ingress endpoints for the service.
    ingresses:
      - # The port number that the service is exposed on internally.
        # This defaults to the first specified port for the service.
        port:

        # The ingress path that should be matched to route to this service.
        path:

        # The protocol to use for the ingress.
        protocol:

        # The hostname where the service can be accessed.
        hostname:

    # Latest status message of the service (if any).
    lastMessage:

    # Latest error status message of the service (if any).
    lastError:

    # A map of values output from the service.
    outputs:
      <name>:

    # How many replicas of the service are currently running.
    runningReplicas:

    # The current deployment status of the service.
    state:

    # When the service was last updated by the provider.
    updatedAt:

    # Set to true if the build was not attempted, e.g. if a dependency build failed.
    aborted:

    # The duration of the build in msec, if applicable.
    durationMsec:

    # Whether the build was succeessful.
    success:

    # An error message, if the build failed.
    error:

    # The version of the module, service, task or test.
    version:

# A map of all tests that were run (or scheduled/attempted) and the test results.
tests:
  <test name>:
    # The name of the module that was run.
    moduleName:

    # The command that was run in the module.
    command:

    # The exit code of the run (if applicable).
    exitCode:

    # When the module run was started.
    startedAt:

    # When the module run was completed.
    completedAt:

    # The output log from the run.
    log:

    namespaceStatus:
      pluginName:

      # Valid RFC1035/RFC1123 (DNS) label (may contain lowercase letters, numbers and dashes, must start with a
      # letter, and cannot end with a dash) and must not be longer than 63 characters.
      namespaceName:

      state:

    # A map of primitive values, output from the test.
    outputs:
      # Number, string or boolean
      <name>:

    # The name of the test that was run.
    testName:

    # Set to true if the build was not attempted, e.g. if a dependency build failed.
    aborted:

    # The duration of the build in msec, if applicable.
    durationMsec:

    # Whether the build was succeessful.
    success:

    # An error message, if the build failed.
    error:

    # The version of the module, service, task or test.
    version:

# A map of all raw graph results. Avoid using this programmatically if you can, and use more structured keys instead.
graphResults:
```

### garden dev

**Starts the garden development console.**

The Garden dev console is a combination of the `build`, `deploy` and `test` commands.
It builds, deploys and tests all your modules and services, and re-builds, re-deploys and re-tests
as you modify the code.

Examples:

    garden dev
    garden dev --local=service-1,service-2    # enable local mode for service-1 and service-2
    garden dev --local=*                      # enable local mode for all compatible services
    garden dev --skip-tests=                  # skip running any tests
    garden dev --force                        # force redeploy of services when the command starts
    garden dev --name integ                   # run all tests with the name 'integ' in the project
    garden test --name integ*                 # run all tests with the name starting with 'integ' in the project

#### Usage

    garden dev [services] [options]

#### Arguments

| Argument | Required | Description |
| -------- | -------- | ----------- |
  | `services` | No | Specify which services to develop (defaults to all configured services).

#### Options

| Argument | Alias | Type | Description |
| -------- | ----- | ---- | ----------- |
  | `--force` |  | boolean | Force redeploy of service(s).
<<<<<<< HEAD
  | `--local-mode` | `-local` | array:string | [EXPERIMENTAL] The name(s) of the service(s) to be started locally with local mode enabled. Use comma as a separator to specify multiple services. Use * to deploy all services with local mode enabled. When this option is used, the command is run in persistent mode.
=======
  | `--hot-reload` | `--hot` | array:string | The name(s) of the service(s) to deploy with hot reloading enabled. Use comma as a separator to specify multiple services. Use * to deploy all services with hot reloading enabled (ignores services belonging to modules that don&#x27;t support or haven&#x27;t configured hot reloading).
  | `--local-mode` | `--local` | array:string | [EXPERIMENTAL] The name(s) of the service(s) to be started locally with local mode enabled. Use comma as a separator to specify multiple services. Use * to deploy all services with local mode enabled. When this option is used, the command is run in persistent mode.
>>>>>>> c93be635
This always takes the precedence over the dev mode if there are any conflicts, i.e. if the same services are passed to both &#x60;--dev&#x60; and &#x60;--local&#x60; options.
  | `--skip-tests` |  | boolean | Disable running the tests.
  | `--test-names` | `--tn` | array:string | Filter the tests to run by test name across all modules (leave unset to run all tests). Accepts glob patterns (e.g. integ* would run both &#x27;integ&#x27; and &#x27;integration&#x27;).


### garden exec

**Executes a command (such as an interactive shell) in a running service.**

Finds an active container for a deployed service and executes the given command within the container.
Supports interactive shells.

_NOTE: This command may not be supported for all module types._

Examples:

     garden exec my-service /bin/sh   # runs a shell in the my-service container

#### Usage

    garden exec <service> <command> [options]

#### Arguments

| Argument | Required | Description |
| -------- | -------- | ----------- |
  | `service` | Yes | The service to exec the command in.
  | `command` | Yes | The command to run.

#### Options

| Argument | Alias | Type | Description |
| -------- | ----- | ---- | ----------- |
  | `--interactive` |  | boolean | Set to false to skip interactive mode and just output the command result

#### Outputs

```yaml
# The exit code of the command executed in the service container.
code:

# The output of the executed command.
output:

# The stdout output of the executed command (if available).
stdout:

# The stderr output of the executed command (if available).
stderr:
```

### garden cloud secrets list

**List secrets.**

List all secrets from Garden Cloud. Optionally filter on environment, user IDs, or secret names.

Examples:
    garden cloud secrets list                                          # list all secrets
    garden cloud secrets list --filter-envs dev                        # list all secrets from the dev environment
    garden cloud secrets list --filter-envs dev --filter-names *_DB_*  # list all secrets from the dev environment that have '_DB_' in their name.

#### Usage

    garden cloud secrets list [options]

#### Options

| Argument | Alias | Type | Description |
| -------- | ----- | ---- | ----------- |
  | `--filter-envs` |  | array:string | Filter on environment. Use comma as a separator to filter on multiple environments. Accepts glob patterns.&quot;
  | `--filter-user-ids` |  | array:string | Filter on user ID. Use comma as a separator to filter on multiple user IDs. Accepts glob patterns.
  | `--filter-names` |  | array:string | Filter on secret name. Use comma as a separator to filter on multiple secret names. Accepts glob patterns.


### garden cloud secrets create

**Create secrets**

Create secrets in Garden Cloud. You can create project wide secrets or optionally scope
them to an environment, or an environment and a user.

To scope secrets to a user, you will need the user's ID which you can get from the
`garden cloud users list` command.

You can optionally read the secrets from a file.

Examples:
    garden cloud secrets create DB_PASSWORD=my-pwd,ACCESS_KEY=my-key   # create two secrets
    garden cloud secrets create ACCESS_KEY=my-key --scope-to-env ci    # create a secret and scope it to the ci environment
    garden cloud secrets create ACCESS_KEY=my-key --scope-to-env ci --scope-to-user 9  # create a secret and scope it to the ci environment and user with ID 9
    garden cloud secrets create --from-file /path/to/secrets.txt  # create secrets from the key value pairs in the secrets.txt file

#### Usage

    garden cloud secrets create [secrets] [options]

#### Arguments

| Argument | Required | Description |
| -------- | -------- | ----------- |
  | `secrets` | No | The names and values of the secrets to create, separated by &#x27;&#x3D;&#x27;. Use comma as a separator to specify multiple secret name/value pairs. Note that you can also leave this empty and have Garden read the secrets from file.

#### Options

| Argument | Alias | Type | Description |
| -------- | ----- | ---- | ----------- |
  | `--scope-to-user-id` |  | number | Scope the secret to a user with the given ID. User scoped secrets must be scoped to an environment as well.
  | `--scope-to-env` |  | string | Scope the secret to an environment. Note that this does not default to the environment that the command runs in (i.e. the one set via the --env flag) and that you need to set this explicitly if you want to create an environment scoped secret.
  | `--from-file` |  | path | Read the secrets from the file at the given path. The file should have standard &quot;dotenv&quot; format, as defined by [dotenv](https://github.com/motdotla/dotenv#rules).


### garden cloud secrets delete

**Delete secrets.**

Delete secrets in Garden Cloud. You will nee the IDs of the secrets you want to delete,
which you which you can get from the `garden cloud secrets list` command.

Examples:
    garden cloud secrets delete 1,2,3   # delete secrets with IDs 1,2, and 3.

#### Usage

    garden cloud secrets delete [ids] 

#### Arguments

| Argument | Required | Description |
| -------- | -------- | ----------- |
  | `ids` | No | The IDs of the secrets to delete.



### garden cloud users list

**List users.**

List all users from Garden Cloud. Optionally filter on group names or user names.

Examples:
    garden cloud users list                            # list all users
    garden cloud users list --filter-names Gordon*     # list all the Gordons in Garden Cloud. Useful if you have a lot of Gordons.
    garden cloud users list --filter-groups devs-*     # list all users in groups that with names that start with 'dev-'

#### Usage

    garden cloud users list [options]

#### Options

| Argument | Alias | Type | Description |
| -------- | ----- | ---- | ----------- |
  | `--filter-names` |  | array:string | Filter on user name. Use comma as a separator to filter on multiple names. Accepts glob patterns.
  | `--filter-groups` |  | array:string | Filter on the groups the user belongs to. Use comma as a separator to filter on multiple groups. Accepts glob patterns.


### garden cloud users create

**Create users**

Create users in Garden Cloud and optionally add the users to specific groups.
You can get the group IDs from the `garden cloud users list` command.

To create a user, you'll need their GitHub or GitLab username, depending on which one is your VCS provider, and the name
they should have in Garden Cloud. Note that it **must** the their GitHub/GitLab username, not their email, as people
can have several emails tied to their GitHub/GitLab accounts.

You can optionally read the users from a file. The file must have the format vcs-username="Actual Username". For example:

fatema_m="Fatema M"
gordon99="Gordon G"

Examples:
    garden cloud users create fatema_m="Fatema M",gordon99="Gordon G"      # create two users
    garden cloud users create fatema_m="Fatema M" --add-to-groups 1,2  # create a user and add two groups with IDs 1,2
    garden cloud users create --from-file /path/to/users.txt           # create users from the key value pairs in the users.txt file

#### Usage

    garden cloud users create [users] [options]

#### Arguments

| Argument | Required | Description |
| -------- | -------- | ----------- |
  | `users` | No | The VCS usernames and the names of the users to create, separated by &#x27;&#x3D;&#x27;. Use comma as a separator to specify multiple VCS username/name pairs. Note that you can also leave this empty and have Garden read the users from file.

#### Options

| Argument | Alias | Type | Description |
| -------- | ----- | ---- | ----------- |
  | `--add-to-groups` |  | array:string | Add the user to the group with the given ID. Use comma as a separator to add the user to multiple groups.
  | `--from-file` |  | path | Read the users from the file at the given path. The file should have standard &quot;dotenv&quot; format (as defined by [dotenv](https://github.com/motdotla/dotenv#rules)) where the VCS username is the key and the name is the value.


### garden cloud users delete

**Delete users.**

Delete users in Garden Cloud. You will nee the IDs of the users you want to delete,
which you which you can get from the `garden cloud users list` command.

Examples:
    garden cloud users delete 1,2,3   # delete users with IDs 1,2, and 3.

#### Usage

    garden cloud users delete [ids] 

#### Arguments

| Argument | Required | Description |
| -------- | -------- | ----------- |
  | `ids` | No | The IDs of the users to delete.



### garden cloud groups list

**List groups.**

List all groups from Garden Cloud. This is useful for getting the group IDs when creating
users via the `garden cloud users create` command.

Examples:
    garden cloud groups list                       # list all groups
    garden cloud groups list --filter-names dev-*  # list all groups that start with 'dev-'

#### Usage

    garden cloud groups list [options]

#### Options

| Argument | Alias | Type | Description |
| -------- | ----- | ---- | ----------- |
  | `--filter-names` |  | array:string | Filter on group name. Use comma as a separator to filter on multiple names. Accepts glob patterns.


### garden get graph

**Outputs the dependency relationships specified in this project's garden.yml files.**


#### Usage

    garden get graph 



### garden get config

**Outputs the full configuration for this project and environment.**


#### Usage

    garden get config [options]

#### Options

| Argument | Alias | Type | Description |
| -------- | ----- | ---- | ----------- |
  | `--exclude-disabled` |  | boolean | Exclude disabled module, service, test, and task configs from output.
  | `--resolve` |  | `full` `partial`  | Choose level of resolution of config templates. Defaults to full. Specify --resolve&#x3D;partial to avoid resolving providers.

#### Outputs

```yaml
allEnvironmentNames:

# The name of the environment.
environmentName:

# The namespace of the current environment (if applicable).
namespace:

# A list of all configured providers in the environment.
providers:
  - # The name of the provider plugin to use.
    name:

    # If specified, this provider will only be used in the listed environments. Note that an empty array effectively
    # disables the provider. To use a provider in all environments, omit this field.
    environments:

    # Map of all the providers that this provider depends on.
    dependencies:
      <name>:

    config:
      # The name of the provider plugin to use.
      name:

      # List other providers that should be resolved before this one.
      dependencies:

      # If specified, this provider will only be used in the listed environments. Note that an empty array effectively
      # disables the provider. To use a provider in all environments, omit this field.
      environments:

    moduleConfigs:
      - # The schema version of this config (currently not used).
        apiVersion:

        kind:

        # The type of this module.
        type:

        # The name of this module.
        name:

        # Specify how to build the module. Note that plugins may define additional keys on this object.
        build:
          # A list of modules that must be built before this module is built.
          dependencies:
            - # Module name to build ahead of this module.
              name:

              # Specify one or more files or directories to copy from the built dependency to this module.
              copy:
                - # POSIX-style path or filename of the directory or file(s) to copy to the target.
                  source:

                  # POSIX-style path or filename to copy the directory or file(s), relative to the build directory.
                  # Defaults to the same as source path.
                  target:

          # Maximum time in seconds to wait for build to finish.
          timeout:

        # A description of the module.
        description:

        # Set this to `true` to disable the module. You can use this with conditional template strings to disable
        # modules based on, for example, the current environment or other variables (e.g. `disabled:
        # ${environment.name == "prod"}`). This can be handy when you only need certain modules for specific
        # environments, e.g. only for development.
        #
        # Disabling a module means that any services, tasks and tests contained in it will not be deployed or run. It
        # also means that the module is not built _unless_ it is declared as a build dependency by another enabled
        # module (in which case building this module is necessary for the dependant to be built).
        #
        # If you disable the module, and its services, tasks or tests are referenced as _runtime_ dependencies, Garden
        # will automatically ignore those dependency declarations. Note however that template strings referencing the
        # module's service or task outputs (i.e. runtime outputs) will fail to resolve when the module is disabled, so
        # you need to make sure to provide alternate values for those if you're using them, using conditional
        # expressions.
        disabled:

        # Specify a list of POSIX-style paths or globs that should be regarded as the source files for this module.
        # Files that do *not* match these paths or globs are excluded when computing the version of the module, when
        # responding to filesystem watch events, and when staging builds.
        #
        # Note that you can also _exclude_ files using the `exclude` field or by placing `.gardenignore` files in your
        # source tree, which use the same format as `.gitignore` files. See the [Configuration Files
        # guide](https://docs.garden.io/using-garden/configuration-overview#including-excluding-files-and-directories)
        # for details.
        #
        # Also note that specifying an empty list here means _no sources_ should be included.
        include:

        # Specify a list of POSIX-style paths or glob patterns that should be excluded from the module. Files that
        # match these paths or globs are excluded when computing the version of the module, when responding to
        # filesystem watch events, and when staging builds.
        #
        # Note that you can also explicitly _include_ files using the `include` field. If you also specify the
        # `include` field, the files/patterns specified here are filtered from the files matched by `include`. See the
        # [Configuration Files
        # guide](https://docs.garden.io/using-garden/configuration-overview#including-excluding-files-and-directories)
        # for details.
        #
        # Unlike the `modules.exclude` field in the project config, the filters here have _no effect_ on which files
        # and directories are watched for changes. Use the project `modules.exclude` field to affect those, if you
        # have large directories that should not be watched for changes.
        exclude:

        # A remote repository URL. Currently only supports git servers. Must contain a hash suffix pointing to a
        # specific branch or tag, with the format: <git remote url>#<branch|tag>
        #
        # Garden will import the repository source code into this module, but read the module's config from the local
        # garden.yml file.
        repositoryUrl:

        # When false, disables pushing this module to remote registries.
        allowPublish:

        # A map of variables scoped to this particular module. These are resolved before any other parts of the module
        # configuration and take precedence over project-scoped variables. They may reference project-scoped
        # variables, and generally use any template strings normally allowed when resolving modules.
        variables:
          <name>:

        # Specify a path (relative to the module root) to a file containing variables, that we apply on top of the
        # module-level `variables` field.
        #
        # The format of the files is determined by the configured file's extension:
        #
        # * `.env` - Standard "dotenv" format, as defined by [dotenv](https://github.com/motdotla/dotenv#rules).
        # * `.yaml`/`.yml` - YAML. The file must consist of a YAML document, which must be a map (dictionary). Keys
        # may contain any value type.
        # * `.json` - JSON. Must contain a single JSON _object_ (not an array).
        #
        # _NOTE: The default varfile format will change to YAML in Garden v0.13, since YAML allows for definition of
        # nested objects and arrays._
        #
        # To use different module-level varfiles in different environments, you can template in the environment name
        # to the varfile name, e.g. `varfile: "my-module.${environment.name}.env` (this assumes that the corresponding
        # varfiles exist).
        varfile:

        # The filesystem path of the module.
        path:

        # The filesystem path of the module config file.
        configPath:

        # The resolved build configuration of the module. If this is returned by the configure handler for the module
        # type, we can provide more granular versioning for the module, with a separate build version (i.e. module
        # version), as well as separate service, task and test versions, instead of applying the same version to all
        # of them.
        #
        # When this is specified, it is **very important** that this field contains all configurable (or otherwise
        # dynamic) parameters that will affect the built artifacts/images, aside from source files that is (the hash
        # of those is separately computed).
        buildConfig:

        # List of services configured by this module.
        serviceConfigs:
          - # Valid RFC1035/RFC1123 (DNS) label (may contain lowercase letters, numbers and dashes, must start with a
            # letter, and cannot end with a dash), cannot contain consecutive dashes or start with `garden`, or be
            # longer than 63 characters.
            name:

            # The names of any services that this service depends on at runtime, and the names of any tasks that
            # should be executed before this service is deployed.
            dependencies:

            # Set this to `true` to disable the service. You can use this with conditional template strings to
            # enable/disable services based on, for example, the current environment or other variables (e.g.
            # `enabled: ${environment.name != "prod"}`). This can be handy when you only need certain services for
            # specific environments, e.g. only for development.
            #
            # Disabling a service means that it will not be deployed, and will also be ignored if it is declared as a
            # runtime dependency for another service, test or task.
            #
            # Note however that template strings referencing the service's outputs (i.e. runtime outputs) will fail to
            # resolve when the service is disabled, so you need to make sure to provide alternate values for those if
            # you're using them, using conditional expressions.
            disabled:

            # The `validate` module action should populate this, if the service's code sources are contained in a
            # separate module from the parent module. For example, when the service belongs to a module that contains
            # manifests (e.g. a Helm chart), but the actual code lives in a different module (e.g. a container
            # module).
            sourceModuleName:

            # The service's specification, as defined by its provider plugin.
            spec:

        # List of tasks configured by this module.
        taskConfigs:
          - # The name of the task.
            name:

            # A description of the task.
            description:

            # The names of any tasks that must be executed, and the names of any services that must be running, before
            # this task is executed.
            dependencies:

            # Set this to `true` to disable the task. You can use this with conditional template strings to
            # enable/disable tasks based on, for example, the current environment or other variables (e.g. `enabled:
            # ${environment.name != "prod"}`). This can be handy when you only want certain tasks to run in specific
            # environments, e.g. only for development.
            #
            # Disabling a task means that it will not be run, and will also be ignored if it is declared as a runtime
            # dependency for another service, test or task.
            #
            # Note however that template strings referencing the task's outputs (i.e. runtime outputs) will fail to
            # resolve when the task is disabled, so you need to make sure to provide alternate values for those if
            # you're using them, using conditional expressions.
            disabled:

            # Maximum duration (in seconds) of the task's execution.
            timeout:

            # Set to false if you don't want the task's result to be cached. Use this if the task needs to be run any
            # time your project (or one or more of the task's dependants) is deployed. Otherwise the task is only
            # re-run when its version changes (i.e. the module or one of its dependencies is modified), or when you
            # run `garden run task`.
            cacheResult:

            # The task's specification, as defined by its provider plugin.
            spec:

        # List of tests configured by this module.
        testConfigs:
          - # The name of the test.
            name:

            # The names of any services that must be running, and the names of any tasks that must be executed, before
            # the test is run.
            dependencies:

            # Set this to `true` to disable the test. You can use this with conditional template strings to
            # enable/disable tests based on, for example, the current environment or other variables (e.g.
            # `enabled: ${environment.name != "prod"}`). This is handy when you only want certain tests to run in
            # specific environments, e.g. only during CI.
            disabled:

            # Maximum duration (in seconds) of the test run.
            timeout:

            # The configuration for the test, as specified by its module's provider.
            spec:

        # The module spec, as defined by the provider plugin.
        spec:

            # POSIX-style filename to write the resolved file contents to, relative to the path of the module source
            # directory (for remote modules this means the root of the module repository, otherwise the directory of
            # the module configuration).
            #
            # Note that any existing file with the same name will be overwritten. If the path contains one or more
            # directories, they will be automatically created if missing.
            targetPath:

            # By default, Garden will attempt to resolve any Garden template strings in source files. Set this to
            # false to skip resolving template strings. Note that this does not apply when setting the `value` field,
            # since that's resolved earlier when parsing the configuration.
            resolveTemplates:

            # The desired file contents as a string.
            value:

            sourcePath:

        # The name of the parent module (e.g. a templated module that generated this module), if applicable.
        parentName:

        # The module template that generated the module, if applicable.
        templateName:

        # Inputs provided when rendering the module from a module template, if applicable.
        inputs:
          <name>:

    # Description of an environment's status for a provider.
    status:
      # Set to true if the environment is fully configured for a provider.
      ready:

      # Use this to include additional information that is specific to the provider.
      detail:

      namespaceStatuses:
        - pluginName:

          # Valid RFC1035/RFC1123 (DNS) label (may contain lowercase letters, numbers and dashes, must start with a
          # letter, and cannot end with a dash) and must not be longer than 63 characters.
          namespaceName:

          state:

      # Output variables that modules and other variables can reference.
      outputs:
        <name>:

      # Set to true to disable caching of the status.
      disableCache:

    # A list of pages that the provider adds to the Garden dashboard.
    dashboardPages:
      - # A unique identifier for the page.
        name:

        # The link title to show in the menu bar (max length 32).
        title:

        # A description to show when hovering over the link.
        description:

        # The URL to open in the dashboard pane when clicking the link. If none is specified, the provider must
        # specify a `getDashboardPage` handler that resolves the URL given the `name` of this page.
        url:

        # Set to true if the link should open in a new browser tab/window.
        newWindow:

# All configured variables in the environment.
variables:
  <name>:

# All module configs in the project.
moduleConfigs:
  - # The schema version of this config (currently not used).
    apiVersion:

    kind:

    # The type of this module.
    type:

    # The name of this module.
    name:

    # Specify how to build the module. Note that plugins may define additional keys on this object.
    build:
      # A list of modules that must be built before this module is built.
      dependencies:
        - # Module name to build ahead of this module.
          name:

          # Specify one or more files or directories to copy from the built dependency to this module.
          copy:
            - # POSIX-style path or filename of the directory or file(s) to copy to the target.
              source:

              # POSIX-style path or filename to copy the directory or file(s), relative to the build directory.
              # Defaults to the same as source path.
              target:

      # Maximum time in seconds to wait for build to finish.
      timeout:

    # A description of the module.
    description:

    # Set this to `true` to disable the module. You can use this with conditional template strings to disable modules
    # based on, for example, the current environment or other variables (e.g. `disabled: ${environment.name ==
    # "prod"}`). This can be handy when you only need certain modules for specific environments, e.g. only for
    # development.
    #
    # Disabling a module means that any services, tasks and tests contained in it will not be deployed or run. It also
    # means that the module is not built _unless_ it is declared as a build dependency by another enabled module (in
    # which case building this module is necessary for the dependant to be built).
    #
    # If you disable the module, and its services, tasks or tests are referenced as _runtime_ dependencies, Garden
    # will automatically ignore those dependency declarations. Note however that template strings referencing the
    # module's service or task outputs (i.e. runtime outputs) will fail to resolve when the module is disabled, so you
    # need to make sure to provide alternate values for those if you're using them, using conditional expressions.
    disabled:

    # Specify a list of POSIX-style paths or globs that should be regarded as the source files for this module. Files
    # that do *not* match these paths or globs are excluded when computing the version of the module, when responding
    # to filesystem watch events, and when staging builds.
    #
    # Note that you can also _exclude_ files using the `exclude` field or by placing `.gardenignore` files in your
    # source tree, which use the same format as `.gitignore` files. See the [Configuration Files
    # guide](https://docs.garden.io/using-garden/configuration-overview#including-excluding-files-and-directories) for
    # details.
    #
    # Also note that specifying an empty list here means _no sources_ should be included.
    include:

    # Specify a list of POSIX-style paths or glob patterns that should be excluded from the module. Files that match
    # these paths or globs are excluded when computing the version of the module, when responding to filesystem watch
    # events, and when staging builds.
    #
    # Note that you can also explicitly _include_ files using the `include` field. If you also specify the `include`
    # field, the files/patterns specified here are filtered from the files matched by `include`. See the
    # [Configuration Files
    # guide](https://docs.garden.io/using-garden/configuration-overview#including-excluding-files-and-directories) for
    # details.
    #
    # Unlike the `modules.exclude` field in the project config, the filters here have _no effect_ on which files and
    # directories are watched for changes. Use the project `modules.exclude` field to affect those, if you have large
    # directories that should not be watched for changes.
    exclude:

    # A remote repository URL. Currently only supports git servers. Must contain a hash suffix pointing to a specific
    # branch or tag, with the format: <git remote url>#<branch|tag>
    #
    # Garden will import the repository source code into this module, but read the module's config from the local
    # garden.yml file.
    repositoryUrl:

    # When false, disables pushing this module to remote registries.
    allowPublish:

    # A map of variables scoped to this particular module. These are resolved before any other parts of the module
    # configuration and take precedence over project-scoped variables. They may reference project-scoped variables,
    # and generally use any template strings normally allowed when resolving modules.
    variables:
      <name>:

    # Specify a path (relative to the module root) to a file containing variables, that we apply on top of the
    # module-level `variables` field.
    #
    # The format of the files is determined by the configured file's extension:
    #
    # * `.env` - Standard "dotenv" format, as defined by [dotenv](https://github.com/motdotla/dotenv#rules).
    # * `.yaml`/`.yml` - YAML. The file must consist of a YAML document, which must be a map (dictionary). Keys may
    # contain any value type.
    # * `.json` - JSON. Must contain a single JSON _object_ (not an array).
    #
    # _NOTE: The default varfile format will change to YAML in Garden v0.13, since YAML allows for definition of
    # nested objects and arrays._
    #
    # To use different module-level varfiles in different environments, you can template in the environment name
    # to the varfile name, e.g. `varfile: "my-module.${environment.name}.env` (this assumes that the corresponding
    # varfiles exist).
    varfile:

    # The filesystem path of the module.
    path:

    # The filesystem path of the module config file.
    configPath:

    # The resolved build configuration of the module. If this is returned by the configure handler for the module
    # type, we can provide more granular versioning for the module, with a separate build version (i.e. module
    # version), as well as separate service, task and test versions, instead of applying the same version to all of
    # them.
    #
    # When this is specified, it is **very important** that this field contains all configurable (or otherwise
    # dynamic) parameters that will affect the built artifacts/images, aside from source files that is (the hash of
    # those is separately computed).
    buildConfig:

    # List of services configured by this module.
    serviceConfigs:
      - # Valid RFC1035/RFC1123 (DNS) label (may contain lowercase letters, numbers and dashes, must start with a
        # letter, and cannot end with a dash), cannot contain consecutive dashes or start with `garden`, or be longer
        # than 63 characters.
        name:

        # The names of any services that this service depends on at runtime, and the names of any tasks that should be
        # executed before this service is deployed.
        dependencies:

        # Set this to `true` to disable the service. You can use this with conditional template strings to
        # enable/disable services based on, for example, the current environment or other variables (e.g. `enabled:
        # ${environment.name != "prod"}`). This can be handy when you only need certain services for specific
        # environments, e.g. only for development.
        #
        # Disabling a service means that it will not be deployed, and will also be ignored if it is declared as a
        # runtime dependency for another service, test or task.
        #
        # Note however that template strings referencing the service's outputs (i.e. runtime outputs) will fail to
        # resolve when the service is disabled, so you need to make sure to provide alternate values for those if
        # you're using them, using conditional expressions.
        disabled:

        # The `validate` module action should populate this, if the service's code sources are contained in a separate
        # module from the parent module. For example, when the service belongs to a module that contains manifests
        # (e.g. a Helm chart), but the actual code lives in a different module (e.g. a container module).
        sourceModuleName:

        # The service's specification, as defined by its provider plugin.
        spec:

    # List of tasks configured by this module.
    taskConfigs:
      - # The name of the task.
        name:

        # A description of the task.
        description:

        # The names of any tasks that must be executed, and the names of any services that must be running, before
        # this task is executed.
        dependencies:

        # Set this to `true` to disable the task. You can use this with conditional template strings to enable/disable
        # tasks based on, for example, the current environment or other variables (e.g. `enabled: ${environment.name
        # != "prod"}`). This can be handy when you only want certain tasks to run in specific environments, e.g. only
        # for development.
        #
        # Disabling a task means that it will not be run, and will also be ignored if it is declared as a runtime
        # dependency for another service, test or task.
        #
        # Note however that template strings referencing the task's outputs (i.e. runtime outputs) will fail to
        # resolve when the task is disabled, so you need to make sure to provide alternate values for those if you're
        # using them, using conditional expressions.
        disabled:

        # Maximum duration (in seconds) of the task's execution.
        timeout:

        # Set to false if you don't want the task's result to be cached. Use this if the task needs to be run any time
        # your project (or one or more of the task's dependants) is deployed. Otherwise the task is only re-run when
        # its version changes (i.e. the module or one of its dependencies is modified), or when you run `garden run
        # task`.
        cacheResult:

        # The task's specification, as defined by its provider plugin.
        spec:

    # List of tests configured by this module.
    testConfigs:
      - # The name of the test.
        name:

        # The names of any services that must be running, and the names of any tasks that must be executed, before the
        # test is run.
        dependencies:

        # Set this to `true` to disable the test. You can use this with conditional template strings to
        # enable/disable tests based on, for example, the current environment or other variables (e.g.
        # `enabled: ${environment.name != "prod"}`). This is handy when you only want certain tests to run in
        # specific environments, e.g. only during CI.
        disabled:

        # Maximum duration (in seconds) of the test run.
        timeout:

        # The configuration for the test, as specified by its module's provider.
        spec:

    # The module spec, as defined by the provider plugin.
    spec:

        # POSIX-style filename to write the resolved file contents to, relative to the path of the module source
        # directory (for remote modules this means the root of the module repository, otherwise the directory of the
        # module configuration).
        #
        # Note that any existing file with the same name will be overwritten. If the path contains one or more
        # directories, they will be automatically created if missing.
        targetPath:

        # By default, Garden will attempt to resolve any Garden template strings in source files. Set this to false to
        # skip resolving template strings. Note that this does not apply when setting the `value` field, since that's
        # resolved earlier when parsing the configuration.
        resolveTemplates:

        # The desired file contents as a string.
        value:

        sourcePath:

    # The name of the parent module (e.g. a templated module that generated this module), if applicable.
    parentName:

    # The module template that generated the module, if applicable.
    templateName:

    # Inputs provided when rendering the module from a module template, if applicable.
    inputs:
      <name>:

# All workflow configs in the project.
workflowConfigs:
  - # The schema version of this workflow's config (currently not used).
    apiVersion:

    kind:

    # The name of this workflow.
    name:

    # A description of the workflow.
    description:

    # A map of environment variables to use for the workflow. These will be available to all steps in the workflow.
    envVars:
      # Number, string or boolean
      <name>:

    # A list of files to write before starting the workflow.
    #
    # This is useful to e.g. create files required for provider authentication, and can be created from data stored in
    # secrets or templated strings.
    #
    # Note that you cannot reference provider configuration in template strings within this field, since they are
    # resolved after these files are generated. This means you can reference the files specified here in your provider
    # configurations.
    files:
      - # POSIX-style path to write the file to, relative to the project root (or absolute). If the path contains one
        # or more directories, they are created automatically if necessary.
        # If any of those directories conflict with existing file paths, or if the file path conflicts with an
        # existing directory path, an error will be thrown.
        # **Any existing file with the same path will be overwritten, so be careful not to accidentally overwrite
        # files unrelated to your workflow.**
        path:

        # The file data as a string.
        data:

        # The name of a Garden secret to copy the file data from (Garden Cloud only).
        secretName:

    # The number of hours to keep the workflow pod running after completion.
    keepAliveHours:

    resources:
      requests:
        # The minimum amount of CPU the workflow needs in order to be scheduled, in millicpus (i.e. 1000 = 1 CPU).
        cpu:

        # The minimum amount of RAM the workflow needs in order to be scheduled, in megabytes (i.e. 1024 = 1 GB).
        memory:

      limits:
        # The maximum amount of CPU the workflow pod can use, in millicpus (i.e. 1000 = 1 CPU).
        cpu:

        # The maximum amount of RAM the workflow pod can use, in megabytes (i.e. 1024 = 1 GB).
        memory:

      # The maximum amount of CPU the workflow pod can use, in millicpus (i.e. 1000 = 1 CPU).
      cpu:

      # The maximum amount of RAM the workflow pod can use, in megabytes (i.e. 1024 = 1 GB).
      memory:

    # The steps the workflow should run. At least one step is required. Steps are run sequentially. If a step fails,
    # subsequent steps are skipped.
    steps:
      - # An identifier to assign to this step. If none is specified, this defaults to "step-<number of step>", where
        # <number of step> is the sequential number of the step (first step being number 1).
        #
        # This identifier is useful when referencing command outputs in following steps. For example, if you set this
        # to "my-step", following steps can reference the ${steps.my-step.outputs.*} key in the `script` or `command`
        # fields.
        name:

        # A Garden command this step should run, followed by any required or optional arguments and flags.
        #
        # Note that commands that are _persistent_—e.g. the dev command, commands with a watch flag set, the logs
        # command with following enabled etc.—are not supported. In general, workflow steps should run to completion.
        #
        # Global options like --env, --log-level etc. are currently not supported for built-in commands, since they
        # are handled before the individual steps are run.
        command:

        # A description of the workflow step.
        description:

        # A map of environment variables to use when running script steps. Ignored for `command` steps.
        #
        # Note: Environment variables provided here take precedence over any environment variables configured at the
        # workflow level.
        envVars:
          # Number, string or boolean
          <name>:

        # A bash script to run. Note that the host running the workflow must have bash installed and on path.
        # It is considered to have run successfully if it returns an exit code of 0. Any other exit code signals an
        # error,
        # and the remainder of the workflow is aborted.
        #
        # The script may include template strings, including references to previous steps.
        script:

        # Set to true to skip this step. Use this with template conditionals to skip steps for certain environments or
        # scenarios.
        skip:

        # If used, this step will be run under the following conditions (may use template strings):
        #
        # `onSuccess` (default): This step will be run if all preceding steps succeeded or were skipped.
        #
        # `onError`: This step will be run if a preceding step failed, or if its preceding step has `when: onError`.
        # If the next step has `when: onError`, it will also be run. Otherwise, all subsequent steps are ignored.
        #
        # `always`: This step will always be run, regardless of whether any preceding steps have failed.
        #
        # `never`: This step will always be ignored.
        #
        # See the [workflows guide](https://docs.garden.io/using-garden/workflows#the-skip-and-when-options) for
        # details
        # and examples.
        when:

    # A list of triggers that determine when the workflow should be run, and which environment should be used (Garden
    # Cloud only).
    triggers:
      - # The environment name (from your project configuration) to use for the workflow when matched by this trigger.
        environment:

        # The namespace to use for the workflow when matched by this trigger. Follows the namespacing setting used for
        # this trigger's environment, as defined in your project's environment configs.
        namespace:

        # A list of [GitHub
        # events](https://docs.github.com/en/developers/webhooks-and-events/webhooks/webhook-events-and-payloads) that
        # should trigger this workflow.
        #
        # See the Garden Cloud documentation on [configuring
        # workflows](https://cloud.docs.garden.io/getting-started/workflows) for more details.
        #
        # Supported events:
        #
        # `pull-request`, `pull-request-closed`, `pull-request-merged`, `pull-request-opened`,
        # `pull-request-reopened`, `pull-request-updated`, `push`
        #
        #
        events:

        # If specified, only run the workflow for branches matching one of these filters. These filters refer to the
        # pull/merge request's head branch (e.g. `my-feature-branch`), not the base branch that the pull/merge request
        # would be merged into if approved (e.g. `main`).
        branches:

        # If specified, only run the workflow for pull/merge requests whose base branch matches one of these filters.
        baseBranches:

        # If specified, do not run the workflow for branches matching one of these filters. These filters refer to the
        # pull/merge request's head branch (e.g. `my-feature-branch`), not the base branch that the pull/merge request
        # would be merged into if approved (e.g. `main`).
        ignoreBranches:

        # If specified, do not run the workflow for pull/merge requests whose base branch matches one of these
        # filters.
        ignoreBaseBranches:

# The name of the project.
projectName:

# The local path to the project root.
projectRoot:

# The project ID (Garden Cloud only).
projectId:

# The Garden Cloud domain (Garden Cloud only).
domain:
```

### garden get linked-repos

**Outputs a list of all linked remote sources and modules for this project.**


#### Usage

    garden get linked-repos 



### garden get outputs

**Resolves and returns the outputs of the project.**

Resolves and returns the outputs of the project. If necessary, this may involve deploying services and/or running
tasks referenced by the outputs in the project configuration.

Examples:

    garden get outputs                 # resolve and print the outputs from the project
    garden get outputs --env=prod      # resolve and print the outputs from the project for the prod environment
    garden get outputs --output=json   # resolve and return the project outputs in JSON format

#### Usage

    garden get outputs 


#### Outputs

```yaml
<name>:
```

### garden get modules

**Outputs all or specified modules.**

Outputs all or specified modules. Use with --output=json and jq to extract specific fields.

Examples:

    garden get modules                                                # list all modules in the project
    garden get modules --exclude-disabled=true                        # skip disabled modules
    garden get modules --full                                         # show resolved config for each module
    garden get modules -o=json | jq '.modules["my-module"].version'   # get version of my-module

#### Usage

    garden get modules [modules] [options]

#### Arguments

| Argument | Required | Description |
| -------- | -------- | ----------- |
  | `modules` | No | Specify module(s) to list. Use comma as a separator to specify multiple modules. Skip to return all modules.

#### Options

| Argument | Alias | Type | Description |
| -------- | ----- | ---- | ----------- |
  | `--full` |  | boolean | Show the full config for each module, with template strings resolved. Has no effect when the --output option is used.
  | `--exclude-disabled` |  | boolean | Exclude disabled modules from output.

#### Outputs

```yaml
# Key/value map. Keys must be valid identifiers.
modules:
  # The configuration for a module.
  <name>:
    # The schema version of this config (currently not used).
    apiVersion:

    kind:

    # The type of this module.
    type:

    # The name of this module.
    name:

    # Specify how to build the module. Note that plugins may define additional keys on this object.
    build:
      # A list of modules that must be built before this module is built.
      dependencies:
        - # Module name to build ahead of this module.
          name:

          # Specify one or more files or directories to copy from the built dependency to this module.
          copy:
            - # POSIX-style path or filename of the directory or file(s) to copy to the target.
              source:

              # POSIX-style path or filename to copy the directory or file(s), relative to the build directory.
              # Defaults to the same as source path.
              target:

      # Maximum time in seconds to wait for build to finish.
      timeout:

    # A description of the module.
    description:

    # Set this to `true` to disable the module. You can use this with conditional template strings to disable modules
    # based on, for example, the current environment or other variables (e.g. `disabled: ${environment.name ==
    # "prod"}`). This can be handy when you only need certain modules for specific environments, e.g. only for
    # development.
    #
    # Disabling a module means that any services, tasks and tests contained in it will not be deployed or run. It also
    # means that the module is not built _unless_ it is declared as a build dependency by another enabled module (in
    # which case building this module is necessary for the dependant to be built).
    #
    # If you disable the module, and its services, tasks or tests are referenced as _runtime_ dependencies, Garden
    # will automatically ignore those dependency declarations. Note however that template strings referencing the
    # module's service or task outputs (i.e. runtime outputs) will fail to resolve when the module is disabled, so you
    # need to make sure to provide alternate values for those if you're using them, using conditional expressions.
    disabled:

    # Specify a list of POSIX-style paths or globs that should be regarded as the source files for this module. Files
    # that do *not* match these paths or globs are excluded when computing the version of the module, when responding
    # to filesystem watch events, and when staging builds.
    #
    # Note that you can also _exclude_ files using the `exclude` field or by placing `.gardenignore` files in your
    # source tree, which use the same format as `.gitignore` files. See the [Configuration Files
    # guide](https://docs.garden.io/using-garden/configuration-overview#including-excluding-files-and-directories) for
    # details.
    #
    # Also note that specifying an empty list here means _no sources_ should be included.
    include:

    # Specify a list of POSIX-style paths or glob patterns that should be excluded from the module. Files that match
    # these paths or globs are excluded when computing the version of the module, when responding to filesystem watch
    # events, and when staging builds.
    #
    # Note that you can also explicitly _include_ files using the `include` field. If you also specify the `include`
    # field, the files/patterns specified here are filtered from the files matched by `include`. See the
    # [Configuration Files
    # guide](https://docs.garden.io/using-garden/configuration-overview#including-excluding-files-and-directories) for
    # details.
    #
    # Unlike the `modules.exclude` field in the project config, the filters here have _no effect_ on which files and
    # directories are watched for changes. Use the project `modules.exclude` field to affect those, if you have large
    # directories that should not be watched for changes.
    exclude:

    # A remote repository URL. Currently only supports git servers. Must contain a hash suffix pointing to a specific
    # branch or tag, with the format: <git remote url>#<branch|tag>
    #
    # Garden will import the repository source code into this module, but read the module's config from the local
    # garden.yml file.
    repositoryUrl:

    # When false, disables pushing this module to remote registries.
    allowPublish:

    # A map of variables scoped to this particular module. These are resolved before any other parts of the module
    # configuration and take precedence over project-scoped variables. They may reference project-scoped variables,
    # and generally use any template strings normally allowed when resolving modules.
    variables:
      <name>:

    # Specify a path (relative to the module root) to a file containing variables, that we apply on top of the
    # module-level `variables` field.
    #
    # The format of the files is determined by the configured file's extension:
    #
    # * `.env` - Standard "dotenv" format, as defined by [dotenv](https://github.com/motdotla/dotenv#rules).
    # * `.yaml`/`.yml` - YAML. The file must consist of a YAML document, which must be a map (dictionary). Keys may
    # contain any value type.
    # * `.json` - JSON. Must contain a single JSON _object_ (not an array).
    #
    # _NOTE: The default varfile format will change to YAML in Garden v0.13, since YAML allows for definition of
    # nested objects and arrays._
    #
    # To use different module-level varfiles in different environments, you can template in the environment name
    # to the varfile name, e.g. `varfile: "my-module.${environment.name}.env` (this assumes that the corresponding
    # varfiles exist).
    varfile:

    # The filesystem path of the module.
    path:

    # The resolved build configuration of the module. If this is returned by the configure handler for the module
    # type, we can provide more granular versioning for the module, with a separate build version (i.e. module
    # version), as well as separate service, task and test versions, instead of applying the same version to all of
    # them.
    #
    # When this is specified, it is **very important** that this field contains all configurable (or otherwise
    # dynamic) parameters that will affect the built artifacts/images, aside from source files that is (the hash of
    # those is separately computed).
    buildConfig:

    # List of services configured by this module.
    serviceConfigs:
      - # Valid RFC1035/RFC1123 (DNS) label (may contain lowercase letters, numbers and dashes, must start with a
        # letter, and cannot end with a dash), cannot contain consecutive dashes or start with `garden`, or be longer
        # than 63 characters.
        name:

        # The names of any services that this service depends on at runtime, and the names of any tasks that should be
        # executed before this service is deployed.
        dependencies:

        # Set this to `true` to disable the service. You can use this with conditional template strings to
        # enable/disable services based on, for example, the current environment or other variables (e.g. `enabled:
        # ${environment.name != "prod"}`). This can be handy when you only need certain services for specific
        # environments, e.g. only for development.
        #
        # Disabling a service means that it will not be deployed, and will also be ignored if it is declared as a
        # runtime dependency for another service, test or task.
        #
        # Note however that template strings referencing the service's outputs (i.e. runtime outputs) will fail to
        # resolve when the service is disabled, so you need to make sure to provide alternate values for those if
        # you're using them, using conditional expressions.
        disabled:

        # The `validate` module action should populate this, if the service's code sources are contained in a separate
        # module from the parent module. For example, when the service belongs to a module that contains manifests
        # (e.g. a Helm chart), but the actual code lives in a different module (e.g. a container module).
        sourceModuleName:

        # The service's specification, as defined by its provider plugin.
        spec:

    # List of tasks configured by this module.
    taskConfigs:
      - # The name of the task.
        name:

        # A description of the task.
        description:

        # The names of any tasks that must be executed, and the names of any services that must be running, before
        # this task is executed.
        dependencies:

        # Set this to `true` to disable the task. You can use this with conditional template strings to enable/disable
        # tasks based on, for example, the current environment or other variables (e.g. `enabled: ${environment.name
        # != "prod"}`). This can be handy when you only want certain tasks to run in specific environments, e.g. only
        # for development.
        #
        # Disabling a task means that it will not be run, and will also be ignored if it is declared as a runtime
        # dependency for another service, test or task.
        #
        # Note however that template strings referencing the task's outputs (i.e. runtime outputs) will fail to
        # resolve when the task is disabled, so you need to make sure to provide alternate values for those if you're
        # using them, using conditional expressions.
        disabled:

        # Maximum duration (in seconds) of the task's execution.
        timeout:

        # Set to false if you don't want the task's result to be cached. Use this if the task needs to be run any time
        # your project (or one or more of the task's dependants) is deployed. Otherwise the task is only re-run when
        # its version changes (i.e. the module or one of its dependencies is modified), or when you run `garden run
        # task`.
        cacheResult:

        # The task's specification, as defined by its provider plugin.
        spec:

    # List of tests configured by this module.
    testConfigs:
      - # The name of the test.
        name:

        # The names of any services that must be running, and the names of any tasks that must be executed, before the
        # test is run.
        dependencies:

        # Set this to `true` to disable the test. You can use this with conditional template strings to
        # enable/disable tests based on, for example, the current environment or other variables (e.g.
        # `enabled: ${environment.name != "prod"}`). This is handy when you only want certain tests to run in
        # specific environments, e.g. only during CI.
        disabled:

        # Maximum duration (in seconds) of the test run.
        timeout:

        # The configuration for the test, as specified by its module's provider.
        spec:

    # The module spec, as defined by the provider plugin.
    spec:

        # POSIX-style filename to write the resolved file contents to, relative to the path of the module source
        # directory (for remote modules this means the root of the module repository, otherwise the directory of the
        # module configuration).
        #
        # Note that any existing file with the same name will be overwritten. If the path contains one or more
        # directories, they will be automatically created if missing.
        targetPath:

        # By default, Garden will attempt to resolve any Garden template strings in source files. Set this to false to
        # skip resolving template strings. Note that this does not apply when setting the `value` field, since that's
        # resolved earlier when parsing the configuration.
        resolveTemplates:

        # The desired file contents as a string.
        value:

        sourcePath:

    # The name of the parent module (e.g. a templated module that generated this module), if applicable.
    parentName:

    # The module template that generated the module, if applicable.
    templateName:

    # Inputs provided when rendering the module from a module template, if applicable.
    inputs:
      <name>:

    # The path to the build staging directory for the module.
    buildPath:

    # The path to the build metadata directory for the module.
    buildMetadataPath:

    # A list of types that this module is compatible with (i.e. the module type itself + all bases).
    compatibleTypes:

    # The path to the module config file, if applicable.
    configPath:

    version:
      # A Stack Graph node (i.e. module, service, task or test) version.
      versionString:

      # The version of each of the dependencies of the module.
      dependencyVersions:
        # version hash of the dependency module
        <name>:

      # List of file paths included in the version.
      files:

    # A map of all modules referenced under `build.dependencies`.
    buildDependencies:
      <name>:

    # Indicate whether the module needs to be built (i.e. has a build handler or needs to copy dependencies).
    needsBuild:

    # The outputs defined by the module (referenceable in other module configs).
    outputs:
      <name>:

    # The names of the services that the module provides.
    serviceNames:

    # The names of all the services and tasks that the services in this module depend on.
    serviceDependencyNames:

    # The names of the tasks that the module provides.
    taskNames:

    # The names of all the tasks and services that the tasks in this module depend on.
    taskDependencyNames:
```

### garden get status

**Outputs the full status of your environment.**


#### Usage

    garden get status 


#### Outputs

```yaml
# A map of statuses for each configured provider.
providers:
  # Description of an environment's status for a provider.
  <name>:
    # Set to true if the environment is fully configured for a provider.
    ready:

    # Use this to include additional information that is specific to the provider.
    detail:

    namespaceStatuses:
      - pluginName:

        # Valid RFC1035/RFC1123 (DNS) label (may contain lowercase letters, numbers and dashes, must start with a
        # letter, and cannot end with a dash) and must not be longer than 63 characters.
        namespaceName:

        state:

    # Output variables that modules and other variables can reference.
    outputs:
      <name>:

    # Set to true to disable caching of the status.
    disableCache:

# A map of statuses for each configured service.
services:
  <name>:
    # When the service was first deployed by the provider.
    createdAt:

    # Additional detail, specific to the provider.
    detail:

    # Whether the service was deployed with dev mode enabled.
    devMode:

    # Whether the service was deployed with local mode enabled.
    localMode:

    namespaceStatuses:
      - pluginName:

        # Valid RFC1035/RFC1123 (DNS) label (may contain lowercase letters, numbers and dashes, must start with a
        # letter, and cannot end with a dash) and must not be longer than 63 characters.
        namespaceName:

        state:

    # The ID used for the service by the provider (if not the same as the service name).
    externalId:

    # The provider version of the deployed service (if different from the Garden module version.
    externalVersion:

    # A list of ports that can be forwarded to from the Garden agent by the provider.
    forwardablePorts:
      - # A descriptive name for the port. Should correspond to user-configured ports where applicable.
        name:

        # The preferred local port to use for forwarding.
        preferredLocalPort:

        # The protocol of the port.
        protocol:

        # The target name/hostname to forward to (defaults to the service name).
        targetName:

        # The target port on the service.
        targetPort:

        # The protocol to use for URLs pointing at the port. This can be any valid URI protocol.
        urlProtocol:

    # List of currently deployed ingress endpoints for the service.
    ingresses:
      - # The port number that the service is exposed on internally.
        # This defaults to the first specified port for the service.
        port:

        # The ingress path that should be matched to route to this service.
        path:

        # The protocol to use for the ingress.
        protocol:

        # The hostname where the service can be accessed.
        hostname:

    # Latest status message of the service (if any).
    lastMessage:

    # Latest error status message of the service (if any).
    lastError:

    # A map of values output from the service.
    outputs:
      <name>:

    # How many replicas of the service are currently running.
    runningReplicas:

    # The current deployment status of the service.
    state:

    # When the service was last updated by the provider.
    updatedAt:

    # The Garden module version of the deployed service.
    version:

# A map of statuses for each configured task.
tasks:
  <name>:
    state:

    # When the last run was started (if applicable).
    startedAt:

    # When the last run completed (if applicable).
    completedAt:

# A map of statuses for each configured test.
tests:
  <name>:
    state:

    # When the last run was started (if applicable).
    startedAt:

    # When the last run completed (if applicable).
    completedAt:
```

### garden get tasks

**Lists the tasks defined in your project's modules.**


#### Usage

    garden get tasks [tasks] 

#### Arguments

| Argument | Required | Description |
| -------- | -------- | ----------- |
  | `tasks` | No | Specify task(s) to list. Use comma as a separator to specify multiple tasks.



### garden get tests

**Lists the tests defined in your project's modules.**


#### Usage

    garden get tests [tests] 

#### Arguments

| Argument | Required | Description |
| -------- | -------- | ----------- |
  | `tests` | No | Specify tests(s) to list. Use comma as a separator to specify multiple tests.



### garden get task-result

**Outputs the latest execution result of a provided task.**


#### Usage

    garden get task-result <name> 

#### Arguments

| Argument | Required | Description |
| -------- | -------- | ----------- |
  | `name` | Yes | The name of the task


#### Outputs

```yaml
# The name of the module that the task belongs to.
moduleName:

# The name of the task that was run.
taskName:

# The command that the task ran in the module.
command:

# The string version of the task.
version:

# Whether the task was successfully run.
success:

# When the task run was started.
startedAt:

# When the task run was completed.
completedAt:

# The output log from the run.
log:

# A map of primitive values, output from the task.
outputs:
  # Number, string or boolean
  <name>:

namespaceStatus:
  pluginName:

  # Valid RFC1035/RFC1123 (DNS) label (may contain lowercase letters, numbers and dashes, must start with a letter,
  # and cannot end with a dash) and must not be longer than 63 characters.
  namespaceName:

  state:

# Local file paths to any exported artifacts from the task run.
artifacts:
```

### garden get test-result

**Outputs the latest execution result of a provided test.**


#### Usage

    garden get test-result <module> <name> 

#### Arguments

| Argument | Required | Description |
| -------- | -------- | ----------- |
  | `module` | Yes | Module name of where the test runs.
  | `name` | Yes | Test name.


#### Outputs

```yaml
# The name of the module that was run.
moduleName:

# The command that was run in the module.
command:

# Whether the module was successfully run.
success:

# The exit code of the run (if applicable).
exitCode:

# When the module run was started.
startedAt:

# When the module run was completed.
completedAt:

# The output log from the run.
log:

namespaceStatus:
  pluginName:

  # Valid RFC1035/RFC1123 (DNS) label (may contain lowercase letters, numbers and dashes, must start with a letter,
  # and cannot end with a dash) and must not be longer than 63 characters.
  namespaceName:

  state:

# A map of primitive values, output from the test.
outputs:
  # Number, string or boolean
  <name>:

# The name of the test that was run.
testName:

# The test run's version, as a string. In addition to the parent module's version, this also factors in the module
# versions of the test's runtime dependencies (if any).
version:

# Local file paths to any exported artifacts from the test run.
artifacts:
```

### garden get debug-info

**Outputs the status of your environment for debug purposes.**

Examples:

garden get debug-info                    # create a zip file at the root of the project with debug information
garden get debug-info --format yaml      # output provider info as YAML files (default is JSON)
garden get debug-info --include-project  # include provider info for the project namespace (disabled by default)

#### Usage

    garden get debug-info [options]

#### Options

| Argument | Alias | Type | Description |
| -------- | ----- | ---- | ----------- |
  | `--format` |  | `json` `yaml`  | The output format for plugin-generated debug info.
  | `--include-project` |  | boolean | Include project-specific information from configured providers.
Note that this may include sensitive data, depending on the provider and your configuration.


### garden get vaccine

**Get notifications and appointments open up at the Berlin vaccination centers.**

Check for openings at Berlin's vaccination centers at a 2
second interval. If it finds one, you'll receive a notification
with links to book an appointment.

#### Usage

    garden get vaccine 



### garden get workflows

**Lists the workflows defined in your project.**


#### Usage

    garden get workflows [workflows] 

#### Arguments

| Argument | Required | Description |
| -------- | -------- | ----------- |
  | `workflows` | No | Specify workflow(s) to list. Use comma as a separator to specify multiple workflows.



### garden link source

**Link a remote source to a local directory.**

After linking a remote source, Garden will read it from its local directory instead of
from the remote URL. Garden can only link remote sources that have been declared in the project
level `garden.yml` config.

Examples:

    garden link source my-source path/to/my-source # links my-source to its local version at the given path

#### Usage

    garden link source <source> <path> 

#### Arguments

| Argument | Required | Description |
| -------- | -------- | ----------- |
  | `source` | Yes | Name of the source to link as declared in the project config.
  | `path` | Yes | Path to the local directory that contains the source.


#### Outputs

```yaml
# A list of all locally linked external sources.
sources:
  - # The name of the linked source.
    name:

    # The local directory path of the linked repo clone.
    path:
```

### garden link module

**Link a module to a local directory.**

After linking a remote module, Garden will read the source from the module's local directory instead of from
the remote URL. Garden can only link modules that have a remote source,
i.e. modules that specifiy a `repositoryUrl` in their `garden.yml` config file.

Examples:

    garden link module my-module path/to/my-module # links my-module to its local version at the given path

#### Usage

    garden link module <module> <path> 

#### Arguments

| Argument | Required | Description |
| -------- | -------- | ----------- |
  | `module` | Yes | Name of the module to link.
  | `path` | Yes | Path to the local directory that contains the module.


#### Outputs

```yaml
# A list of all locally linked external modules.
sources:
  - # The name of the linked module.
    name:

    # The local directory path of the linked repo clone.
    path:
```

### garden logs

**Retrieves the most recent logs for the specified service(s).**

Outputs logs for all or specified services, and optionally waits for news logs to come in. Defaults
to getting logs from the last minute when in `--follow` mode. You can change this with the `--since` option.

Examples:

    garden logs                            # interleaves color-coded logs from all services (up to a certain limit)
    garden logs --since 2d                 # interleaves color-coded logs from all services from the last 2 days
    garden logs --tail 100                 # interleaves the last 100 log lines from all services
    garden logs service-a,service-b        # interleaves color-coded logs for service-a and service-b
    garden logs --follow                   # keeps running and streams all incoming logs to the console
    garden logs --tag container=service-a  # only shows logs from containers with names matching the pattern

#### Usage

    garden logs [services] [options]

#### Arguments

| Argument | Required | Description |
| -------- | -------- | ----------- |
  | `services` | No | The name(s) of the service(s) to log (skip to log all services). Use comma as a separator to specify multiple services.

#### Options

| Argument | Alias | Type | Description |
| -------- | ----- | ---- | ----------- |
  | `--tag` |  | array:tag | Only show log lines that match the given tag, e.g. &#x60;--tag &#x27;container&#x3D;foo&#x27;&#x60;. If you specify multiple filters in a single tag option (e.g. &#x60;--tag &#x27;container&#x3D;foo,someOtherTag&#x3D;bar&#x27;&#x60;), they must all be matched. If you provide multiple &#x60;--tag&#x60; options (e.g. &#x60;--tag &#x27;container&#x3D;api&#x27; --tag &#x27;container&#x3D;frontend&#x27;&#x60;), they will be OR-ed together (i.e. if any of them match, the log line will be included). You can specify glob-style wildcards, e.g. &#x60;--tag &#x27;container&#x3D;prefix-*&#x27;&#x60;.
  | `--follow` | `-f` | boolean | Continuously stream new logs from the service(s).
  | `--tail` | `-t` | number | Number of lines to show for each service. Defaults to showing all log lines (up to a certain limit). Takes precedence over the &#x60;--since&#x60; flag if both are set. Note that we don&#x27;t recommend using a large value here when in follow mode.
  | `--show-tags` |  | boolean | Show any tags attached to each log line. May not apply to all providers
  | `--timestamps` |  | boolean | Show timestamps with log output.
  | `--since` |  | moment | Only show logs newer than a relative duration like 5s, 2m, or 3h. Defaults to &#x60;&quot;1m&quot;&#x60; when &#x60;--follow&#x60; is true unless &#x60;--tail&#x60; is set. Note that we don&#x27;t recommend using a large value here when in follow mode.
  | `--hide-service` |  | boolean | Hide the service name and render the logs directly.


### garden migrate

**Migrate `garden.yml` configuration files to version 0.12**

Scans the project for `garden.yml` configuration files and updates those that are not compatible with version 0.12.
By default the command prints the updated versions to the terminal. You can optionally update the files in place with the `write` flag.

Note: This command does not validate the configs per se. It will simply try to convert a given configuration file so that
it is compatible with version 0.12 or greater, regardless of whether that file was ever a valid Garden config. It is therefore
recommended that this is used on existing `garden.yml` files that were valid in version v0.10.x.

Examples:

    garden migrate              # scans all garden.yml files and prints the updated versions along with the paths to them.
    garden migrate --write      # scans all garden.yml files and overwrites them with the updated versions.
    garden migrate ./garden.yml # scans the provided garden.yml file and prints the updated version.

#### Usage

    garden migrate [configPaths] [options]

#### Arguments

| Argument | Required | Description |
| -------- | -------- | ----------- |
  | `configPaths` | No | Specify the path to a &#x60;garden.yml&#x60; file to convert. Use comma as a separator to specify multiple files.

#### Options

| Argument | Alias | Type | Description |
| -------- | ----- | ---- | ----------- |
  | `--write` |  | boolean | Update the &#x60;garden.yml&#x60; in place.


### garden options

**Print global options.**

Prints all global options (options that can be applied to any command).

#### Usage

    garden options 



### garden plugins

**Plugin-specific commands.**

Execute a command defined by a plugin in your project.
Run without arguments to get a list of all plugin commands available.
Run with just the plugin name to get a list of commands provided by that plugin.

Examples:

    # Run the `cleanup-cluster-registry` command from the `kubernetes` plugin.
    garden plugins kubernetes cleanup-cluster-registry

    # List all available commands.
    garden plugins

    # List all the commands from the `kubernetes` plugin.
    garden plugins kubernetes

#### Usage

    garden plugins [plugin] [command] 

#### Arguments

| Argument | Required | Description |
| -------- | -------- | ----------- |
  | `plugin` | No | The name of the plugin, whose command you wish to run.
  | `command` | No | The name of the command to run.



### garden publish

**Build and publish module(s) (e.g. container images) to a remote registry.**

Publishes built module artifacts for all or specified modules.
Also builds modules and build dependencies if needed.

By default the artifacts/images are tagged with the Garden module version, but you can also specify the `--tag` option to specify a specific string tag _or_ a templated tag. Any template values that can be used on the module being tagged are available, in addition to ${module.name}, ${module.version} and ${module.hash} tags that allows referencing the name of the module being tagged, as well as its Garden version. ${module.version} includes the "v-" prefix normally used for Garden versions, and ${module.hash} doesn't.

Examples:

    garden publish                # publish artifacts for all modules in the project
    garden publish my-container   # only publish my-container
    garden publish --force-build  # force re-build of modules before publishing artifacts

    # Publish my-container with a tag of v0.1
    garden publish my-container --tag "v0.1"

    # Publish my-container with a tag of v1.2-<hash> (e.g. v1.2-abcdef123)
    garden publish my-container --tag "v1.2-${module.hash}"

#### Usage

    garden publish [modules] [options]

#### Arguments

| Argument | Required | Description |
| -------- | -------- | ----------- |
  | `modules` | No | The name(s) of the module(s) to publish (skip to publish all modules). Use comma as a separator to specify multiple modules.

#### Options

| Argument | Alias | Type | Description |
| -------- | ----- | ---- | ----------- |
  | `--force-build` |  | boolean | Force rebuild of module(s) before publishing.
  | `--tag` |  | string | Override the tag on the built artifacts. You can use the same sorts of template strings as when templating values in module configs, with the addition of ${module.*} tags, allowing you to reference the name and Garden version of the module being tagged.

#### Outputs

```yaml
# A map of all modules that were built (or builds scheduled/attempted for) and information about the builds.
builds:
  <module name>:
    # The full log from the build.
    buildLog:

    # Set to true if the build was fetched from a remote registry.
    fetched:

    # Set to true if the build was performed, false if it was already built, or fetched from a registry
    fresh:

    # Additional information, specific to the provider.
    details:

    # Set to true if the build was not attempted, e.g. if a dependency build failed.
    aborted:

    # The duration of the build in msec, if applicable.
    durationMsec:

    # Whether the build was succeessful.
    success:

    # An error message, if the build failed.
    error:

    # The version of the module, service, task or test.
    version:

# A map of all services that were deployed (or deployment scheduled/attempted for) and the service status.
deployments:
  <service name>:
    # When the service was first deployed by the provider.
    createdAt:

    # Additional detail, specific to the provider.
    detail:

    # Whether the service was deployed with dev mode enabled.
    devMode:

    # Whether the service was deployed with local mode enabled.
    localMode:

    namespaceStatuses:
      - pluginName:

        # Valid RFC1035/RFC1123 (DNS) label (may contain lowercase letters, numbers and dashes, must start with a
        # letter, and cannot end with a dash) and must not be longer than 63 characters.
        namespaceName:

        state:

    # The ID used for the service by the provider (if not the same as the service name).
    externalId:

    # The provider version of the deployed service (if different from the Garden module version.
    externalVersion:

    # A list of ports that can be forwarded to from the Garden agent by the provider.
    forwardablePorts:
      - # A descriptive name for the port. Should correspond to user-configured ports where applicable.
        name:

        # The preferred local port to use for forwarding.
        preferredLocalPort:

        # The protocol of the port.
        protocol:

        # The target name/hostname to forward to (defaults to the service name).
        targetName:

        # The target port on the service.
        targetPort:

        # The protocol to use for URLs pointing at the port. This can be any valid URI protocol.
        urlProtocol:

    # List of currently deployed ingress endpoints for the service.
    ingresses:
      - # The port number that the service is exposed on internally.
        # This defaults to the first specified port for the service.
        port:

        # The ingress path that should be matched to route to this service.
        path:

        # The protocol to use for the ingress.
        protocol:

        # The hostname where the service can be accessed.
        hostname:

    # Latest status message of the service (if any).
    lastMessage:

    # Latest error status message of the service (if any).
    lastError:

    # A map of values output from the service.
    outputs:
      <name>:

    # How many replicas of the service are currently running.
    runningReplicas:

    # The current deployment status of the service.
    state:

    # When the service was last updated by the provider.
    updatedAt:

    # Set to true if the build was not attempted, e.g. if a dependency build failed.
    aborted:

    # The duration of the build in msec, if applicable.
    durationMsec:

    # Whether the build was succeessful.
    success:

    # An error message, if the build failed.
    error:

    # The version of the module, service, task or test.
    version:

# A map of all tests that were run (or scheduled/attempted) and the test results.
tests:
  <test name>:
    # The name of the module that was run.
    moduleName:

    # The command that was run in the module.
    command:

    # The exit code of the run (if applicable).
    exitCode:

    # When the module run was started.
    startedAt:

    # When the module run was completed.
    completedAt:

    # The output log from the run.
    log:

    namespaceStatus:
      pluginName:

      # Valid RFC1035/RFC1123 (DNS) label (may contain lowercase letters, numbers and dashes, must start with a
      # letter, and cannot end with a dash) and must not be longer than 63 characters.
      namespaceName:

      state:

    # A map of primitive values, output from the test.
    outputs:
      # Number, string or boolean
      <name>:

    # The name of the test that was run.
    testName:

    # Set to true if the build was not attempted, e.g. if a dependency build failed.
    aborted:

    # The duration of the build in msec, if applicable.
    durationMsec:

    # Whether the build was succeessful.
    success:

    # An error message, if the build failed.
    error:

    # The version of the module, service, task or test.
    version:

# A map of all raw graph results. Avoid using this programmatically if you can, and use more structured keys instead.
graphResults:

# A map of all modules that were published (or scheduled/attempted for publishing) and the results.
published:
  <name>:
    # Set to true if the module was published.
    published:

    # Optional result message from the provider.
    message:

    # The published artifact identifier, if applicable.
    identifier:

    # Set to true if the build was not attempted, e.g. if a dependency build failed.
    aborted:

    # The duration of the build in msec, if applicable.
    durationMsec:

    # Whether the build was succeessful.
    success:

    # An error message, if the build failed.
    error:

    # The version of the module, service, task or test.
    version:
```

### garden run module

**Run an ad-hoc instance of a module.**

This is useful for debugging or ad-hoc experimentation with modules.

Examples:

    garden run module my-container                                   # run an ad-hoc instance of a my-container container and attach to it
    garden run module my-container /bin/sh                           # run an interactive shell in a new my-container container
    garden run module my-container --interactive=false /some/script  # execute a script in my-container and return the output

#### Usage

    garden run module <module> [arguments] [options]

#### Arguments

| Argument | Required | Description |
| -------- | -------- | ----------- |
  | `module` | Yes | The name of the module to run.
  | `arguments` | No | The arguments to run the module with. Example: &#x27;yarn run my-script&#x27;.

#### Options

| Argument | Alias | Type | Description |
| -------- | ----- | ---- | ----------- |
  | `--interactive` |  | boolean | Set to false to skip interactive mode and just output the command result.
  | `--force-build` |  | boolean | Force rebuild of module before running.
  | `--command` | `-c` | string | The base command (a.k.a. entrypoint) to run in the module. For container modules, for example, this overrides the image&#x27;s default command/entrypoint. This option may not be relevant for all module types. Example: &#x27;/bin/sh -c&#x27;.


### garden run service

**Run an ad-hoc instance of the specified service.**

This can be useful for debugging or ad-hoc experimentation with services.

Examples:

    garden run service my-service   # run an ad-hoc instance of a my-service and attach to it

#### Usage

    garden run service <service> [options]

#### Arguments

| Argument | Required | Description |
| -------- | -------- | ----------- |
  | `service` | Yes | The service to run.

#### Options

| Argument | Alias | Type | Description |
| -------- | ----- | ---- | ----------- |
  | `--force` |  | boolean | Run the service even if it&#x27;s disabled for the environment.
  | `--force-build` |  | boolean | Force rebuild of module.


### garden run task

**Run a task (in the context of its parent module).**

This is useful for re-running tasks ad-hoc, for example after writing/modifying database migrations.

Examples:

    garden run task my-db-migration   # run my-migration

#### Usage

    garden run task <task> [options]

#### Arguments

| Argument | Required | Description |
| -------- | -------- | ----------- |
  | `task` | Yes | The name of the task to run.

#### Options

| Argument | Alias | Type | Description |
| -------- | ----- | ---- | ----------- |
  | `--force` |  | boolean | Run the task even if it&#x27;s disabled for the environment.
  | `--force-build` |  | boolean | Force rebuild of module before running.

#### Outputs

```yaml
# The result of the task.
result:
  # The name of the module that the task belongs to.
  moduleName:

  # The name of the task that was run.
  taskName:

  # The command that the task ran in the module.
  command:

  # When the task run was started.
  startedAt:

  # When the task run was completed.
  completedAt:

  # The output log from the run.
  log:

  # A map of primitive values, output from the task.
  outputs:
    # Number, string or boolean
    <name>:

  namespaceStatus:
    pluginName:

    # Valid RFC1035/RFC1123 (DNS) label (may contain lowercase letters, numbers and dashes, must start with a letter,
    # and cannot end with a dash) and must not be longer than 63 characters.
    namespaceName:

    state:

  # Set to true if the build was not attempted, e.g. if a dependency build failed.
  aborted:

  # The duration of the build in msec, if applicable.
  durationMsec:

  # Whether the build was succeessful.
  success:

  # An error message, if the build failed.
  error:

  # The version of the module, service, task or test.
  version:

# A map of all raw graph results. Avoid using this programmatically if you can, and use more structured keys instead.
graphResults:
```

### garden run test

**Run the specified module test.**

This can be useful for debugging tests, particularly integration/end-to-end tests.

Examples:

    garden run test my-module integ                      # run the test named 'integ' in my-module
    garden run test my-module integ --interactive=false  # do not attach to the test run, just output results when completed

#### Usage

    garden run test <module> <test> [options]

#### Arguments

| Argument | Required | Description |
| -------- | -------- | ----------- |
  | `module` | Yes | The name of the module to run.
  | `test` | Yes | The name of the test to run in the module.

#### Options

| Argument | Alias | Type | Description |
| -------- | ----- | ---- | ----------- |
  | `--interactive` | `-i` | boolean | Set to false to skip interactive mode and just output the command result. Note that Garden won&#x27;t retrieve artifacts if set to true (the default).
  | `--force` |  | boolean | Run the test even if it&#x27;s disabled for the environment.
  | `--force-build` |  | boolean | Force rebuild of module before running.

#### Outputs

```yaml
# The result of the test.
result:
  # The name of the module that was run.
  moduleName:

  # The command that was run in the module.
  command:

  # The exit code of the run (if applicable).
  exitCode:

  # When the module run was started.
  startedAt:

  # When the module run was completed.
  completedAt:

  # The output log from the run.
  log:

  namespaceStatus:
    pluginName:

    # Valid RFC1035/RFC1123 (DNS) label (may contain lowercase letters, numbers and dashes, must start with a letter,
    # and cannot end with a dash) and must not be longer than 63 characters.
    namespaceName:

    state:

  # A map of primitive values, output from the test.
  outputs:
    # Number, string or boolean
    <name>:

  # The name of the test that was run.
  testName:

  # Set to true if the build was not attempted, e.g. if a dependency build failed.
  aborted:

  # The duration of the build in msec, if applicable.
  durationMsec:

  # Whether the build was succeessful.
  success:

  # An error message, if the build failed.
  error:

  # The version of the module, service, task or test.
  version:

# A map of all raw graph results. Avoid using this programmatically if you can, and use more structured keys instead.
graphResults:
```

### garden run workflow

**Run a workflow.**

Runs the commands and/or scripts defined in the workflow's steps, in sequence.

Examples:

    garden run workflow my-workflow    # run my-workflow

#### Usage

    garden run workflow <workflow> 

#### Arguments

| Argument | Required | Description |
| -------- | -------- | ----------- |
  | `workflow` | Yes | The name of the workflow to be run.



### garden scan

**Scans your project and outputs an overview of all modules.**


#### Usage

    garden scan 



### garden dashboard

**Starts the Garden dashboard for the current project and environment.**

Starts the Garden dashboard for the current project, and your selected environment+namespace. The dashboard can be used to monitor your Garden project, look at logs, provider-specific dashboard pages and more.

The dashboard will receive and display updates from other Garden processes that you run with the same Garden project, environment and namespace.

Note: You must currently run one dashboard per-environment and namespace.

#### Usage

    garden dashboard [options]

#### Options

| Argument | Alias | Type | Description |
| -------- | ----- | ---- | ----------- |
  | `--port` |  | number | The port number for the Garden dashboard to listen on.


### garden self-update

**Update the Garden CLI.**

Updates your Garden CLI in-place.

Defaults to the latest release version, but you can also request a specific release version as an argument.

Examples:

   garden self-update          # update to the latest Garden CLI version
   garden self-update edge     # switch to the latest edge build (which is created anytime a PR is merged)
   garden self-update 0.12.24  # switch to the 0.12.24 version of the CLI
   garden self-update --force  # re-install even if the same version is detected
   garden self-update --install-dir ~/garden  # install to ~/garden instead of detecting the directory

#### Usage

    garden self-update [version] [options]

#### Arguments

| Argument | Required | Description |
| -------- | -------- | ----------- |
  | `version` | No | Specify which version to switch/update to.

#### Options

| Argument | Alias | Type | Description |
| -------- | ----- | ---- | ----------- |
  | `--force` |  | boolean | Install the Garden CLI even if the specified or detected latest version is the same as the current version.
  | `--install-dir` |  | string | Specify an installation directory, instead of using the directory of the Garden CLI being used. Implies --force.
  | `--platform` |  | `macos` `linux` `windows`  | Override the platform, instead of detecting it automatically.


### garden test

**Test all or specified modules.**

Runs all or specified tests defined in the project. Also builds modules and dependencies,
and deploys service dependencies if needed.

Optionally stays running and automatically re-runs tests if their module source
(or their dependencies' sources) change.

Examples:

    garden test                   # run all tests in the project
    garden test my-module         # run all tests in the my-module module
    garden test --name integ      # run all tests with the name 'integ' in the project
    garden test --name integ*     # run all tests with the name starting with 'integ' in the project
    garden test -n unit -n lint   # run all tests called either 'unit' or 'lint' in the project
    garden test --force           # force tests to be re-run, even if they've already run successfully
    garden test --watch           # watch for changes to code

#### Usage

    garden test [modules] [options]

#### Arguments

| Argument | Required | Description |
| -------- | -------- | ----------- |
  | `modules` | No | The name(s) of the module(s) to test (skip to test all modules). Use comma as a separator to specify multiple modules.

#### Options

| Argument | Alias | Type | Description |
| -------- | ----- | ---- | ----------- |
  | `--name` | `-n` | array:string | Only run tests with the specfied name (e.g. unit or integ). Accepts glob patterns (e.g. integ* would run both &#x27;integ&#x27; and &#x27;integration&#x27;).
  | `--force` | `-f` | boolean | Force re-test of module(s).
  | `--force-build` |  | boolean | Force rebuild of module(s).
  | `--watch` | `-w` | boolean | Watch for changes in module(s) and auto-test.
  | `--skip` |  | array:string | The name(s) of tests you&#x27;d like to skip. Accepts glob patterns (e.g. integ* would skip both &#x27;integ&#x27; and &#x27;integration&#x27;). Applied after the &#x27;name&#x27; filter.
  | `--skip-dependencies` | `--nodeps` | boolean | Don&#x27;t deploy any services or run any tasks that the requested tests depend on. This can be useful e.g. when your stack has already been deployed, and you want to run tests with runtime dependencies without redeploying any service dependencies that may have changed since you last deployed. Warning: Take great care when using this option in CI, since Garden won&#x27;t ensure that the runtime dependencies of your test suites are up to date when this option is used.
  | `--skip-dependants` |  | boolean | When using the modules argument, only run tests for those modules (and skip tests in other modules with dependencies on those modules).

#### Outputs

```yaml
# A map of all modules that were built (or builds scheduled/attempted for) and information about the builds.
builds:
  <module name>:
    # The full log from the build.
    buildLog:

    # Set to true if the build was fetched from a remote registry.
    fetched:

    # Set to true if the build was performed, false if it was already built, or fetched from a registry
    fresh:

    # Additional information, specific to the provider.
    details:

    # Set to true if the build was not attempted, e.g. if a dependency build failed.
    aborted:

    # The duration of the build in msec, if applicable.
    durationMsec:

    # Whether the build was succeessful.
    success:

    # An error message, if the build failed.
    error:

    # The version of the module, service, task or test.
    version:

# A map of all services that were deployed (or deployment scheduled/attempted for) and the service status.
deployments:
  <service name>:
    # When the service was first deployed by the provider.
    createdAt:

    # Additional detail, specific to the provider.
    detail:

    # Whether the service was deployed with dev mode enabled.
    devMode:

    # Whether the service was deployed with local mode enabled.
    localMode:

    namespaceStatuses:
      - pluginName:

        # Valid RFC1035/RFC1123 (DNS) label (may contain lowercase letters, numbers and dashes, must start with a
        # letter, and cannot end with a dash) and must not be longer than 63 characters.
        namespaceName:

        state:

    # The ID used for the service by the provider (if not the same as the service name).
    externalId:

    # The provider version of the deployed service (if different from the Garden module version.
    externalVersion:

    # A list of ports that can be forwarded to from the Garden agent by the provider.
    forwardablePorts:
      - # A descriptive name for the port. Should correspond to user-configured ports where applicable.
        name:

        # The preferred local port to use for forwarding.
        preferredLocalPort:

        # The protocol of the port.
        protocol:

        # The target name/hostname to forward to (defaults to the service name).
        targetName:

        # The target port on the service.
        targetPort:

        # The protocol to use for URLs pointing at the port. This can be any valid URI protocol.
        urlProtocol:

    # List of currently deployed ingress endpoints for the service.
    ingresses:
      - # The port number that the service is exposed on internally.
        # This defaults to the first specified port for the service.
        port:

        # The ingress path that should be matched to route to this service.
        path:

        # The protocol to use for the ingress.
        protocol:

        # The hostname where the service can be accessed.
        hostname:

    # Latest status message of the service (if any).
    lastMessage:

    # Latest error status message of the service (if any).
    lastError:

    # A map of values output from the service.
    outputs:
      <name>:

    # How many replicas of the service are currently running.
    runningReplicas:

    # The current deployment status of the service.
    state:

    # When the service was last updated by the provider.
    updatedAt:

    # Set to true if the build was not attempted, e.g. if a dependency build failed.
    aborted:

    # The duration of the build in msec, if applicable.
    durationMsec:

    # Whether the build was succeessful.
    success:

    # An error message, if the build failed.
    error:

    # The version of the module, service, task or test.
    version:

# A map of all tests that were run (or scheduled/attempted) and the test results.
tests:
  <test name>:
    # The name of the module that was run.
    moduleName:

    # The command that was run in the module.
    command:

    # The exit code of the run (if applicable).
    exitCode:

    # When the module run was started.
    startedAt:

    # When the module run was completed.
    completedAt:

    # The output log from the run.
    log:

    namespaceStatus:
      pluginName:

      # Valid RFC1035/RFC1123 (DNS) label (may contain lowercase letters, numbers and dashes, must start with a
      # letter, and cannot end with a dash) and must not be longer than 63 characters.
      namespaceName:

      state:

    # A map of primitive values, output from the test.
    outputs:
      # Number, string or boolean
      <name>:

    # The name of the test that was run.
    testName:

    # Set to true if the build was not attempted, e.g. if a dependency build failed.
    aborted:

    # The duration of the build in msec, if applicable.
    durationMsec:

    # Whether the build was succeessful.
    success:

    # An error message, if the build failed.
    error:

    # The version of the module, service, task or test.
    version:

# A map of all raw graph results. Avoid using this programmatically if you can, and use more structured keys instead.
graphResults:
```

### garden tools

**Access tools included by providers.**

Run a tool defined by a provider in your project, downloading and extracting it if necessary. Run without arguments to get a list of all tools available.

Run with the --get-path flag to just print the path to the binary or library directory (depending on the tool type). If the tool is a non-executable library, this flag is implicit.

When multiple plugins provide a tool with the same name, you can choose a specific plugin/version by specifying <plugin name>.<tool name>, instead of just <tool name>. This is generally advisable when using this command in scripts, to avoid accidental conflicts.

When there are name conflicts and a plugin name is not specified, we first prefer tools defined by configured providers in the current project (if applicable), and then alphabetical by plugin name.

Examples:

    # Run kubectl with <args>.
    garden tools kubectl -- <args>

    # Run the kubectl version defined specifically by the `kubernetes` plugin.
    garden tools kubernetes.kubectl -- <args>

    # Print the path to the kubernetes.kubectl tool to stdout, instead of running it.
    garden tools kubernetes.kubectl --get-path

    # List all available tools.
    garden tools

#### Usage

    garden tools [tool] [options]

#### Arguments

| Argument | Required | Description |
| -------- | -------- | ----------- |
  | `tool` | No | The name of the tool to run.

#### Options

| Argument | Alias | Type | Description |
| -------- | ----- | ---- | ----------- |
  | `--get-path` |  | boolean | If specified, we print the path to the binary or library instead of running it.


### garden unlink source

**Unlink a previously linked remote source from its local directory.**

After unlinking a remote source, Garden will go back to reading it from its remote URL instead
of its local directory.

Examples:

    garden unlink source my-source  # unlinks my-source
    garden unlink source --all      # unlinks all sources

#### Usage

    garden unlink source [sources] [options]

#### Arguments

| Argument | Required | Description |
| -------- | -------- | ----------- |
  | `sources` | No | The name(s) of the source(s) to unlink. Use comma as a separator to specify multiple sources.

#### Options

| Argument | Alias | Type | Description |
| -------- | ----- | ---- | ----------- |
  | `--all` | `-a` | boolean | Unlink all sources.


### garden unlink module

**Unlink a previously linked remote module from its local directory.**

After unlinking a remote module, Garden will go back to reading the module's source from
its remote URL instead of its local directory.

Examples:

    garden unlink module my-module  # unlinks my-module
    garden unlink module --all      # unlink all modules

#### Usage

    garden unlink module [modules] [options]

#### Arguments

| Argument | Required | Description |
| -------- | -------- | ----------- |
  | `modules` | No | The name(s) of the module(s) to unlink. Use comma as a separator to specify multiple modules.

#### Options

| Argument | Alias | Type | Description |
| -------- | ----- | ---- | ----------- |
  | `--all` | `-a` | boolean | Unlink all modules.


### garden update-remote sources

**Update remote sources.**

Updates the remote sources declared in the project level `garden.yml` config file.

Examples:

    garden update-remote sources --parallel # update all remote sources in parallel mode
    garden update-remote sources            # update all remote sources
    garden update-remote sources my-source  # update remote source my-source

#### Usage

    garden update-remote sources [sources] [options]

#### Arguments

| Argument | Required | Description |
| -------- | -------- | ----------- |
  | `sources` | No | The name(s) of the remote source(s) to update. Use comma as a separator to specify multiple sources.

#### Options

| Argument | Alias | Type | Description |
| -------- | ----- | ---- | ----------- |
  | `--parallel` |  | boolean | Allow git updates to happen in parallel. This will automatically reject any Git prompt, such as username / password.

#### Outputs

```yaml
# A list of all configured external project sources.
sources:
  - # The name of the source to import
    name:

    # A remote repository URL. Currently only supports git servers. Must contain a hash suffix pointing to a specific
    # branch or tag, with the format: <git remote url>#<branch|tag>
    repositoryUrl:
```

### garden update-remote modules

**Update remote modules.**

Updates remote modules, i.e. modules that have a `repositoryUrl` field
in their `garden.yml` config that points to a remote repository.

Examples:

    garden update-remote modules --parallel # update all remote modules in parallel mode
    garden update-remote modules            # update all remote modules in the project
    garden update-remote modules my-module  # update remote module my-module

#### Usage

    garden update-remote modules [modules] [options]

#### Arguments

| Argument | Required | Description |
| -------- | -------- | ----------- |
  | `modules` | No | The name(s) of the remote module(s) to update. Use comma as a separator to specify multiple modules.

#### Options

| Argument | Alias | Type | Description |
| -------- | ----- | ---- | ----------- |
  | `--parallel` |  | boolean | Allow git updates to happen in parallel. This will automatically reject any Git prompt, such as username / password.

#### Outputs

```yaml
# A list of all external module sources in the project.
sources:
  - # The name of the module.
    name:

    # A remote repository URL. Currently only supports git servers. Must contain a hash suffix pointing to a specific
    # branch or tag, with the format: <git remote url>#<branch|tag>
    repositoryUrl:
```

### garden update-remote all

**Update all remote sources and modules.**

Examples:

    garden update-remote all --parallel # update all remote sources and modules in the project in parallel mode
    garden update-remote all            # update all remote sources and modules in the project

#### Usage

    garden update-remote all [options]

#### Options

| Argument | Alias | Type | Description |
| -------- | ----- | ---- | ----------- |
  | `--parallel` |  | boolean | Allow git updates to happen in parallel. This will automatically reject any Git prompt, such as username / password.

#### Outputs

```yaml
# A list of all configured external project sources.
projectSources:
  - # The name of the source to import
    name:

    # A remote repository URL. Currently only supports git servers. Must contain a hash suffix pointing to a specific
    # branch or tag, with the format: <git remote url>#<branch|tag>
    repositoryUrl:

# A list of all external module sources in the project.
moduleSources:
  - # The name of the module.
    name:

    # A remote repository URL. Currently only supports git servers. Must contain a hash suffix pointing to a specific
    # branch or tag, with the format: <git remote url>#<branch|tag>
    repositoryUrl:
```

### garden util fetch-tools

**Pre-fetch plugin tools.**

Pre-fetch all the available tools for the configured providers in the current
project/environment, or all registered providers if the --all parameter is
specified.

Examples:

    garden util fetch-tools        # fetch for just the current project/env
    garden util fetch-tools --all  # fetch for all registered providers

#### Usage

    garden util fetch-tools [options]

#### Options

| Argument | Alias | Type | Description |
| -------- | ----- | ---- | ----------- |
  | `--all` |  | boolean | Fetch all tools for registered plugins, instead of just ones in the current env/project.


### garden util hide-warning

**Hide a specific warning message.**

Hides the specified warning message. The command and key is generally provided along with displayed warning messages.

#### Usage

    garden util hide-warning <key> 

#### Arguments

| Argument | Required | Description |
| -------- | -------- | ----------- |
  | `key` | Yes | The key of the warning to hide (this will be shown along with relevant warning messages).



### garden validate

**Check your garden configuration for errors.**

Throws an error and exits with code 1 if something's not right in your garden.yml files.

#### Usage

    garden validate 


<|MERGE_RESOLUTION|>--- conflicted
+++ resolved
@@ -272,7 +272,7 @@
 
 #### Usage
 
-    garden call <serviceAndPath> 
+    garden call <serviceAndPath>
 
 #### Arguments
 
@@ -302,7 +302,7 @@
 
 #### Usage
 
-    garden config analytics-enabled [enable] 
+    garden config analytics-enabled [enable]
 
 #### Arguments
 
@@ -383,7 +383,7 @@
 
 #### Usage
 
-    garden cleanup secret <provider> <key> 
+    garden cleanup secret <provider> <key>
 
 #### Arguments
 
@@ -685,27 +685,17 @@
 
 #### Options
 
-| Argument | Alias | Type | Description |
-| -------- | ----- | ---- | ----------- |
-  | `--force` |  | boolean | Force redeploy of service(s).
-  | `--force-build` |  | boolean | Force rebuild of module(s).
-  | `--watch` | `-w` | boolean | Watch for changes in module(s) and auto-deploy.
-<<<<<<< HEAD
-  | `--dev-mode` | `-dev` | array:string | The name(s) of the service(s) to deploy with dev mode enabled. Use comma as a separator to specify multiple services. Use * to deploy all services with dev mode enabled. When this option is used, the command is run in watch mode (i.e. implicitly sets the --watch/-w flag).
-  | `--local-mode` | `-local` | array:string | [EXPERIMENTAL] The name(s) of the service(s) to be started locally with local mode enabled. Use comma as a separator to specify multiple services. Use * to deploy all services with local mode enabled. When this option is used, the command is run in persistent mode.
-This always takes the precedence over the dev mode if there are any conflicts, i.e. if the same services are passed to both &#x60;--dev&#x60; and &#x60;--local&#x60; options.
-  | `--skip` |  | array:string | The name(s) of services you&#x27;d like to skip when deploying.
-  | `--skip-dependencies` | `-no-deps` | boolean | Deploy the specified services, but don&#x27;t deploy any additional services that they depend on or run any tasks that they depend on. This option can only be used when a list of service names is passed as CLI arguments. This can be useful e.g. when your stack has already been deployed, and you want to deploy a subset of services in dev mode without redeploying any service dependencies that may have changed since you last deployed.
-  | `--forward` |  | boolean | Create port forwards and leave process running without watching for changes. Ignored if --watch/-w flag is set or when in dev mode.
-=======
-  | `--dev-mode` | `--dev` | array:string | The name(s) of the service(s) to deploy with dev mode enabled. Use comma as a separator to specify multiple services. Use * to deploy all services with dev mode enabled. When this option is used, the command is run in watch mode (i.e. implicitly sets the --watch/-w flag).
-  | `--hot-reload` | `--hot` | array:string | The name(s) of the service(s) to deploy with hot reloading enabled. Use comma as a separator to specify multiple services. Use * to deploy all services with hot reloading enabled (ignores services belonging to modules that don&#x27;t support or haven&#x27;t configured hot reloading). When this option is used, the command is run in watch mode (i.e. implicitly sets the --watch/-w flag).
+| Argument | Alias    | Type | Description |
+| -------- |----------| ---- | ----------- |
+  | `--force` |          | boolean | Force redeploy of service(s).
+  | `--force-build` |          | boolean | Force rebuild of module(s).
+  | `--watch` | `-w`     | boolean | Watch for changes in module(s) and auto-deploy.
+  | `--dev-mode` | `--dev`  | array:string | The name(s) of the service(s) to deploy with dev mode enabled. Use comma as a separator to specify multiple services. Use * to deploy all services with dev mode enabled. When this option is used, the command is run in watch mode (i.e. implicitly sets the --watch/-w flag).
   | `--local-mode` | `--local` | array:string | [EXPERIMENTAL] The name(s) of the service(s) to be started locally with local mode enabled. Use comma as a separator to specify multiple services. Use * to deploy all services with local mode enabled. When this option is used, the command is run in persistent mode.
 This always takes the precedence over the dev mode if there are any conflicts, i.e. if the same services are passed to both &#x60;--dev&#x60; and &#x60;--local&#x60; options.
   | `--skip` |  | array:string | The name(s) of services you&#x27;d like to skip when deploying.
   | `--skip-dependencies` | `--nodeps` | boolean | Deploy the specified services, but don&#x27;t deploy any additional services that they depend on or run any tasks that they depend on. This option can only be used when a list of service names is passed as CLI arguments. This can be useful e.g. when your stack has already been deployed, and you want to deploy a subset of services in dev mode without redeploying any service dependencies that may have changed since you last deployed.
-  | `--forward` |  | boolean | Create port forwards and leave process running without watching for changes. Ignored if --watch/-w flag is set or when in dev or hot-reload mode.
->>>>>>> c93be635
+  | `--forward` |  | boolean | Create port forwards and leave process running without watching for changes. Ignored if --watch/-w flag is set or when in dev mode.
 
 #### Outputs
 
@@ -926,15 +916,10 @@
 
 #### Options
 
-| Argument | Alias | Type | Description |
-| -------- | ----- | ---- | ----------- |
-  | `--force` |  | boolean | Force redeploy of service(s).
-<<<<<<< HEAD
-  | `--local-mode` | `-local` | array:string | [EXPERIMENTAL] The name(s) of the service(s) to be started locally with local mode enabled. Use comma as a separator to specify multiple services. Use * to deploy all services with local mode enabled. When this option is used, the command is run in persistent mode.
-=======
-  | `--hot-reload` | `--hot` | array:string | The name(s) of the service(s) to deploy with hot reloading enabled. Use comma as a separator to specify multiple services. Use * to deploy all services with hot reloading enabled (ignores services belonging to modules that don&#x27;t support or haven&#x27;t configured hot reloading).
+| Argument | Alias     | Type | Description |
+| -------- |-----------| ---- | ----------- |
+  | `--force` |           | boolean | Force redeploy of service(s).
   | `--local-mode` | `--local` | array:string | [EXPERIMENTAL] The name(s) of the service(s) to be started locally with local mode enabled. Use comma as a separator to specify multiple services. Use * to deploy all services with local mode enabled. When this option is used, the command is run in persistent mode.
->>>>>>> c93be635
 This always takes the precedence over the dev mode if there are any conflicts, i.e. if the same services are passed to both &#x60;--dev&#x60; and &#x60;--local&#x60; options.
   | `--skip-tests` |  | boolean | Disable running the tests.
   | `--test-names` | `--tn` | array:string | Filter the tests to run by test name across all modules (leave unset to run all tests). Accepts glob patterns (e.g. integ* would run both &#x27;integ&#x27; and &#x27;integration&#x27;).
@@ -1059,7 +1044,7 @@
 
 #### Usage
 
-    garden cloud secrets delete [ids] 
+    garden cloud secrets delete [ids]
 
 #### Arguments
 
@@ -1143,7 +1128,7 @@
 
 #### Usage
 
-    garden cloud users delete [ids] 
+    garden cloud users delete [ids]
 
 #### Arguments
 
@@ -1182,7 +1167,7 @@
 
 #### Usage
 
-    garden get graph 
+    garden get graph
 
 
 
@@ -1966,7 +1951,7 @@
 
 #### Usage
 
-    garden get linked-repos 
+    garden get linked-repos
 
 
 
@@ -1985,7 +1970,7 @@
 
 #### Usage
 
-    garden get outputs 
+    garden get outputs
 
 
 #### Outputs
@@ -2329,7 +2314,7 @@
 
 #### Usage
 
-    garden get status 
+    garden get status
 
 
 #### Outputs
@@ -2478,7 +2463,7 @@
 
 #### Usage
 
-    garden get tasks [tasks] 
+    garden get tasks [tasks]
 
 #### Arguments
 
@@ -2495,7 +2480,7 @@
 
 #### Usage
 
-    garden get tests [tests] 
+    garden get tests [tests]
 
 #### Arguments
 
@@ -2512,7 +2497,7 @@
 
 #### Usage
 
-    garden get task-result <name> 
+    garden get task-result <name>
 
 #### Arguments
 
@@ -2573,7 +2558,7 @@
 
 #### Usage
 
-    garden get test-result <module> <name> 
+    garden get test-result <module> <name>
 
 #### Arguments
 
@@ -2665,7 +2650,7 @@
 
 #### Usage
 
-    garden get vaccine 
+    garden get vaccine
 
 
 
@@ -2676,7 +2661,7 @@
 
 #### Usage
 
-    garden get workflows [workflows] 
+    garden get workflows [workflows]
 
 #### Arguments
 
@@ -2700,7 +2685,7 @@
 
 #### Usage
 
-    garden link source <source> <path> 
+    garden link source <source> <path>
 
 #### Arguments
 
@@ -2736,7 +2721,7 @@
 
 #### Usage
 
-    garden link module <module> <path> 
+    garden link module <module> <path>
 
 #### Arguments
 
@@ -2839,7 +2824,7 @@
 
 #### Usage
 
-    garden options 
+    garden options
 
 
 
@@ -2864,7 +2849,7 @@
 
 #### Usage
 
-    garden plugins [plugin] [command] 
+    garden plugins [plugin] [command]
 
 #### Arguments
 
@@ -3373,7 +3358,7 @@
 
 #### Usage
 
-    garden run workflow <workflow> 
+    garden run workflow <workflow>
 
 #### Arguments
 
@@ -3390,7 +3375,7 @@
 
 #### Usage
 
-    garden scan 
+    garden scan
 
 
 
@@ -3938,7 +3923,7 @@
 
 #### Usage
 
-    garden util hide-warning <key> 
+    garden util hide-warning <key>
 
 #### Arguments
 
@@ -3956,6 +3941,6 @@
 
 #### Usage
 
-    garden validate 
-
-
+    garden validate
+
+
