--- conflicted
+++ resolved
@@ -830,7 +830,10 @@
       environments:
 
     moduleConfigs:
-      - kind:
+      - # The schema version of this config.
+        apiVersion:
+
+        kind:
 
         # The type of this module.
         type:
@@ -1130,6 +1133,9 @@
   # Build action configs in the project.
   Build:
     <name>:
+      # The schema version of this config.
+      apiVersion:
+
       # The type of action, e.g. `exec`, `container` or `kubernetes`. Some are built into Garden but mostly these will
       # be defined by your configured providers.
       type:
@@ -1300,6 +1306,9 @@
   # Deploy action configs in the project.
   Deploy:
     <name>:
+      # The schema version of this config.
+      apiVersion:
+
       # The type of action, e.g. `exec`, `container` or `kubernetes`. Some are built into Garden but mostly these will
       # be defined by your configured providers.
       type:
@@ -1440,6 +1449,9 @@
   # Run action configs in the project.
   Run:
     <name>:
+      # The schema version of this config.
+      apiVersion:
+
       # The type of action, e.g. `exec`, `container` or `kubernetes`. Some are built into Garden but mostly these will
       # be defined by your configured providers.
       type:
@@ -1580,6 +1592,9 @@
   # Test action configs in the project.
   Test:
     <name>:
+      # The schema version of this config.
+      apiVersion:
+
       # The type of action, e.g. `exec`, `container` or `kubernetes`. Some are built into Garden but mostly these will
       # be defined by your configured providers.
       type:
@@ -1719,7 +1734,10 @@
 
 # All module configs in the project.
 moduleConfigs:
-  - kind:
+  - # The schema version of this config.
+    apiVersion:
+
+    kind:
 
     # The type of this module.
     type:
@@ -1963,15 +1981,11 @@
 
 # All workflow configs in the project.
 workflowConfigs:
-<<<<<<< HEAD
-  - kind:
-=======
   - # The schema version of this workflow's config. Use garden.io/v1 for Garden Cloud workflows with Garden Bonsai and
     # garden.io/v0 for Garden Cloud workflows with Garden Acorn. Defaults to garden.io/v1.
     apiVersion:
 
     kind:
->>>>>>> fb6dd70f
 
     # The name of this workflow.
     name:
@@ -2226,6 +2240,9 @@
 modules:
   # The configuration for a module.
   <name>:
+    # The schema version of this config.
+    apiVersion:
+
     kind:
 
     # The type of this module.
