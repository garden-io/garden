---
title: "`jib-container` Module Type"
tocTitle: "`jib-container`"
---

# `jib-container` Module Type

{% hint style="warning" %}
Modules are deprecated and will be removed in version `0.14`. Please use [action](../../getting-started/basics.md#anatomy-of-a-garden-action)-based configuration instead. See the [0.12 to Bonsai migration guide](../../misc/migrating-to-bonsai.md) for details.
{% endhint %}

## Description

Extends the [container type](./container.md) to build the image with [Jib](https://github.com/GoogleContainerTools/jib). Use this to efficiently build container images for Java services. Check out the [jib example](https://github.com/garden-io/garden/tree/0.13.54/examples/jib-container) to see it in action.

The image is always built locally, directly from the source directory (see the note on that below), before shipping the container image to the right place. You can set `build.tarOnly: true` to only build the image as a tarball.

By default (and when not using remote building), the image is pushed to the local Docker daemon, to match the behavior of and stay compatible with normal `container` actions.

When using remote building with the `kubernetes` provider, the image is synced to the cluster (where individual layers are cached) and then pushed to the deployment registry from there. This is to make sure any registry auth works seamlessly and exactly like for normal Docker image builds.

Please consult the [Jib documentation](https://github.com/GoogleContainerTools/jib) for how to configure Jib in your Gradle or Maven project.

To provide additional arguments to Gradle/Maven when building, you can set the `extraFlags` field.

**Important note:** Unlike many other types, `jib-container` builds are done from the _source_ directory instead of the build staging directory, because of how Java projects are often laid out across a repository. This means build dependency copy directives are effectively ignored, and any include/exclude statements and .gardenignore files will not impact the build result. _Note that you should still configure includes, excludes and/or a .gardenignore to tell Garden which files to consider as part of the Build version hash, to correctly detect whether a new build is required.**

Below is the full schema reference.

The [first section](#complete-yaml-schema) contains the complete YAML schema, and the [second section](#configuration-keys) describes each schema key.

`jib-container` modules also export values that are available in template strings. See the [Outputs](#outputs) section below for details.

## Complete YAML Schema

The values in the schema below are the default values.

```yaml
kind: Module

# The type of this module.
type:

# The name of this module.
name:

# Specify how to build the module. Note that plugins may define additional keys on this object.
build:
  # A list of modules that must be built before this module is built.
  dependencies:
    - # Module name to build ahead of this module.
      name:

      # Specify one or more files or directories to copy from the built dependency to this module.
      copy:
        - # POSIX-style path or filename of the directory or file(s) to copy to the target.
          source:

          # POSIX-style path or filename to copy the directory or file(s), relative to the build directory.
          # Defaults to the same as source path.
          target:

  # Maximum time in seconds to wait for build to finish.
  timeout: 600

  # The type of project to build. Defaults to auto-detecting between gradle and maven (based on which
  # files/directories are found in the action root), but in some cases you may need to specify it.
  projectType: auto

  # The JDK version to use.
  #
  # The chosen version will be downloaded by Garden and used to define `JAVA_HOME` environment variable for Gradle and
  # Maven.
  #
  # To use an arbitrary JDK distribution, please use the `jdkPath` configuration option.
  jdkVersion: 11

  # The JDK home path. This **always overrides** the JDK defined in `jdkVersion`.
  #
  # The value will be used as `JAVA_HOME` environment variable for Gradle and Maven.
  jdkPath:

  # Build the image and push to a local Docker daemon (i.e. use the `jib:dockerBuild` / `jibDockerBuild` target).
  dockerBuild: false

  # Don't load or push the resulting image to a Docker daemon or registry, only build it as a tar file.
  tarOnly: false

  # Specify the image format in the resulting tar file. Only used if `tarOnly: true`.
  tarFormat: docker

  # Defines the location of the custom executable Gradle binary.
  #
  # If not provided, then the Gradle binary available in the working directory will be used.
  # If no Gradle binary found in the working dir, then Gradle 7.5.1 will be downloaded and used.
  #
  # **Note!** Either `jdkVersion` or `jdkPath` will be used to define `JAVA_HOME` environment variable for the custom
  # Gradle.
  # To ensure a system JDK usage, please set `jdkPath` to `${local.env.JAVA_HOME}`.
  gradlePath:

  # Defines the location of the custom executable Maven binary.
  #
  # If not provided, then Maven 3.8.8 will be downloaded and used.
  #
  # **Note!** Either `jdkVersion` or `jdkPath` will be used to define `JAVA_HOME` environment variable for the custom
  # Maven.
  # To ensure a system JDK usage, please set `jdkPath` to `${local.env.JAVA_HOME}`.
  mavenPath:

  # Defines the Maven phases to be executed during the Garden build step.
  mavenPhases:

  # Defines the location of the custom executable Maven Daemon binary.
  #
  # If not provided, then Maven Daemon 0.9.0 will be downloaded and used.
  #
  # **Note!** Either `jdkVersion` or `jdkPath` will be used to define `JAVA_HOME` environment variable for the custom
  # Maven Daemon.
  # To ensure a system JDK usage, please set `jdkPath` to `${local.env.JAVA_HOME}`.
  mavendPath:

  # [EXPERIMENTAL] Enable/disable concurrent Maven and Maven Daemon builds.
  #
  # Note! Concurrent builds can be unstable. This option is disabled by default.
  # This option must be configured for each Build action individually.
  concurrentMavenBuilds: false

  # Specify extra flags to pass to maven/gradle when building the container image.
  extraFlags:

# If set to true, Garden will run the build command, services, tests, and tasks in the module source directory,
# instead of in the Garden build directory (under .garden/build/<module-name>).
#
# Garden will therefore not stage the build for local modules. This means that include/exclude filters
# and ignore files are not applied to local modules, except to calculate the module/action versions.
#
# If you use use `build.dependencies[].copy` for one or more build dependencies of this module, the copied files
# will be copied to the module source directory (instead of the build directory, as is the default case when
# `local = false`).
#
# Note: This maps to the `buildAtSource` option in this module's generated Build action (if any).
local: false

# A description of the module.
description:

# Set this to `true` to disable the module. You can use this with conditional template strings to disable modules
# based on, for example, the current environment or other variables (e.g. `disabled: ${environment.name == "prod"}`).
# This can be handy when you only need certain modules for specific environments, e.g. only for development.
#
# Disabling a module means that any services, tasks and tests contained in it will not be build, deployed or run.
#
# If you disable the module, and its services, tasks or tests are referenced as _runtime_ dependencies, Garden will
# automatically ignore those dependency declarations. Note however that template strings referencing the module's
# service or task outputs (i.e. runtime outputs) will fail to resolve when the module is disabled, so you need to make
# sure to provide alternate values for those if you're using them, using conditional expressions.
disabled: false

# Specify a list of POSIX-style paths or globs that should be regarded as the source files for this module. Files that
# do *not* match these paths or globs are excluded when computing the version of the module, when responding to
# filesystem watch events, and when staging builds.
#
# Note that you can also _exclude_ files using the `exclude` field or by placing `.gardenignore` files in your source
# tree, which use the same format as `.gitignore` files. See the [Configuration Files
# guide](https://docs.garden.io/bonsai-0.13/using-garden/configuration-overview#including-excluding-files-and-directories)
# for details.
#
# Also note that specifying an empty list here means _no sources_ should be included.
#
# If neither `include` nor `exclude` is set, and the module has a Dockerfile, Garden
# will parse the Dockerfile and automatically set `include` to match the files and
# folders added to the Docker image (via the `COPY` and `ADD` directives in the Dockerfile).
#
# If neither `include` nor `exclude` is set, and the module
# specifies a remote image, Garden automatically sets `include` to `[]`.
include:

# Specify a list of POSIX-style paths or glob patterns that should be excluded from the module. Files that match these
# paths or globs are excluded when computing the version of the module, when responding to filesystem watch events,
# and when staging builds.
#
# Note that you can also explicitly _include_ files using the `include` field. If you also specify the `include`
# field, the files/patterns specified here are filtered from the files matched by `include`. See the [Configuration
# Files
# guide](https://docs.garden.io/bonsai-0.13/using-garden/configuration-overview#including-excluding-files-and-directories)
# for details.
#
# Unlike the `scan.exclude` field in the project config, the filters here have _no effect_ on which files and
# directories are watched for changes. Use the project `scan.exclude` field to affect those, if you have large
# directories that should not be watched for changes.
exclude:

# A remote repository URL. Currently only supports git servers. Must contain a hash suffix pointing to a specific
# branch or tag, with the format: <git remote url>#<branch|tag>
#
# Garden will import the repository source code into this module, but read the module's config from the local
# garden.yml file.
repositoryUrl:

# When false, disables pushing this module to remote registries via the publish command.
allowPublish: true

# A list of files to write to the module directory when resolving this module. This is useful to automatically
# generate (and template) any supporting files needed for the module.
generateFiles:
  - # POSIX-style filename to read the source file contents from, relative to the path of the module (or the
    # ConfigTemplate configuration file if one is being applied).
    # This file may contain template strings, much like any other field in the configuration.
    sourcePath:

    # POSIX-style filename to write the resolved file contents to, relative to the path of the module source directory
    # (for remote modules this means the root of the module repository, otherwise the directory of the module
    # configuration).
    #
    # Note that any existing file with the same name will be overwritten. If the path contains one or more
    # directories, they will be automatically created if missing.
    targetPath:

    # By default, Garden will attempt to resolve any Garden template strings in source files. Set this to false to
    # skip resolving template strings. Note that this does not apply when setting the `value` field, since that's
    # resolved earlier when parsing the configuration.
    resolveTemplates: true

    # The desired file contents as a string.
    value:

# A map of variables scoped to this particular module. These are resolved before any other parts of the module
# configuration and take precedence over project-scoped variables. They may reference project-scoped variables, and
# generally use any template strings normally allowed when resolving modules.
variables:

# Specify a path (relative to the module root) to a file containing variables, that we apply on top of the
# module-level `variables` field.
#
# The format of the files is determined by the configured file's extension:
#
# * `.yaml`/`.yml` - YAML. The file must consist of a YAML document, which must be a map (dictionary). Keys may
# contain any value type. YAML format is used by default.
# * `.env` - Standard "dotenv" format, as defined by [dotenv](https://github.com/motdotla/dotenv#rules).
# * `.json` - JSON. Must contain a single JSON _object_ (not an array).
#
# _NOTE: The default varfile format was changed to YAML in Garden v0.13, since YAML allows for definition of nested
# objects and arrays._
#
# To use different module-level varfiles in different environments, you can template in the environment name
# to the varfile name, e.g. `varfile: "my-module.${environment.name}.env` (this assumes that the corresponding
# varfiles exist).
varfile:

# Specify build arguments to use when building the container image.
#
# Note: Garden will always set a `GARDEN_ACTION_VERSION` (alias `GARDEN_MODULE_VERSION`) argument with the
# module/build version at build time.
buildArgs: {}

# Specify extra flags to use when building the container image. Note that arguments may not be portable across
# implementations.
extraFlags:

# Specify the platforms to build the image for. This is useful when building multi-platform images.
# The format is `os/arch`, e.g. `linux/amd64`, `linux/arm64`, etc.
platforms:

# Secret values that can be mounted in the Dockerfile, but do not become part of the image filesystem or image
# manifest. This is useful e.g. for private registry auth tokens.
#
# Build arguments and environment variables are inappropriate for secrets, as they persist in the final image.
#
# The secret can later be consumed in the Dockerfile like so:
#   RUN --mount=type=secret,id=mytoken TOKEN=$(cat /run/secrets/mytoken) ...
#
# See also https://docs.docker.com/build/building/secrets/
secrets:

# Specify the image name for the container. Should be a valid Docker image identifier. If specified and the module
# does not contain a Dockerfile, this image will be used to deploy services for this module. If specified and the
# module does contain a Dockerfile, this identifier is used when pushing the built image.
image:

# POSIX-style name of a Dockerfile, relative to module root.
dockerfile:

# A list of services to deploy from this container module.
services:
  - # Valid RFC1035/RFC1123 (DNS) label (may contain lowercase letters, numbers and dashes, must start with a letter,
    # and cannot end with a dash), cannot contain consecutive dashes or start with `garden`, or be longer than 63
    # characters.
    name:

    # The names of any services that this service depends on at runtime, and the names of any tasks that should be
    # executed before this service is deployed.
    dependencies: []

    # Set this to `true` to disable the service. You can use this with conditional template strings to enable/disable
    # services based on, for example, the current environment or other variables (e.g. `enabled: ${environment.name !=
    # "prod"}`). This can be handy when you only need certain services for specific environments, e.g. only for
    # development.
    #
    # Disabling a service means that it will not be deployed, and will also be ignored if it is declared as a runtime
    # dependency for another service, test or task.
    #
    # Note however that template strings referencing the service's outputs (i.e. runtime outputs) will fail to resolve
    # when the service is disabled, so you need to make sure to provide alternate values for those if you're using
    # them, using conditional expressions.
    disabled: false

    # The command/entrypoint to run the container with.
    command:

    # The arguments (on top of the `command`, i.e. entrypoint) to run the container with.
    args:

    # Key/value map of environment variables. Keys must be valid POSIX environment variable names (must not start with
    # `GARDEN`) and values must be primitives or references to secrets.
    env: {}

    cpu:
      # The minimum amount of CPU the container needs to be available for it to be deployed, in millicpus (i.e. 1000 =
      # 1 CPU)
      min: 10

      # The maximum amount of CPU the container can use, in millicpus (i.e. 1000 = 1 CPU). If set to null will result
      # in no limit being set.
      max: 1000

    memory:
      # The minimum amount of RAM the container needs to be available for it to be deployed, in megabytes (i.e. 1024 =
      # 1 GB)
      min: 90

      # The maximum amount of RAM the container can use, in megabytes (i.e. 1024 = 1 GB) If set to null will result in
      # no limit being set.
      max: 1024

    # List of volumes that should be mounted when starting the container.
    #
    # Note: If neither `hostPath` nor `module` is specified,
    # an empty ephemeral volume is created and mounted when deploying the container.
    volumes:
      - # The name of the allocated volume.
        name:

        # The path where the volume should be mounted in the container.
        containerPath:

        # _NOTE: Usage of hostPath is generally discouraged, since it doesn't work reliably across different platforms
        # and providers. Some providers may not support it at all._
        #
        # A local path or path on the node that's running the container, to mount in the container, relative to the
        # config source directory (or absolute).
        hostPath:

    # If true, run the main container in privileged mode. Processes in privileged containers are essentially
    # equivalent to root on the host. Defaults to false.
    privileged:

    # POSIX capabilities to add when running the container.
    addCapabilities:

    # POSIX capabilities to remove when running the container.
    dropCapabilities:

    # Specify if containers in this action have TTY support enabled (which implies having stdin support enabled).
    tty: false

    # Specifies the container's deployment strategy.
    deploymentStrategy: RollingUpdate

    # Annotations to attach to the service _(note: May not be applicable to all providers)_.
    #
    # When using the Kubernetes provider, these annotations are applied to both Service and Pod resources. You can
    # generally specify the annotations intended for both Pods or Services here, and the ones that don't apply on
    # either side will be ignored (i.e. if you put a Service annotation here, it'll also appear on Pod specs but will
    # be safely ignored there, and vice versa).
    annotations: {}

    # Whether to run the service as a daemon (to ensure exactly one instance runs per node). May not be supported by
    # all providers.
    daemon: false

    # Specifies which files or directories to sync to which paths inside the running containers of the service when
    # it's in sync mode, and overrides for the container command and/or arguments.
    #
    # Sync is enabled e.g. by setting the `--sync` flag on the `garden deploy` command.
    #
    # See the [Code Synchronization guide](https://docs.garden.io/bonsai-0.13/guides/code-synchronization) for more
    # information.
    sync:
      # Override the default container arguments when in sync mode.
      args:

      # Override the default container command (i.e. entrypoint) when in sync mode.
      command:

      # Specify one or more source files or directories to automatically sync with the running container.
      paths:
        - # Path to a local directory to be synchronized with the target.
          # This should generally be a templated path to another action's source path (e.g.
          # `${actions.build.my-container-image.sourcePath}`), or a relative path.
          # If a path is hard-coded, we recommend sticking with relative paths here, and using forward slashes (`/`)
          # as a delimiter, as Windows-style paths with back slashes (`\`) and absolute paths will work on some
          # platforms, but they are not portable and will not work for users on other platforms.
          # Defaults to the Deploy action's config's directory if no value is provided.
          source: .

          # POSIX-style absolute path to sync to inside the container. The root path (i.e. "/") is not allowed.
          target:

          # Specify a list of POSIX-style paths or glob patterns that should be excluded from the sync.
          #
          # `.git` directories and `.garden` directories are always ignored.
          exclude:

          # The sync mode to use for the given paths. See the [Code Synchronization
          # guide](https://docs.garden.io/bonsai-0.13/guides/code-synchronization) for details.
          mode: one-way-safe

          # The default permission bits, specified as an octal, to set on files at the sync target. Defaults to 0o644
          # (user can read/write, everyone else can read). See the [Mutagen
          # docs](https://mutagen.io/documentation/synchronization/permissions#permissions) for more information.
          defaultFileMode: 420

          # The default permission bits, specified as an octal, to set on directories at the sync target. Defaults to
          # 0o755 (user can read/write, everyone else can read). See the [Mutagen
          # docs](https://mutagen.io/documentation/synchronization/permissions#permissions) for more information.
          defaultDirectoryMode: 493

          # Set the default owner of files and directories at the target. Specify either an integer ID or a string
          # name. See the [Mutagen
          # docs](https://mutagen.io/documentation/synchronization/permissions#owners-and-groups) for more
          # information.
          defaultOwner:

          # Set the default group on files and directories at the target. Specify either an integer ID or a string
          # name. See the [Mutagen
          # docs](https://mutagen.io/documentation/synchronization/permissions#owners-and-groups) for more
          # information.
          defaultGroup:

<<<<<<< HEAD
    # Specify an image ID to deploy. Should be a valid Docker image identifier. Required if no `build` is specified.
=======
    # [EXPERIMENTAL] Configures the local application which will send and receive network requests instead of the
    # target resource.
    #
    # The target service will be replaced by a proxy container which runs an SSH server to proxy requests.
    # Reverse port-forwarding will be automatically configured to route traffic to the local service and back.
    #
    # Local mode is enabled by setting the `--local` option on the `garden deploy` command.
    # Local mode always takes the precedence over sync mode if there are any conflicting service names.
    #
    # Health checks are disabled for services running in local mode.
    #
    # See the [Local Mode guide](https://docs.garden.io/bonsai-0.13/guides/running-service-in-local-mode) for more
    # information.
    #
    # Note! This feature is still experimental. Some incompatible changes can be made until the first non-experimental
    # release.
    localMode:
      # The reverse port-forwards configuration for the local application.
      ports:
        - # The local port to be used for reverse port-forward.
          local:

          # The remote port to be used for reverse port-forward.
          remote:

      # The command to run the local application. If not present, then the local application should be started
      # manually.
      command:

      # Specifies restarting policy for the local application. By default, the local application will be restarting
      # infinitely with 1000ms between attempts.
      restart:
        # Delay in milliseconds between the local application restart attempts. The default value is 1000ms.
        delayMsec: 1000

        # Max number of the local application restarts. Unlimited by default.
        max: .inf

    # Specify an image ID to deploy. Should be a valid Docker image identifier. Not required if the module has a
    # Dockerfile.
>>>>>>> f71c4cd4
    image:

    # List of ingress endpoints that the service exposes.
    ingresses:
      - # Annotations to attach to the ingress (Note: May not be applicable to all providers)
        annotations: {}

        # The hostname that should route to this service. Defaults to the default hostname configured in the provider
        # configuration.
        #
        # Note that if you're developing locally you may need to add this hostname to your hosts file.
        hostname:

        # The link URL for the ingress to show in the console and in dashboards. Also used when calling the service
        # with the `call` command.
        #
        # Use this if the actual URL is different from what's specified in the ingress, e.g. because there's a load
        # balancer in front of the service that rewrites the paths.
        #
        # Otherwise Garden will construct the link URL from the ingress spec.
        linkUrl:

        # The path which should be routed to the service.
        path: /

        # The name of the container port where the specified paths should be routed.
        port:

    # Specify how the service's health should be checked after deploying.
    healthCheck:
      # Set this to check the service's health by making an HTTP request.
      httpGet:
        # The path of the service's health check endpoint.
        path:

        # The name of the port where the service's health check endpoint should be available.
        port:

        scheme: HTTP

      # Set this to check the service's health by running a command in its container.
      command:

      # Set this to check the service's health by checking if this TCP port is accepting connections.
      tcpPort:

      # The maximum number of seconds to wait until the readiness check counts as failed.
      readinessTimeoutSeconds: 3

      # The maximum number of seconds to wait until the liveness check counts as failed.
      livenessTimeoutSeconds: 3

    # The maximum duration (in seconds) to wait for resources to deploy and become healthy.
    timeout: 300

    # Specify resource limits for the service.
    limits:
      # The maximum amount of CPU the service can use, in millicpus (i.e. 1000 = 1 CPU)
      cpu:

      # The maximum amount of RAM the service can use, in megabytes (i.e. 1024 = 1 GB)
      memory:

    # List of ports that the service container exposes.
    ports:
      - # The name of the port (used when referencing the port elsewhere in the service configuration).
        name:

        # The protocol of the port.
        protocol: TCP

        # The port exposed on the container by the running process. This will also be the default value for
        # `servicePort`.
        # This is the port you would expose in your Dockerfile and that your process listens on. This is commonly a
        # non-privileged port like 8080 for security reasons.
        # The service port maps to the container port:
        # `servicePort:80 -> containerPort:8080 -> process:8080`
        containerPort:

        # Specify a preferred local port to attach to when creating a port-forward to the service port. If this port
        # is
        # busy, a warning will be shown and an alternative port chosen.
        localPort:

        # The port exposed on the service. Defaults to `containerPort` if not specified.
        # This is the port you use when calling a service from another service within the cluster. For example, if
        # your service name is my-service and the service port is 8090, you would call it with:
        # http://my-service:8090/some-endpoint.
        # It is common to use port 80, the default port number, so that you can call the service directly with
        # http://my-service/some-endpoint.
        # The service port maps to the container port:
        # `servicePort:80 -> containerPort:8080 -> process:8080`
        servicePort:

        hostPort:

        # Set this to expose the service on the specified port on the host node (may not be supported by all
        # providers). Set to `true` to have the cluster pick a port automatically, which is most often advisable if
        # the cluster is shared by multiple users.
        # This allows you to call the service from the outside by the node's IP address and the port number set in
        # this field.
        nodePort:

    # The number of instances of the service to deploy. Defaults to 3 for environments configured with `production:
    # true`, otherwise 1.
    # Note: This setting may be overridden or ignored in some cases. For example, when running with `daemon: true` or
    # if the provider doesn't support multiple replicas.
    replicas:

# A list of tests to run in the module.
tests:
  - # The name of the test.
    name:

    # The names of any services that must be running, and the names of any tasks that must be executed, before the
    # test is run.
    dependencies: []

    # Set this to `true` to disable the test. You can use this with conditional template strings to
    # enable/disable tests based on, for example, the current environment or other variables (e.g.
    # `enabled: ${environment.name != "prod"}`). This is handy when you only want certain tests to run in
    # specific environments, e.g. only during CI.
    disabled: false

    # Maximum duration (in seconds) of the test run.
    timeout: 600

    # The command/entrypoint to run the container with.
    command:

    # The arguments (on top of the `command`, i.e. entrypoint) to run the container with.
    args:

    # Key/value map of environment variables. Keys must be valid POSIX environment variable names (must not start with
    # `GARDEN`) and values must be primitives or references to secrets.
    env: {}

    cpu:
      # The minimum amount of CPU the container needs to be available for it to be deployed, in millicpus (i.e. 1000 =
      # 1 CPU)
      min: 10

      # The maximum amount of CPU the container can use, in millicpus (i.e. 1000 = 1 CPU). If set to null will result
      # in no limit being set.
      max: 1000

    memory:
      # The minimum amount of RAM the container needs to be available for it to be deployed, in megabytes (i.e. 1024 =
      # 1 GB)
      min: 90

      # The maximum amount of RAM the container can use, in megabytes (i.e. 1024 = 1 GB) If set to null will result in
      # no limit being set.
      max: 1024

    # List of volumes that should be mounted when starting the container.
    #
    # Note: If neither `hostPath` nor `module` is specified,
    # an empty ephemeral volume is created and mounted when deploying the container.
    volumes:
      - # The name of the allocated volume.
        name:

        # The path where the volume should be mounted in the container.
        containerPath:

        # _NOTE: Usage of hostPath is generally discouraged, since it doesn't work reliably across different platforms
        # and providers. Some providers may not support it at all._
        #
        # A local path or path on the node that's running the container, to mount in the container, relative to the
        # config source directory (or absolute).
        hostPath:

    # If true, run the main container in privileged mode. Processes in privileged containers are essentially
    # equivalent to root on the host. Defaults to false.
    privileged:

    # POSIX capabilities to add when running the container.
    addCapabilities:

    # POSIX capabilities to remove when running the container.
    dropCapabilities:

    # Specify if containers in this action have TTY support enabled (which implies having stdin support enabled).
    tty: false

    # Specifies the container's deployment strategy.
    deploymentStrategy: RollingUpdate

    # Specify artifacts to copy out of the container after the run. The artifacts are stored locally under the
    # `.garden/artifacts` directory.
    #
    # Note: Depending on the provider, this may require the container image to include `sh` `tar`, in order to enable
    # the file transfer.
    artifacts:
      - # A POSIX-style path or glob to copy. Must be an absolute path. May contain wildcards.
        source:

        # A POSIX-style path to copy the artifacts to, relative to the project artifacts directory at
        # `.garden/artifacts`.
        target: .

    # Specify an image ID to deploy. Should be a valid Docker image identifier. Not required if the module has a
    # Dockerfile.
    image:

    # Set to false if you don't want the Test action result to be cached. Use this if the Test action needs to be run
    # any time your project (or one or more of the Test action's dependants) is deployed. Otherwise the Test action is
    # only re-run when its version changes, or when you run `garden run`.
    cacheResult: true

# A list of tasks that can be run from this container module. These can be used as dependencies for services (executed
# before the service is deployed) or for other tasks.
tasks:
  - # The name of the task.
    name:

    # A description of the task.
    description:

    # The names of any tasks that must be executed, and the names of any services that must be running, before this
    # task is executed.
    dependencies: []

    # Set this to `true` to disable the task. You can use this with conditional template strings to enable/disable
    # tasks based on, for example, the current environment or other variables (e.g. `enabled: ${environment.name !=
    # "prod"}`). This can be handy when you only want certain tasks to run in specific environments, e.g. only for
    # development.
    #
    # Disabling a task means that it will not be run, and will also be ignored if it is declared as a runtime
    # dependency for another service, test or task.
    #
    # Note however that template strings referencing the task's outputs (i.e. runtime outputs) will fail to resolve
    # when the task is disabled, so you need to make sure to provide alternate values for those if you're using them,
    # using conditional expressions.
    disabled: false

    # Maximum duration (in seconds) of the task's execution.
    timeout: 600

    # The command/entrypoint to run the container with.
    command:

    # The arguments (on top of the `command`, i.e. entrypoint) to run the container with.
    args:

    # Key/value map of environment variables. Keys must be valid POSIX environment variable names (must not start with
    # `GARDEN`) and values must be primitives or references to secrets.
    env: {}

    cpu:
      # The minimum amount of CPU the container needs to be available for it to be deployed, in millicpus (i.e. 1000 =
      # 1 CPU)
      min: 10

      # The maximum amount of CPU the container can use, in millicpus (i.e. 1000 = 1 CPU). If set to null will result
      # in no limit being set.
      max: 1000

    memory:
      # The minimum amount of RAM the container needs to be available for it to be deployed, in megabytes (i.e. 1024 =
      # 1 GB)
      min: 90

      # The maximum amount of RAM the container can use, in megabytes (i.e. 1024 = 1 GB) If set to null will result in
      # no limit being set.
      max: 1024

    # List of volumes that should be mounted when starting the container.
    #
    # Note: If neither `hostPath` nor `module` is specified,
    # an empty ephemeral volume is created and mounted when deploying the container.
    volumes:
      - # The name of the allocated volume.
        name:

        # The path where the volume should be mounted in the container.
        containerPath:

        # _NOTE: Usage of hostPath is generally discouraged, since it doesn't work reliably across different platforms
        # and providers. Some providers may not support it at all._
        #
        # A local path or path on the node that's running the container, to mount in the container, relative to the
        # config source directory (or absolute).
        hostPath:

    # If true, run the main container in privileged mode. Processes in privileged containers are essentially
    # equivalent to root on the host. Defaults to false.
    privileged:

    # POSIX capabilities to add when running the container.
    addCapabilities:

    # POSIX capabilities to remove when running the container.
    dropCapabilities:

    # Specify if containers in this action have TTY support enabled (which implies having stdin support enabled).
    tty: false

    # Specifies the container's deployment strategy.
    deploymentStrategy: RollingUpdate

    # Specify artifacts to copy out of the container after the run. The artifacts are stored locally under the
    # `.garden/artifacts` directory.
    #
    # Note: Depending on the provider, this may require the container image to include `sh` `tar`, in order to enable
    # the file transfer.
    artifacts:
      - # A POSIX-style path or glob to copy. Must be an absolute path. May contain wildcards.
        source:

        # A POSIX-style path to copy the artifacts to, relative to the project artifacts directory at
        # `.garden/artifacts`.
        target: .

    # Specify an image ID to deploy. Should be a valid Docker image identifier. Not required if the module has a
    # Dockerfile.
    image:

    # Set to false if you don't want the Run action result to be cached. Use this if the Run action needs to be run
    # any time your project (or one or more of the Run action's dependants) is deployed. Otherwise the Run action is
    # only re-run when its version changes, or when you run `garden run`.
    cacheResult: true
```

## Configuration Keys

### `kind`

| Type     | Allowed Values | Default    | Required |
| -------- | -------------- | ---------- | -------- |
| `string` | "Module"       | `"Module"` | Yes      |

### `type`

The type of this module.

| Type     | Required |
| -------- | -------- |
| `string` | Yes      |

Example:

```yaml
type: "container"
```

### `name`

The name of this module.

| Type     | Required |
| -------- | -------- |
| `string` | Yes      |

Example:

```yaml
name: "my-sweet-module"
```

### `build`

Specify how to build the module. Note that plugins may define additional keys on this object.

| Type     | Default               | Required |
| -------- | --------------------- | -------- |
| `object` | `{"dependencies":[]}` | No       |

### `build.dependencies[]`

[build](#build) > dependencies

A list of modules that must be built before this module is built.

| Type            | Default | Required |
| --------------- | ------- | -------- |
| `array[object]` | `[]`    | No       |

Example:

```yaml
build:
  ...
  dependencies:
    - name: some-other-module-name
```

### `build.dependencies[].name`

[build](#build) > [dependencies](#builddependencies) > name

Module name to build ahead of this module.

| Type     | Required |
| -------- | -------- |
| `string` | Yes      |

### `build.dependencies[].copy[]`

[build](#build) > [dependencies](#builddependencies) > copy

Specify one or more files or directories to copy from the built dependency to this module.

| Type            | Default | Required |
| --------------- | ------- | -------- |
| `array[object]` | `[]`    | No       |

### `build.dependencies[].copy[].source`

[build](#build) > [dependencies](#builddependencies) > [copy](#builddependenciescopy) > source

POSIX-style path or filename of the directory or file(s) to copy to the target.

| Type        | Required |
| ----------- | -------- |
| `posixPath` | Yes      |

### `build.dependencies[].copy[].target`

[build](#build) > [dependencies](#builddependencies) > [copy](#builddependenciescopy) > target

POSIX-style path or filename to copy the directory or file(s), relative to the build directory.
Defaults to the same as source path.

| Type        | Required |
| ----------- | -------- |
| `posixPath` | No       |

### `build.timeout`

[build](#build) > timeout

Maximum time in seconds to wait for build to finish.

| Type     | Default | Required |
| -------- | ------- | -------- |
| `number` | `600`   | No       |

### `build.projectType`

[build](#build) > projectType

The type of project to build. Defaults to auto-detecting between gradle and maven (based on which files/directories are found in the action root), but in some cases you may need to specify it.

| Type     | Allowed Values                             | Default  | Required |
| -------- | ------------------------------------------ | -------- | -------- |
| `string` | "gradle", "maven", "jib", "auto", "mavend" | `"auto"` | Yes      |

### `build.jdkVersion`

[build](#build) > jdkVersion

The JDK version to use.

The chosen version will be downloaded by Garden and used to define `JAVA_HOME` environment variable for Gradle and Maven.

To use an arbitrary JDK distribution, please use the `jdkPath` configuration option.

| Type     | Allowed Values    | Default | Required |
| -------- | ----------------- | ------- | -------- |
| `number` | 8, 11, 13, 17, 21 | `11`    | Yes      |

### `build.jdkPath`

[build](#build) > jdkPath

The JDK home path. This **always overrides** the JDK defined in `jdkVersion`.

The value will be used as `JAVA_HOME` environment variable for Gradle and Maven.

| Type     | Required |
| -------- | -------- |
| `string` | No       |

Example:

```yaml
build:
  ...
  jdkPath: "${local.env.JAVA_HOME}"
```

### `build.dockerBuild`

[build](#build) > dockerBuild

Build the image and push to a local Docker daemon (i.e. use the `jib:dockerBuild` / `jibDockerBuild` target).

| Type      | Default | Required |
| --------- | ------- | -------- |
| `boolean` | `false` | No       |

### `build.tarOnly`

[build](#build) > tarOnly

Don't load or push the resulting image to a Docker daemon or registry, only build it as a tar file.

| Type      | Default | Required |
| --------- | ------- | -------- |
| `boolean` | `false` | No       |

### `build.tarFormat`

[build](#build) > tarFormat

Specify the image format in the resulting tar file. Only used if `tarOnly: true`.

| Type     | Allowed Values  | Default    | Required |
| -------- | --------------- | ---------- | -------- |
| `string` | "docker", "oci" | `"docker"` | Yes      |

### `build.gradlePath`

[build](#build) > gradlePath

Defines the location of the custom executable Gradle binary.

If not provided, then the Gradle binary available in the working directory will be used.
If no Gradle binary found in the working dir, then Gradle 7.5.1 will be downloaded and used.

**Note!** Either `jdkVersion` or `jdkPath` will be used to define `JAVA_HOME` environment variable for the custom Gradle.
To ensure a system JDK usage, please set `jdkPath` to `${local.env.JAVA_HOME}`.

| Type     | Required |
| -------- | -------- |
| `string` | No       |

### `build.mavenPath`

[build](#build) > mavenPath

Defines the location of the custom executable Maven binary.

If not provided, then Maven 3.8.8 will be downloaded and used.

**Note!** Either `jdkVersion` or `jdkPath` will be used to define `JAVA_HOME` environment variable for the custom Maven.
To ensure a system JDK usage, please set `jdkPath` to `${local.env.JAVA_HOME}`.

| Type     | Required |
| -------- | -------- |
| `string` | No       |

### `build.mavenPhases[]`

[build](#build) > mavenPhases

Defines the Maven phases to be executed during the Garden build step.

| Type            | Default       | Required |
| --------------- | ------------- | -------- |
| `array[string]` | `["compile"]` | No       |

### `build.mavendPath`

[build](#build) > mavendPath

Defines the location of the custom executable Maven Daemon binary.

If not provided, then Maven Daemon 0.9.0 will be downloaded and used.

**Note!** Either `jdkVersion` or `jdkPath` will be used to define `JAVA_HOME` environment variable for the custom Maven Daemon.
To ensure a system JDK usage, please set `jdkPath` to `${local.env.JAVA_HOME}`.

| Type     | Required |
| -------- | -------- |
| `string` | No       |

### `build.concurrentMavenBuilds`

[build](#build) > concurrentMavenBuilds

{% hint style="warning" %}
**Experimental**: this is an experimental feature and the API might change in the future.
{% endhint %}

[EXPERIMENTAL] Enable/disable concurrent Maven and Maven Daemon builds.

Note! Concurrent builds can be unstable. This option is disabled by default.
This option must be configured for each Build action individually.

| Type      | Default | Required |
| --------- | ------- | -------- |
| `boolean` | `false` | No       |

### `build.extraFlags[]`

[build](#build) > extraFlags

Specify extra flags to pass to maven/gradle when building the container image.

| Type            | Required |
| --------------- | -------- |
| `array[string]` | No       |

### `local`

If set to true, Garden will run the build command, services, tests, and tasks in the module source directory,
instead of in the Garden build directory (under .garden/build/<module-name>).

Garden will therefore not stage the build for local modules. This means that include/exclude filters
and ignore files are not applied to local modules, except to calculate the module/action versions.

If you use use `build.dependencies[].copy` for one or more build dependencies of this module, the copied files
will be copied to the module source directory (instead of the build directory, as is the default case when
`local = false`).

Note: This maps to the `buildAtSource` option in this module's generated Build action (if any).

| Type      | Default | Required |
| --------- | ------- | -------- |
| `boolean` | `false` | No       |

### `description`

A description of the module.

| Type     | Required |
| -------- | -------- |
| `string` | No       |

### `disabled`

Set this to `true` to disable the module. You can use this with conditional template strings to disable modules based on, for example, the current environment or other variables (e.g. `disabled: ${environment.name == "prod"}`). This can be handy when you only need certain modules for specific environments, e.g. only for development.

Disabling a module means that any services, tasks and tests contained in it will not be build, deployed or run.

If you disable the module, and its services, tasks or tests are referenced as _runtime_ dependencies, Garden will automatically ignore those dependency declarations. Note however that template strings referencing the module's service or task outputs (i.e. runtime outputs) will fail to resolve when the module is disabled, so you need to make sure to provide alternate values for those if you're using them, using conditional expressions.

| Type      | Default | Required |
| --------- | ------- | -------- |
| `boolean` | `false` | No       |

### `include[]`

Specify a list of POSIX-style paths or globs that should be regarded as the source files for this module. Files that do *not* match these paths or globs are excluded when computing the version of the module, when responding to filesystem watch events, and when staging builds.

Note that you can also _exclude_ files using the `exclude` field or by placing `.gardenignore` files in your source tree, which use the same format as `.gitignore` files. See the [Configuration Files guide](https://docs.garden.io/bonsai-0.13/using-garden/configuration-overview#including-excluding-files-and-directories) for details.

Also note that specifying an empty list here means _no sources_ should be included.

If neither `include` nor `exclude` is set, and the module has a Dockerfile, Garden
will parse the Dockerfile and automatically set `include` to match the files and
folders added to the Docker image (via the `COPY` and `ADD` directives in the Dockerfile).

If neither `include` nor `exclude` is set, and the module
specifies a remote image, Garden automatically sets `include` to `[]`.

| Type               | Required |
| ------------------ | -------- |
| `array[posixPath]` | No       |

Example:

```yaml
include:
  - Dockerfile
  - my-app.js
```

### `exclude[]`

Specify a list of POSIX-style paths or glob patterns that should be excluded from the module. Files that match these paths or globs are excluded when computing the version of the module, when responding to filesystem watch events, and when staging builds.

Note that you can also explicitly _include_ files using the `include` field. If you also specify the `include` field, the files/patterns specified here are filtered from the files matched by `include`. See the [Configuration Files guide](https://docs.garden.io/bonsai-0.13/using-garden/configuration-overview#including-excluding-files-and-directories) for details.

Unlike the `scan.exclude` field in the project config, the filters here have _no effect_ on which files and directories are watched for changes. Use the project `scan.exclude` field to affect those, if you have large directories that should not be watched for changes.

| Type               | Required |
| ------------------ | -------- |
| `array[posixPath]` | No       |

Example:

```yaml
exclude:
  - tmp/**/*
  - '*.log'
```

### `repositoryUrl`

A remote repository URL. Currently only supports git servers. Must contain a hash suffix pointing to a specific branch or tag, with the format: <git remote url>#<branch|tag>

Garden will import the repository source code into this module, but read the module's config from the local garden.yml file.

| Type               | Required |
| ------------------ | -------- |
| `gitUrl \| string` | No       |

Example:

```yaml
repositoryUrl: "git+https://github.com/org/repo.git#v2.0"
```

### `allowPublish`

When false, disables pushing this module to remote registries via the publish command.

| Type      | Default | Required |
| --------- | ------- | -------- |
| `boolean` | `true`  | No       |

### `generateFiles[]`

A list of files to write to the module directory when resolving this module. This is useful to automatically generate (and template) any supporting files needed for the module.

| Type            | Default | Required |
| --------------- | ------- | -------- |
| `array[object]` | `[]`    | No       |

### `generateFiles[].sourcePath`

[generateFiles](#generatefiles) > sourcePath

POSIX-style filename to read the source file contents from, relative to the path of the module (or the ConfigTemplate configuration file if one is being applied).
This file may contain template strings, much like any other field in the configuration.

| Type        | Required |
| ----------- | -------- |
| `posixPath` | No       |

### `generateFiles[].targetPath`

[generateFiles](#generatefiles) > targetPath

POSIX-style filename to write the resolved file contents to, relative to the path of the module source directory (for remote modules this means the root of the module repository, otherwise the directory of the module configuration).

Note that any existing file with the same name will be overwritten. If the path contains one or more directories, they will be automatically created if missing.

| Type        | Required |
| ----------- | -------- |
| `posixPath` | Yes      |

### `generateFiles[].resolveTemplates`

[generateFiles](#generatefiles) > resolveTemplates

By default, Garden will attempt to resolve any Garden template strings in source files. Set this to false to skip resolving template strings. Note that this does not apply when setting the `value` field, since that's resolved earlier when parsing the configuration.

| Type      | Default | Required |
| --------- | ------- | -------- |
| `boolean` | `true`  | No       |

### `generateFiles[].value`

[generateFiles](#generatefiles) > value

The desired file contents as a string.

| Type     | Required |
| -------- | -------- |
| `string` | No       |

### `variables`

A map of variables scoped to this particular module. These are resolved before any other parts of the module configuration and take precedence over project-scoped variables. They may reference project-scoped variables, and generally use any template strings normally allowed when resolving modules.

| Type     | Required |
| -------- | -------- |
| `object` | No       |

### `varfile`

Specify a path (relative to the module root) to a file containing variables, that we apply on top of the
module-level `variables` field.

The format of the files is determined by the configured file's extension:

* `.yaml`/`.yml` - YAML. The file must consist of a YAML document, which must be a map (dictionary). Keys may contain any value type. YAML format is used by default.
* `.env` - Standard "dotenv" format, as defined by [dotenv](https://github.com/motdotla/dotenv#rules).
* `.json` - JSON. Must contain a single JSON _object_ (not an array).

_NOTE: The default varfile format was changed to YAML in Garden v0.13, since YAML allows for definition of nested objects and arrays._

To use different module-level varfiles in different environments, you can template in the environment name
to the varfile name, e.g. `varfile: "my-module.${environment.name}.env` (this assumes that the corresponding
varfiles exist).

| Type        | Required |
| ----------- | -------- |
| `posixPath` | No       |

Example:

```yaml
varfile: "my-module.env"
```

### `buildArgs`

Specify build arguments to use when building the container image.

Note: Garden will always set a `GARDEN_ACTION_VERSION` (alias `GARDEN_MODULE_VERSION`) argument with the module/build version at build time.

| Type     | Default | Required |
| -------- | ------- | -------- |
| `object` | `{}`    | No       |

### `extraFlags[]`

Specify extra flags to use when building the container image. Note that arguments may not be portable across implementations.

| Type            | Required |
| --------------- | -------- |
| `array[string]` | No       |

### `platforms[]`

Specify the platforms to build the image for. This is useful when building multi-platform images.
The format is `os/arch`, e.g. `linux/amd64`, `linux/arm64`, etc.

| Type            | Required |
| --------------- | -------- |
| `array[string]` | No       |

### `secrets`

Secret values that can be mounted in the Dockerfile, but do not become part of the image filesystem or image manifest. This is useful e.g. for private registry auth tokens.

Build arguments and environment variables are inappropriate for secrets, as they persist in the final image.

The secret can later be consumed in the Dockerfile like so:
```
  RUN --mount=type=secret,id=mytoken TOKEN=$(cat /run/secrets/mytoken) ...
```

See also https://docs.docker.com/build/building/secrets/

| Type     | Required |
| -------- | -------- |
| `object` | No       |

Example:

```yaml
secrets:
    mytoken: supersecret
```

### `image`

Specify the image name for the container. Should be a valid Docker image identifier. If specified and the module does not contain a Dockerfile, this image will be used to deploy services for this module. If specified and the module does contain a Dockerfile, this identifier is used when pushing the built image.

| Type     | Required |
| -------- | -------- |
| `string` | No       |

### `dockerfile`

POSIX-style name of a Dockerfile, relative to module root.

| Type        | Required |
| ----------- | -------- |
| `posixPath` | No       |

### `services[]`

A list of services to deploy from this container module.

| Type            | Default | Required |
| --------------- | ------- | -------- |
| `array[object]` | `[]`    | No       |

### `services[].name`

[services](#services) > name

Valid RFC1035/RFC1123 (DNS) label (may contain lowercase letters, numbers and dashes, must start with a letter, and cannot end with a dash), cannot contain consecutive dashes or start with `garden`, or be longer than 63 characters.

| Type     | Required |
| -------- | -------- |
| `string` | Yes      |

### `services[].dependencies[]`

[services](#services) > dependencies

The names of any services that this service depends on at runtime, and the names of any tasks that should be executed before this service is deployed.

| Type            | Default | Required |
| --------------- | ------- | -------- |
| `array[string]` | `[]`    | No       |

### `services[].disabled`

[services](#services) > disabled

Set this to `true` to disable the service. You can use this with conditional template strings to enable/disable services based on, for example, the current environment or other variables (e.g. `enabled: ${environment.name != "prod"}`). This can be handy when you only need certain services for specific environments, e.g. only for development.

Disabling a service means that it will not be deployed, and will also be ignored if it is declared as a runtime dependency for another service, test or task.

Note however that template strings referencing the service's outputs (i.e. runtime outputs) will fail to resolve when the service is disabled, so you need to make sure to provide alternate values for those if you're using them, using conditional expressions.

| Type      | Default | Required |
| --------- | ------- | -------- |
| `boolean` | `false` | No       |

### `services[].command[]`

[services](#services) > command

The command/entrypoint to run the container with.

| Type            | Required |
| --------------- | -------- |
| `array[string]` | No       |

Example:

```yaml
services:
  - command:
      - /bin/sh
      - '-c'
```

### `services[].args[]`

[services](#services) > args

The arguments (on top of the `command`, i.e. entrypoint) to run the container with.

| Type            | Required |
| --------------- | -------- |
| `array[string]` | No       |

Example:

```yaml
services:
  - args:
      - npm
      - start
```

### `services[].env`

[services](#services) > env

Key/value map of environment variables. Keys must be valid POSIX environment variable names (must not start with `GARDEN`) and values must be primitives or references to secrets.

| Type     | Default | Required |
| -------- | ------- | -------- |
| `object` | `{}`    | No       |

Example:

```yaml
services:
  - env:
        - MY_VAR: some-value
          MY_SECRET_VAR:
            secretRef:
              name: my-secret
              key: some-key
        - {}
```

### `services[].cpu`

[services](#services) > cpu

| Type     | Default                 | Required |
| -------- | ----------------------- | -------- |
| `object` | `{"min":10,"max":1000}` | No       |

### `services[].cpu.min`

[services](#services) > [cpu](#servicescpu) > min

The minimum amount of CPU the container needs to be available for it to be deployed, in millicpus (i.e. 1000 = 1 CPU)

| Type     | Default | Required |
| -------- | ------- | -------- |
| `number` | `10`    | No       |

### `services[].cpu.max`

[services](#services) > [cpu](#servicescpu) > max

The maximum amount of CPU the container can use, in millicpus (i.e. 1000 = 1 CPU). If set to null will result in no limit being set.

| Type     | Default | Required |
| -------- | ------- | -------- |
| `number` | `1000`  | No       |

### `services[].memory`

[services](#services) > memory

| Type     | Default                 | Required |
| -------- | ----------------------- | -------- |
| `object` | `{"min":90,"max":1024}` | No       |

### `services[].memory.min`

[services](#services) > [memory](#servicesmemory) > min

The minimum amount of RAM the container needs to be available for it to be deployed, in megabytes (i.e. 1024 = 1 GB)

| Type     | Default | Required |
| -------- | ------- | -------- |
| `number` | `90`    | No       |

### `services[].memory.max`

[services](#services) > [memory](#servicesmemory) > max

The maximum amount of RAM the container can use, in megabytes (i.e. 1024 = 1 GB) If set to null will result in no limit being set.

| Type     | Default | Required |
| -------- | ------- | -------- |
| `number` | `1024`  | No       |

### `services[].volumes[]`

[services](#services) > volumes

List of volumes that should be mounted when starting the container.

Note: If neither `hostPath` nor `module` is specified,
an empty ephemeral volume is created and mounted when deploying the container.

| Type            | Default | Required |
| --------------- | ------- | -------- |
| `array[object]` | `[]`    | No       |

### `services[].volumes[].name`

[services](#services) > [volumes](#servicesvolumes) > name

The name of the allocated volume.

| Type     | Required |
| -------- | -------- |
| `string` | Yes      |

### `services[].volumes[].containerPath`

[services](#services) > [volumes](#servicesvolumes) > containerPath

The path where the volume should be mounted in the container.

| Type        | Required |
| ----------- | -------- |
| `posixPath` | Yes      |

### `services[].volumes[].hostPath`

[services](#services) > [volumes](#servicesvolumes) > hostPath

_NOTE: Usage of hostPath is generally discouraged, since it doesn't work reliably across different platforms and providers. Some providers may not support it at all._

A local path or path on the node that's running the container, to mount in the container, relative to the config source directory (or absolute).

| Type        | Required |
| ----------- | -------- |
| `posixPath` | No       |

Example:

```yaml
services:
  - volumes:
      - hostPath: "/some/dir"
```

### `services[].privileged`

[services](#services) > privileged

If true, run the main container in privileged mode. Processes in privileged containers are essentially equivalent to root on the host. Defaults to false.

| Type      | Required |
| --------- | -------- |
| `boolean` | No       |

### `services[].addCapabilities[]`

[services](#services) > addCapabilities

POSIX capabilities to add when running the container.

| Type            | Required |
| --------------- | -------- |
| `array[string]` | No       |

### `services[].dropCapabilities[]`

[services](#services) > dropCapabilities

POSIX capabilities to remove when running the container.

| Type            | Required |
| --------------- | -------- |
| `array[string]` | No       |

### `services[].tty`

[services](#services) > tty

Specify if containers in this action have TTY support enabled (which implies having stdin support enabled).

| Type      | Default | Required |
| --------- | ------- | -------- |
| `boolean` | `false` | No       |

### `services[].deploymentStrategy`

[services](#services) > deploymentStrategy

Specifies the container's deployment strategy.

| Type     | Allowed Values              | Default           | Required |
| -------- | --------------------------- | ----------------- | -------- |
| `string` | "RollingUpdate", "Recreate" | `"RollingUpdate"` | Yes      |

### `services[].annotations`

[services](#services) > annotations

Annotations to attach to the service _(note: May not be applicable to all providers)_.

When using the Kubernetes provider, these annotations are applied to both Service and Pod resources. You can generally specify the annotations intended for both Pods or Services here, and the ones that don't apply on either side will be ignored (i.e. if you put a Service annotation here, it'll also appear on Pod specs but will be safely ignored there, and vice versa).

| Type     | Default | Required |
| -------- | ------- | -------- |
| `object` | `{}`    | No       |

Example:

```yaml
services:
  - annotations:
        nginx.ingress.kubernetes.io/proxy-body-size: '0'
```

### `services[].daemon`

[services](#services) > daemon

Whether to run the service as a daemon (to ensure exactly one instance runs per node). May not be supported by all providers.

| Type      | Default | Required |
| --------- | ------- | -------- |
| `boolean` | `false` | No       |

### `services[].sync`

[services](#services) > sync

Specifies which files or directories to sync to which paths inside the running containers of the service when it's in sync mode, and overrides for the container command and/or arguments.

Sync is enabled e.g. by setting the `--sync` flag on the `garden deploy` command.

See the [Code Synchronization guide](https://docs.garden.io/bonsai-0.13/guides/code-synchronization) for more information.

| Type     | Required |
| -------- | -------- |
| `object` | No       |

### `services[].sync.args[]`

[services](#services) > [sync](#servicessync) > args

Override the default container arguments when in sync mode.

| Type            | Required |
| --------------- | -------- |
| `array[string]` | No       |

### `services[].sync.command[]`

[services](#services) > [sync](#servicessync) > command

Override the default container command (i.e. entrypoint) when in sync mode.

| Type            | Required |
| --------------- | -------- |
| `array[string]` | No       |

### `services[].sync.paths[]`

[services](#services) > [sync](#servicessync) > paths

Specify one or more source files or directories to automatically sync with the running container.

| Type            | Required |
| --------------- | -------- |
| `array[object]` | No       |

### `services[].sync.paths[].source`

[services](#services) > [sync](#servicessync) > [paths](#servicessyncpaths) > source

Path to a local directory to be synchronized with the target.
This should generally be a templated path to another action's source path (e.g. `${actions.build.my-container-image.sourcePath}`), or a relative path.
If a path is hard-coded, we recommend sticking with relative paths here, and using forward slashes (`/`) as a delimiter, as Windows-style paths with back slashes (`\`) and absolute paths will work on some platforms, but they are not portable and will not work for users on other platforms.
Defaults to the Deploy action's config's directory if no value is provided.

| Type     | Default | Required |
| -------- | ------- | -------- |
| `string` | `"."`   | No       |

Example:

```yaml
services:
  - sync:
      ...
      paths:
        - source: "src"
```

### `services[].sync.paths[].target`

[services](#services) > [sync](#servicessync) > [paths](#servicessyncpaths) > target

POSIX-style absolute path to sync to inside the container. The root path (i.e. "/") is not allowed.

| Type        | Required |
| ----------- | -------- |
| `posixPath` | Yes      |

Example:

```yaml
services:
  - sync:
      ...
      paths:
        - target: "/app/src"
```

### `services[].sync.paths[].exclude[]`

[services](#services) > [sync](#servicessync) > [paths](#servicessyncpaths) > exclude

Specify a list of POSIX-style paths or glob patterns that should be excluded from the sync.

`.git` directories and `.garden` directories are always ignored.

| Type               | Required |
| ------------------ | -------- |
| `array[posixPath]` | No       |

Example:

```yaml
services:
  - sync:
      ...
      paths:
        - exclude:
            - dist/**/*
            - '*.log'
```

### `services[].sync.paths[].mode`

[services](#services) > [sync](#servicessync) > [paths](#servicessyncpaths) > mode

The sync mode to use for the given paths. See the [Code Synchronization guide](https://docs.garden.io/bonsai-0.13/guides/code-synchronization) for details.

| Type     | Allowed Values                                                                                                                            | Default          | Required |
| -------- | ----------------------------------------------------------------------------------------------------------------------------------------- | ---------------- | -------- |
| `string` | "one-way", "one-way-safe", "one-way-replica", "one-way-reverse", "one-way-replica-reverse", "two-way", "two-way-safe", "two-way-resolved" | `"one-way-safe"` | Yes      |

### `services[].sync.paths[].defaultFileMode`

[services](#services) > [sync](#servicessync) > [paths](#servicessyncpaths) > defaultFileMode

The default permission bits, specified as an octal, to set on files at the sync target. Defaults to 0o644 (user can read/write, everyone else can read). See the [Mutagen docs](https://mutagen.io/documentation/synchronization/permissions#permissions) for more information.

| Type     | Default | Required |
| -------- | ------- | -------- |
| `number` | `0o644` | No       |

### `services[].sync.paths[].defaultDirectoryMode`

[services](#services) > [sync](#servicessync) > [paths](#servicessyncpaths) > defaultDirectoryMode

The default permission bits, specified as an octal, to set on directories at the sync target. Defaults to 0o755 (user can read/write, everyone else can read). See the [Mutagen docs](https://mutagen.io/documentation/synchronization/permissions#permissions) for more information.

| Type     | Default | Required |
| -------- | ------- | -------- |
| `number` | `0o755` | No       |

### `services[].sync.paths[].defaultOwner`

[services](#services) > [sync](#servicessync) > [paths](#servicessyncpaths) > defaultOwner

Set the default owner of files and directories at the target. Specify either an integer ID or a string name. See the [Mutagen docs](https://mutagen.io/documentation/synchronization/permissions#owners-and-groups) for more information.

| Type               | Required |
| ------------------ | -------- |
| `number \| string` | No       |

### `services[].sync.paths[].defaultGroup`

[services](#services) > [sync](#servicessync) > [paths](#servicessyncpaths) > defaultGroup

Set the default group on files and directories at the target. Specify either an integer ID or a string name. See the [Mutagen docs](https://mutagen.io/documentation/synchronization/permissions#owners-and-groups) for more information.

| Type               | Required |
| ------------------ | -------- |
| `number \| string` | No       |

### `services[].image`

[services](#services) > image

Specify an image ID to deploy. Should be a valid Docker image identifier. Not required if the module has a Dockerfile.

| Type     | Required |
| -------- | -------- |
| `string` | No       |

### `services[].ingresses[]`

[services](#services) > ingresses

List of ingress endpoints that the service exposes.

| Type            | Default | Required |
| --------------- | ------- | -------- |
| `array[object]` | `[]`    | No       |

Example:

```yaml
services:
  - ingresses:
      - path: /api
        port: http
```

### `services[].ingresses[].annotations`

[services](#services) > [ingresses](#servicesingresses) > annotations

Annotations to attach to the ingress (Note: May not be applicable to all providers)

| Type     | Default | Required |
| -------- | ------- | -------- |
| `object` | `{}`    | No       |

Example:

```yaml
services:
  - ingresses:
      - path: /api
        port: http
      - annotations:
            nginx.ingress.kubernetes.io/proxy-body-size: '0'
```

### `services[].ingresses[].hostname`

[services](#services) > [ingresses](#servicesingresses) > hostname

The hostname that should route to this service. Defaults to the default hostname configured in the provider configuration.

Note that if you're developing locally you may need to add this hostname to your hosts file.

| Type       | Required |
| ---------- | -------- |
| `hostname` | No       |

### `services[].ingresses[].linkUrl`

[services](#services) > [ingresses](#servicesingresses) > linkUrl

The link URL for the ingress to show in the console and in dashboards. Also used when calling the service with the `call` command.

Use this if the actual URL is different from what's specified in the ingress, e.g. because there's a load balancer in front of the service that rewrites the paths.

Otherwise Garden will construct the link URL from the ingress spec.

| Type     | Required |
| -------- | -------- |
| `string` | No       |

### `services[].ingresses[].path`

[services](#services) > [ingresses](#servicesingresses) > path

The path which should be routed to the service.

| Type     | Default | Required |
| -------- | ------- | -------- |
| `string` | `"/"`   | No       |

### `services[].ingresses[].port`

[services](#services) > [ingresses](#servicesingresses) > port

The name of the container port where the specified paths should be routed.

| Type     | Required |
| -------- | -------- |
| `string` | Yes      |

### `services[].healthCheck`

[services](#services) > healthCheck

Specify how the service's health should be checked after deploying.

| Type     | Required |
| -------- | -------- |
| `object` | No       |

### `services[].healthCheck.httpGet`

[services](#services) > [healthCheck](#serviceshealthcheck) > httpGet

Set this to check the service's health by making an HTTP request.

| Type     | Required |
| -------- | -------- |
| `object` | No       |

### `services[].healthCheck.httpGet.path`

[services](#services) > [healthCheck](#serviceshealthcheck) > [httpGet](#serviceshealthcheckhttpget) > path

The path of the service's health check endpoint.

| Type     | Required |
| -------- | -------- |
| `string` | Yes      |

### `services[].healthCheck.httpGet.port`

[services](#services) > [healthCheck](#serviceshealthcheck) > [httpGet](#serviceshealthcheckhttpget) > port

The name of the port where the service's health check endpoint should be available.

| Type     | Required |
| -------- | -------- |
| `string` | Yes      |

### `services[].healthCheck.httpGet.scheme`

[services](#services) > [healthCheck](#serviceshealthcheck) > [httpGet](#serviceshealthcheckhttpget) > scheme

| Type     | Default  | Required |
| -------- | -------- | -------- |
| `string` | `"HTTP"` | No       |

### `services[].healthCheck.command[]`

[services](#services) > [healthCheck](#serviceshealthcheck) > command

Set this to check the service's health by running a command in its container.

| Type            | Required |
| --------------- | -------- |
| `array[string]` | No       |

### `services[].healthCheck.tcpPort`

[services](#services) > [healthCheck](#serviceshealthcheck) > tcpPort

Set this to check the service's health by checking if this TCP port is accepting connections.

| Type     | Required |
| -------- | -------- |
| `string` | No       |

### `services[].healthCheck.readinessTimeoutSeconds`

[services](#services) > [healthCheck](#serviceshealthcheck) > readinessTimeoutSeconds

The maximum number of seconds to wait until the readiness check counts as failed.

| Type     | Default | Required |
| -------- | ------- | -------- |
| `number` | `3`     | No       |

### `services[].healthCheck.livenessTimeoutSeconds`

[services](#services) > [healthCheck](#serviceshealthcheck) > livenessTimeoutSeconds

The maximum number of seconds to wait until the liveness check counts as failed.

| Type     | Default | Required |
| -------- | ------- | -------- |
| `number` | `3`     | No       |

### `services[].timeout`

[services](#services) > timeout

The maximum duration (in seconds) to wait for resources to deploy and become healthy.

| Type     | Default | Required |
| -------- | ------- | -------- |
| `number` | `300`   | No       |

### `services[].limits`

[services](#services) > limits

{% hint style="warning" %}
**Deprecated**: Please use the `cpu` and `memory` fields instead.
{% endhint %}

Specify resource limits for the service.

| Type     | Required |
| -------- | -------- |
| `object` | No       |

### `services[].limits.cpu`

[services](#services) > [limits](#serviceslimits) > cpu

{% hint style="warning" %}
**Deprecated**: This field will be removed in a future release.
{% endhint %}

The maximum amount of CPU the service can use, in millicpus (i.e. 1000 = 1 CPU)

| Type     | Required |
| -------- | -------- |
| `number` | No       |

### `services[].limits.memory`

[services](#services) > [limits](#serviceslimits) > memory

{% hint style="warning" %}
**Deprecated**: This field will be removed in a future release.
{% endhint %}

The maximum amount of RAM the service can use, in megabytes (i.e. 1024 = 1 GB)

| Type     | Required |
| -------- | -------- |
| `number` | No       |

### `services[].ports[]`

[services](#services) > ports

List of ports that the service container exposes.

| Type            | Default | Required |
| --------------- | ------- | -------- |
| `array[object]` | `[]`    | No       |

### `services[].ports[].name`

[services](#services) > [ports](#servicesports) > name

The name of the port (used when referencing the port elsewhere in the service configuration).

| Type     | Required |
| -------- | -------- |
| `string` | Yes      |

### `services[].ports[].protocol`

[services](#services) > [ports](#servicesports) > protocol

The protocol of the port.

| Type     | Default | Required |
| -------- | ------- | -------- |
| `string` | `"TCP"` | No       |

### `services[].ports[].containerPort`

[services](#services) > [ports](#servicesports) > containerPort

The port exposed on the container by the running process. This will also be the default value for `servicePort`.
This is the port you would expose in your Dockerfile and that your process listens on. This is commonly a non-privileged port like 8080 for security reasons.
The service port maps to the container port:
`servicePort:80 -> containerPort:8080 -> process:8080`

| Type     | Required |
| -------- | -------- |
| `number` | Yes      |

Example:

```yaml
services:
  - ports:
      - containerPort: 8080
```

### `services[].ports[].localPort`

[services](#services) > [ports](#servicesports) > localPort

Specify a preferred local port to attach to when creating a port-forward to the service port. If this port is
busy, a warning will be shown and an alternative port chosen.

| Type     | Required |
| -------- | -------- |
| `number` | No       |

Example:

```yaml
services:
  - ports:
      - localPort: 10080
```

### `services[].ports[].servicePort`

[services](#services) > [ports](#servicesports) > servicePort

The port exposed on the service. Defaults to `containerPort` if not specified.
This is the port you use when calling a service from another service within the cluster. For example, if your service name is my-service and the service port is 8090, you would call it with: http://my-service:8090/some-endpoint.
It is common to use port 80, the default port number, so that you can call the service directly with http://my-service/some-endpoint.
The service port maps to the container port:
`servicePort:80 -> containerPort:8080 -> process:8080`

| Type     | Required |
| -------- | -------- |
| `number` | No       |

Example:

```yaml
services:
  - ports:
      - servicePort: 80
```

### `services[].ports[].hostPort`

[services](#services) > [ports](#servicesports) > hostPort

{% hint style="warning" %}
**Deprecated**: This field will be removed in a future release.
{% endhint %}

| Type     | Required |
| -------- | -------- |
| `number` | No       |

### `services[].ports[].nodePort`

[services](#services) > [ports](#servicesports) > nodePort

Set this to expose the service on the specified port on the host node (may not be supported by all providers). Set to `true` to have the cluster pick a port automatically, which is most often advisable if the cluster is shared by multiple users.
This allows you to call the service from the outside by the node's IP address and the port number set in this field.

| Type     | Required |
| -------- | -------- |
| `number` | No       |

### `services[].replicas`

[services](#services) > replicas

The number of instances of the service to deploy. Defaults to 3 for environments configured with `production: true`, otherwise 1.
Note: This setting may be overridden or ignored in some cases. For example, when running with `daemon: true` or if the provider doesn't support multiple replicas.

| Type     | Required |
| -------- | -------- |
| `number` | No       |

### `tests[]`

A list of tests to run in the module.

| Type            | Default | Required |
| --------------- | ------- | -------- |
| `array[object]` | `[]`    | No       |

### `tests[].name`

[tests](#tests) > name

The name of the test.

| Type     | Required |
| -------- | -------- |
| `string` | Yes      |

### `tests[].dependencies[]`

[tests](#tests) > dependencies

The names of any services that must be running, and the names of any tasks that must be executed, before the test is run.

| Type            | Default | Required |
| --------------- | ------- | -------- |
| `array[string]` | `[]`    | No       |

### `tests[].disabled`

[tests](#tests) > disabled

Set this to `true` to disable the test. You can use this with conditional template strings to
enable/disable tests based on, for example, the current environment or other variables (e.g.
`enabled: ${environment.name != "prod"}`). This is handy when you only want certain tests to run in
specific environments, e.g. only during CI.

| Type      | Default | Required |
| --------- | ------- | -------- |
| `boolean` | `false` | No       |

### `tests[].timeout`

[tests](#tests) > timeout

Maximum duration (in seconds) of the test run.

| Type     | Default | Required |
| -------- | ------- | -------- |
| `number` | `600`   | No       |

### `tests[].command[]`

[tests](#tests) > command

The command/entrypoint to run the container with.

| Type            | Required |
| --------------- | -------- |
| `array[string]` | No       |

Example:

```yaml
tests:
  - command:
      - /bin/sh
      - '-c'
```

### `tests[].args[]`

[tests](#tests) > args

The arguments (on top of the `command`, i.e. entrypoint) to run the container with.

| Type            | Required |
| --------------- | -------- |
| `array[string]` | No       |

Example:

```yaml
tests:
  - args:
      - npm
      - start
```

### `tests[].env`

[tests](#tests) > env

Key/value map of environment variables. Keys must be valid POSIX environment variable names (must not start with `GARDEN`) and values must be primitives or references to secrets.

| Type     | Default | Required |
| -------- | ------- | -------- |
| `object` | `{}`    | No       |

Example:

```yaml
tests:
  - env:
        - MY_VAR: some-value
          MY_SECRET_VAR:
            secretRef:
              name: my-secret
              key: some-key
        - {}
```

### `tests[].cpu`

[tests](#tests) > cpu

| Type     | Default                 | Required |
| -------- | ----------------------- | -------- |
| `object` | `{"min":10,"max":1000}` | No       |

### `tests[].cpu.min`

[tests](#tests) > [cpu](#testscpu) > min

The minimum amount of CPU the container needs to be available for it to be deployed, in millicpus (i.e. 1000 = 1 CPU)

| Type     | Default | Required |
| -------- | ------- | -------- |
| `number` | `10`    | No       |

### `tests[].cpu.max`

[tests](#tests) > [cpu](#testscpu) > max

The maximum amount of CPU the container can use, in millicpus (i.e. 1000 = 1 CPU). If set to null will result in no limit being set.

| Type     | Default | Required |
| -------- | ------- | -------- |
| `number` | `1000`  | No       |

### `tests[].memory`

[tests](#tests) > memory

| Type     | Default                 | Required |
| -------- | ----------------------- | -------- |
| `object` | `{"min":90,"max":1024}` | No       |

### `tests[].memory.min`

[tests](#tests) > [memory](#testsmemory) > min

The minimum amount of RAM the container needs to be available for it to be deployed, in megabytes (i.e. 1024 = 1 GB)

| Type     | Default | Required |
| -------- | ------- | -------- |
| `number` | `90`    | No       |

### `tests[].memory.max`

[tests](#tests) > [memory](#testsmemory) > max

The maximum amount of RAM the container can use, in megabytes (i.e. 1024 = 1 GB) If set to null will result in no limit being set.

| Type     | Default | Required |
| -------- | ------- | -------- |
| `number` | `1024`  | No       |

### `tests[].volumes[]`

[tests](#tests) > volumes

List of volumes that should be mounted when starting the container.

Note: If neither `hostPath` nor `module` is specified,
an empty ephemeral volume is created and mounted when deploying the container.

| Type            | Default | Required |
| --------------- | ------- | -------- |
| `array[object]` | `[]`    | No       |

### `tests[].volumes[].name`

[tests](#tests) > [volumes](#testsvolumes) > name

The name of the allocated volume.

| Type     | Required |
| -------- | -------- |
| `string` | Yes      |

### `tests[].volumes[].containerPath`

[tests](#tests) > [volumes](#testsvolumes) > containerPath

The path where the volume should be mounted in the container.

| Type        | Required |
| ----------- | -------- |
| `posixPath` | Yes      |

### `tests[].volumes[].hostPath`

[tests](#tests) > [volumes](#testsvolumes) > hostPath

_NOTE: Usage of hostPath is generally discouraged, since it doesn't work reliably across different platforms and providers. Some providers may not support it at all._

A local path or path on the node that's running the container, to mount in the container, relative to the config source directory (or absolute).

| Type        | Required |
| ----------- | -------- |
| `posixPath` | No       |

Example:

```yaml
tests:
  - volumes:
      - hostPath: "/some/dir"
```

### `tests[].privileged`

[tests](#tests) > privileged

If true, run the main container in privileged mode. Processes in privileged containers are essentially equivalent to root on the host. Defaults to false.

| Type      | Required |
| --------- | -------- |
| `boolean` | No       |

### `tests[].addCapabilities[]`

[tests](#tests) > addCapabilities

POSIX capabilities to add when running the container.

| Type            | Required |
| --------------- | -------- |
| `array[string]` | No       |

### `tests[].dropCapabilities[]`

[tests](#tests) > dropCapabilities

POSIX capabilities to remove when running the container.

| Type            | Required |
| --------------- | -------- |
| `array[string]` | No       |

### `tests[].tty`

[tests](#tests) > tty

Specify if containers in this action have TTY support enabled (which implies having stdin support enabled).

| Type      | Default | Required |
| --------- | ------- | -------- |
| `boolean` | `false` | No       |

### `tests[].deploymentStrategy`

[tests](#tests) > deploymentStrategy

Specifies the container's deployment strategy.

| Type     | Allowed Values              | Default           | Required |
| -------- | --------------------------- | ----------------- | -------- |
| `string` | "RollingUpdate", "Recreate" | `"RollingUpdate"` | Yes      |

### `tests[].artifacts[]`

[tests](#tests) > artifacts

Specify artifacts to copy out of the container after the run. The artifacts are stored locally under the `.garden/artifacts` directory.

Note: Depending on the provider, this may require the container image to include `sh` `tar`, in order to enable the file transfer.

| Type            | Required |
| --------------- | -------- |
| `array[object]` | No       |

Example:

```yaml
tests:
  - artifacts:
      - source: /report/**/*
```

### `tests[].artifacts[].source`

[tests](#tests) > [artifacts](#testsartifacts) > source

A POSIX-style path or glob to copy. Must be an absolute path. May contain wildcards.

| Type        | Required |
| ----------- | -------- |
| `posixPath` | Yes      |

Example:

```yaml
tests:
  - artifacts:
      - source: /report/**/*
      - source: "/output/**/*"
```

### `tests[].artifacts[].target`

[tests](#tests) > [artifacts](#testsartifacts) > target

A POSIX-style path to copy the artifacts to, relative to the project artifacts directory at `.garden/artifacts`.

| Type        | Default | Required |
| ----------- | ------- | -------- |
| `posixPath` | `"."`   | No       |

Example:

```yaml
tests:
  - artifacts:
      - source: /report/**/*
      - target: "outputs/foo/"
```

### `tests[].image`

[tests](#tests) > image

Specify an image ID to deploy. Should be a valid Docker image identifier. Not required if the module has a Dockerfile.

| Type     | Required |
| -------- | -------- |
| `string` | No       |

### `tests[].cacheResult`

[tests](#tests) > cacheResult

Set to false if you don't want the Test action result to be cached. Use this if the Test action needs to be run any time your project (or one or more of the Test action's dependants) is deployed. Otherwise the Test action is only re-run when its version changes, or when you run `garden run`.

| Type      | Default | Required |
| --------- | ------- | -------- |
| `boolean` | `true`  | No       |

### `tasks[]`

A list of tasks that can be run from this container module. These can be used as dependencies for services (executed before the service is deployed) or for other tasks.

| Type            | Default | Required |
| --------------- | ------- | -------- |
| `array[object]` | `[]`    | No       |

### `tasks[].name`

[tasks](#tasks) > name

The name of the task.

| Type     | Required |
| -------- | -------- |
| `string` | Yes      |

### `tasks[].description`

[tasks](#tasks) > description

A description of the task.

| Type     | Required |
| -------- | -------- |
| `string` | No       |

### `tasks[].dependencies[]`

[tasks](#tasks) > dependencies

The names of any tasks that must be executed, and the names of any services that must be running, before this task is executed.

| Type            | Default | Required |
| --------------- | ------- | -------- |
| `array[string]` | `[]`    | No       |

### `tasks[].disabled`

[tasks](#tasks) > disabled

Set this to `true` to disable the task. You can use this with conditional template strings to enable/disable tasks based on, for example, the current environment or other variables (e.g. `enabled: ${environment.name != "prod"}`). This can be handy when you only want certain tasks to run in specific environments, e.g. only for development.

Disabling a task means that it will not be run, and will also be ignored if it is declared as a runtime dependency for another service, test or task.

Note however that template strings referencing the task's outputs (i.e. runtime outputs) will fail to resolve when the task is disabled, so you need to make sure to provide alternate values for those if you're using them, using conditional expressions.

| Type      | Default | Required |
| --------- | ------- | -------- |
| `boolean` | `false` | No       |

### `tasks[].timeout`

[tasks](#tasks) > timeout

Maximum duration (in seconds) of the task's execution.

| Type     | Default | Required |
| -------- | ------- | -------- |
| `number` | `600`   | No       |

### `tasks[].command[]`

[tasks](#tasks) > command

The command/entrypoint to run the container with.

| Type            | Required |
| --------------- | -------- |
| `array[string]` | No       |

Example:

```yaml
tasks:
  - command:
      - /bin/sh
      - '-c'
```

### `tasks[].args[]`

[tasks](#tasks) > args

The arguments (on top of the `command`, i.e. entrypoint) to run the container with.

| Type            | Required |
| --------------- | -------- |
| `array[string]` | No       |

Example:

```yaml
tasks:
  - args:
      - npm
      - start
```

### `tasks[].env`

[tasks](#tasks) > env

Key/value map of environment variables. Keys must be valid POSIX environment variable names (must not start with `GARDEN`) and values must be primitives or references to secrets.

| Type     | Default | Required |
| -------- | ------- | -------- |
| `object` | `{}`    | No       |

Example:

```yaml
tasks:
  - env:
        - MY_VAR: some-value
          MY_SECRET_VAR:
            secretRef:
              name: my-secret
              key: some-key
        - {}
```

### `tasks[].cpu`

[tasks](#tasks) > cpu

| Type     | Default                 | Required |
| -------- | ----------------------- | -------- |
| `object` | `{"min":10,"max":1000}` | No       |

### `tasks[].cpu.min`

[tasks](#tasks) > [cpu](#taskscpu) > min

The minimum amount of CPU the container needs to be available for it to be deployed, in millicpus (i.e. 1000 = 1 CPU)

| Type     | Default | Required |
| -------- | ------- | -------- |
| `number` | `10`    | No       |

### `tasks[].cpu.max`

[tasks](#tasks) > [cpu](#taskscpu) > max

The maximum amount of CPU the container can use, in millicpus (i.e. 1000 = 1 CPU). If set to null will result in no limit being set.

| Type     | Default | Required |
| -------- | ------- | -------- |
| `number` | `1000`  | No       |

### `tasks[].memory`

[tasks](#tasks) > memory

| Type     | Default                 | Required |
| -------- | ----------------------- | -------- |
| `object` | `{"min":90,"max":1024}` | No       |

### `tasks[].memory.min`

[tasks](#tasks) > [memory](#tasksmemory) > min

The minimum amount of RAM the container needs to be available for it to be deployed, in megabytes (i.e. 1024 = 1 GB)

| Type     | Default | Required |
| -------- | ------- | -------- |
| `number` | `90`    | No       |

### `tasks[].memory.max`

[tasks](#tasks) > [memory](#tasksmemory) > max

The maximum amount of RAM the container can use, in megabytes (i.e. 1024 = 1 GB) If set to null will result in no limit being set.

| Type     | Default | Required |
| -------- | ------- | -------- |
| `number` | `1024`  | No       |

### `tasks[].volumes[]`

[tasks](#tasks) > volumes

List of volumes that should be mounted when starting the container.

Note: If neither `hostPath` nor `module` is specified,
an empty ephemeral volume is created and mounted when deploying the container.

| Type            | Default | Required |
| --------------- | ------- | -------- |
| `array[object]` | `[]`    | No       |

### `tasks[].volumes[].name`

[tasks](#tasks) > [volumes](#tasksvolumes) > name

The name of the allocated volume.

| Type     | Required |
| -------- | -------- |
| `string` | Yes      |

### `tasks[].volumes[].containerPath`

[tasks](#tasks) > [volumes](#tasksvolumes) > containerPath

The path where the volume should be mounted in the container.

| Type        | Required |
| ----------- | -------- |
| `posixPath` | Yes      |

### `tasks[].volumes[].hostPath`

[tasks](#tasks) > [volumes](#tasksvolumes) > hostPath

_NOTE: Usage of hostPath is generally discouraged, since it doesn't work reliably across different platforms and providers. Some providers may not support it at all._

A local path or path on the node that's running the container, to mount in the container, relative to the config source directory (or absolute).

| Type        | Required |
| ----------- | -------- |
| `posixPath` | No       |

Example:

```yaml
tasks:
  - volumes:
      - hostPath: "/some/dir"
```

### `tasks[].privileged`

[tasks](#tasks) > privileged

If true, run the main container in privileged mode. Processes in privileged containers are essentially equivalent to root on the host. Defaults to false.

| Type      | Required |
| --------- | -------- |
| `boolean` | No       |

### `tasks[].addCapabilities[]`

[tasks](#tasks) > addCapabilities

POSIX capabilities to add when running the container.

| Type            | Required |
| --------------- | -------- |
| `array[string]` | No       |

### `tasks[].dropCapabilities[]`

[tasks](#tasks) > dropCapabilities

POSIX capabilities to remove when running the container.

| Type            | Required |
| --------------- | -------- |
| `array[string]` | No       |

### `tasks[].tty`

[tasks](#tasks) > tty

Specify if containers in this action have TTY support enabled (which implies having stdin support enabled).

| Type      | Default | Required |
| --------- | ------- | -------- |
| `boolean` | `false` | No       |

### `tasks[].deploymentStrategy`

[tasks](#tasks) > deploymentStrategy

Specifies the container's deployment strategy.

| Type     | Allowed Values              | Default           | Required |
| -------- | --------------------------- | ----------------- | -------- |
| `string` | "RollingUpdate", "Recreate" | `"RollingUpdate"` | Yes      |

### `tasks[].artifacts[]`

[tasks](#tasks) > artifacts

Specify artifacts to copy out of the container after the run. The artifacts are stored locally under the `.garden/artifacts` directory.

Note: Depending on the provider, this may require the container image to include `sh` `tar`, in order to enable the file transfer.

| Type            | Required |
| --------------- | -------- |
| `array[object]` | No       |

Example:

```yaml
tasks:
  - artifacts:
      - source: /report/**/*
```

### `tasks[].artifacts[].source`

[tasks](#tasks) > [artifacts](#tasksartifacts) > source

A POSIX-style path or glob to copy. Must be an absolute path. May contain wildcards.

| Type        | Required |
| ----------- | -------- |
| `posixPath` | Yes      |

Example:

```yaml
tasks:
  - artifacts:
      - source: /report/**/*
      - source: "/output/**/*"
```

### `tasks[].artifacts[].target`

[tasks](#tasks) > [artifacts](#tasksartifacts) > target

A POSIX-style path to copy the artifacts to, relative to the project artifacts directory at `.garden/artifacts`.

| Type        | Default | Required |
| ----------- | ------- | -------- |
| `posixPath` | `"."`   | No       |

Example:

```yaml
tasks:
  - artifacts:
      - source: /report/**/*
      - target: "outputs/foo/"
```

### `tasks[].image`

[tasks](#tasks) > image

Specify an image ID to deploy. Should be a valid Docker image identifier. Not required if the module has a Dockerfile.

| Type     | Required |
| -------- | -------- |
| `string` | No       |

### `tasks[].cacheResult`

[tasks](#tasks) > cacheResult

Set to false if you don't want the Run action result to be cached. Use this if the Run action needs to be run any time your project (or one or more of the Run action's dependants) is deployed. Otherwise the Run action is only re-run when its version changes, or when you run `garden run`.

| Type      | Default | Required |
| --------- | ------- | -------- |
| `boolean` | `true`  | No       |


## Outputs

### Module Outputs

The following keys are available via the `${modules.<module-name>}` template string key for `jib-container`
modules.

### `${modules.<module-name>.buildPath}`

The build path of the module.

| Type     |
| -------- |
| `string` |

Example:

```yaml
my-variable: ${modules.my-module.buildPath}
```

### `${modules.<module-name>.name}`

The name of the module.

| Type     |
| -------- |
| `string` |

### `${modules.<module-name>.path}`

The source path of the module.

| Type     |
| -------- |
| `string` |

Example:

```yaml
my-variable: ${modules.my-module.path}
```

### `${modules.<module-name>.var.*}`

A map of all variables defined in the module.

| Type     | Default |
| -------- | ------- |
| `object` | `{}`    |

### `${modules.<module-name>.var.<variable-name>}`

| Type                                                 |
| ---------------------------------------------------- |
| `string \| number \| boolean \| link \| array[link]` |

### `${modules.<module-name>.version}`

The current version of the module.

| Type     |
| -------- |
| `string` |

Example:

```yaml
my-variable: ${modules.my-module.version}
```


### Service Outputs

The following keys are available via the `${runtime.services.<service-name>}` template string key for `jib-container` module services.
Note that these are only resolved when deploying/running dependants of the service, so they are not usable for every field.

### `${runtime.services.<service-name>.version}`

The current version of the service.

| Type     |
| -------- |
| `string` |

Example:

```yaml
my-variable: ${runtime.services.my-service.version}
```


### Task Outputs

The following keys are available via the `${runtime.tasks.<task-name>}` template string key for `jib-container` module tasks.
Note that these are only resolved when deploying/running dependants of the task, so they are not usable for every field.

### `${runtime.tasks.<task-name>.version}`

The current version of the task.

| Type     |
| -------- |
| `string` |

Example:

```yaml
my-variable: ${runtime.tasks.my-tasks.version}
```
<|MERGE_RESOLUTION|>--- conflicted
+++ resolved
@@ -438,50 +438,7 @@
           # information.
           defaultGroup:
 
-<<<<<<< HEAD
     # Specify an image ID to deploy. Should be a valid Docker image identifier. Required if no `build` is specified.
-=======
-    # [EXPERIMENTAL] Configures the local application which will send and receive network requests instead of the
-    # target resource.
-    #
-    # The target service will be replaced by a proxy container which runs an SSH server to proxy requests.
-    # Reverse port-forwarding will be automatically configured to route traffic to the local service and back.
-    #
-    # Local mode is enabled by setting the `--local` option on the `garden deploy` command.
-    # Local mode always takes the precedence over sync mode if there are any conflicting service names.
-    #
-    # Health checks are disabled for services running in local mode.
-    #
-    # See the [Local Mode guide](https://docs.garden.io/bonsai-0.13/guides/running-service-in-local-mode) for more
-    # information.
-    #
-    # Note! This feature is still experimental. Some incompatible changes can be made until the first non-experimental
-    # release.
-    localMode:
-      # The reverse port-forwards configuration for the local application.
-      ports:
-        - # The local port to be used for reverse port-forward.
-          local:
-
-          # The remote port to be used for reverse port-forward.
-          remote:
-
-      # The command to run the local application. If not present, then the local application should be started
-      # manually.
-      command:
-
-      # Specifies restarting policy for the local application. By default, the local application will be restarting
-      # infinitely with 1000ms between attempts.
-      restart:
-        # Delay in milliseconds between the local application restart attempts. The default value is 1000ms.
-        delayMsec: 1000
-
-        # Max number of the local application restarts. Unlimited by default.
-        max: .inf
-
-    # Specify an image ID to deploy. Should be a valid Docker image identifier. Not required if the module has a
-    # Dockerfile.
->>>>>>> f71c4cd4
     image:
 
     # List of ingress endpoints that the service exposes.
