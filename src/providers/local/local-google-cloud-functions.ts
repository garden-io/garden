import { GardenContext } from "../../context"
import { Service, ServiceStatus } from "../../types/service"
import { join, relative, resolve } from "path"
import * as Joi from "joi"
import * as escapeStringRegexp from "escape-string-regexp"
import { GenericModuleHandler } from "../../moduleHandlers/generic"
import { DeploymentError } from "../../exceptions"
import {
  gcfServicesSchema, GoogleCloudFunctionsModule,
  GoogleCloudFunctionsModuleConfig, GoogleCloudFunctionsService,
} from "../google/google-cloud-functions"

const emulatorModulePath = join(__dirname, "local-gcf-container")
const emulatorPort = 8010
const emulatorServiceName = "google-cloud-functions"

export class LocalGoogleCloudFunctionsProvider extends GenericModuleHandler<GoogleCloudFunctionsModule> {
  name = "local-google-cloud-functions"
  supportedModuleTypes = ["google-cloud-function"]

  parseModule(ctx: GardenContext, config: GoogleCloudFunctionsModuleConfig) {
    const module = new GoogleCloudFunctionsModule(ctx, config)

    // TODO: check that each function exists at the specified path

    module.services = Joi.attempt(config.services, gcfServicesSchema)

    return module
  }

  async getEnvironmentStatus() {
    // Check if functions emulator container is running
    const status = await this.context.getServiceStatus(await this.getEmulatorService())

    return { configured: status.state === "ready" }
  }

  async configureEnvironment() {
    const status = await this.getEnvironmentStatus()

    // TODO: This check should happen ahead of calling this handler
    if (status.configured) {
      return
    }

    const service = await this.getEmulatorService()

    // We mount the project root into the container, so we can exec deploy any function in there later.
    service.config.volumes = [{
      name: "functions",
      containerPath: "/functions",
      hostPath: this.context.projectRoot,
    }]

    // TODO: Publish this container separately from the project instead of building it here
    await this.context.buildModule(service.module)
    await this.context.deployService(service)
  }

  async getServiceStatus(service: GoogleCloudFunctionsService): Promise<ServiceStatus> {
    const emulator = await this.getEmulatorService()
    const result = await this.context.execInService(emulator, ["functions-emulator", "list"])

    // Regex fun. Yay.
    // TODO: Submit issue/PR to @google-cloud/functions-emulator to get machine-readable output
    if (result.output.match(new RegExp(`READY\\s+│\\s+${escapeStringRegexp(service.name)}\\s+│`, "g"))) {
      // For now we don't have a way to track which version is developed.
      // We most likely need to keep track of that on our side.
      return { state: "ready" }
    } else {
      return {}
    }
  }

<<<<<<< HEAD
  async deployService(service: GcfService) {
    this.context.log.info({
      section: service.name,
      msg: `Deploying function...`,
    })
=======
  async deployService(service: GoogleCloudFunctionsService) {
    this.context.log.info(service.name, `Deploying function...`)
>>>>>>> c1a9cf05

    const containerFunctionPath = resolve(
      "/functions",
      relative(this.context.projectRoot, service.module.path),
      service.config.path,
    )

    const emulator = await this.getEmulatorService()
    const result = await this.context.execInService(
      emulator,
      [
        "functions-emulator", "deploy",
        "--trigger-http",
        "--project", "local",
        "--region", "local",
        "--local-path", containerFunctionPath,
        "--entry-point", service.config.entrypoint || service.name,
        service.config.function,
      ],
    )

    if (result.code !== 0) {
      throw new DeploymentError(`Deploying function ${service.name} failed: ${result.output}`, {
        serviceName: service.name,
        error: result.stderr,
      })
    }

    this.context.log.info({
      section: service.name,
      msg: `Function deployed`,
    })
  }

  async getServiceOutputs(service: GoogleCloudFunctionsService) {
    const emulator = await this.getEmulatorService()

    return {
      endpoint: `http://${emulator.name}:${emulatorPort}/local/local/${service.config.function}`,
    }
  }

  private async getEmulatorService() {
    const module = await this.context.resolveModule(emulatorModulePath)

    return new Service(module, emulatorServiceName)
  }
}<|MERGE_RESOLUTION|>--- conflicted
+++ resolved
@@ -72,16 +72,11 @@
     }
   }
 
-<<<<<<< HEAD
-  async deployService(service: GcfService) {
+  async deployService(service: GoogleCloudFunctionsService) {
     this.context.log.info({
       section: service.name,
       msg: `Deploying function...`,
     })
-=======
-  async deployService(service: GoogleCloudFunctionsService) {
-    this.context.log.info(service.name, `Deploying function...`)
->>>>>>> c1a9cf05
 
     const containerFunctionPath = resolve(
       "/functions",
