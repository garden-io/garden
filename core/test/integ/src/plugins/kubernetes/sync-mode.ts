--- conflicted
+++ resolved
@@ -7,36 +7,32 @@
  */
 
 import { expect } from "chai"
-import fsExtra from "fs-extra"
-const { mkdirp, pathExists, readFile, remove, writeFile } = fsExtra
+import { mkdirp, pathExists, readFile, remove, writeFile } from "fs-extra"
 import { join } from "path"
-import type { ConfigGraph } from "../../../../../src/graph/config-graph.js"
-import { k8sGetContainerDeployStatus } from "../../../../../src/plugins/kubernetes/container/status.js"
-import type { Log } from "../../../../../src/logger/log-entry.js"
-import { createActionLog } from "../../../../../src/logger/log-entry.js"
-import type { KubernetesPluginContext, KubernetesProvider } from "../../../../../src/plugins/kubernetes/config.js"
-import { getMutagenMonitor, Mutagen } from "../../../../../src/mutagen.js"
-import type { KubernetesWorkload } from "../../../../../src/plugins/kubernetes/types.js"
-import { execInWorkload } from "../../../../../src/plugins/kubernetes/util.js"
-import { dedent } from "../../../../../src/util/string.js"
-import { sleep } from "../../../../../src/util/util.js"
-import { getContainerTestGarden } from "./container/container.js"
+import { ConfigGraph } from "../../../../../src/graph/config-graph"
+import { k8sGetContainerDeployStatus } from "../../../../../src/plugins/kubernetes/container/status"
+import { createActionLog, Log } from "../../../../../src/logger/log-entry"
+import { KubernetesPluginContext, KubernetesProvider } from "../../../../../src/plugins/kubernetes/config"
+import { getMutagenMonitor, Mutagen } from "../../../../../src/mutagen"
+import { KubernetesWorkload } from "../../../../../src/plugins/kubernetes/types"
+import { execInWorkload } from "../../../../../src/plugins/kubernetes/util"
+import { dedent } from "../../../../../src/util/string"
+import { sleep } from "../../../../../src/util/util"
+import { getContainerTestGarden } from "./container/container"
 import {
   convertContainerSyncSpec,
   convertKubernetesModuleDevModeSpec,
-} from "../../../../../src/plugins/kubernetes/sync.js"
-import type { HelmModuleConfig } from "../../../../../src/plugins/kubernetes/helm/module-config.js"
-import type { KubernetesModuleConfig } from "../../../../../src/plugins/kubernetes/kubernetes-type/module-config.js"
-import type { TestGarden } from "../../../../helpers.js"
-import { cleanProject } from "../../../../helpers.js"
-import type { ContainerDeployActionConfig } from "../../../../../src/plugins/container/moduleConfig.js"
-import { resolveAction } from "../../../../../src/graph/actions.js"
-import { DeployTask } from "../../../../../src/tasks/deploy.js"
-import { MUTAGEN_DIR_NAME } from "../../../../../src/constants.js"
+} from "../../../../../src/plugins/kubernetes/sync"
+import { HelmModuleConfig } from "../../../../../src/plugins/kubernetes/helm/module-config"
+import { KubernetesModuleConfig } from "../../../../../src/plugins/kubernetes/kubernetes-type/module-config"
+import { TestGarden, cleanProject } from "../../../../helpers"
+import { ContainerDeployActionConfig } from "../../../../../src/plugins/container/moduleConfig"
+import { resolveAction } from "../../../../../src/graph/actions"
+import { DeployTask } from "../../../../../src/tasks/deploy"
+import { MUTAGEN_DIR_NAME } from "../../../../../src/constants"
 
 describe("sync mode deployments and sync behavior", () => {
   let garden: TestGarden
-  let cleanup: (() => void) | undefined
   let graph: ConfigGraph
   let ctx: KubernetesPluginContext
   let provider: KubernetesProvider
@@ -58,12 +54,6 @@
     await init("local")
   })
 
-  after(async () => {
-    if (cleanup) {
-      cleanup()
-    }
-  })
-
   beforeEach(async () => {
     graph = await garden.getConfigGraph({ log: garden.log, emit: false })
   })
@@ -78,7 +68,7 @@
   })
 
   const init = async (environmentName: string) => {
-    ;({ garden, cleanup } = await getContainerTestGarden(environmentName, { noTempDir: true }))
+    garden = await getContainerTestGarden(environmentName, { noTempDir: true })
     graph = await garden.getConfigGraph({
       log: garden.log,
       emit: false,
@@ -125,7 +115,7 @@
     const workload = status.detail?.detail.workload!
 
     // First, we create a file locally and verify that it gets synced into the pod
-    const actionPath = action.sourcePath()
+    const actionPath = action.basePath()
     await writeFile(join(actionPath, "made_locally"), "foo")
     await sleep(300)
     const execRes = await execInPod(["/bin/sh", "-c", "cat /tmp/made_locally"], log, workload)
@@ -186,7 +176,7 @@
     })
 
     const workload = status.detail?.detail.workload!
-    const actionPath = action.sourcePath()
+    const actionPath = action.basePath()
 
     // First, we create a non-ignored file locally
     await writeFile(join(actionPath, "made_locally"), "foo")
@@ -268,6 +258,8 @@
             target: {
               kind: "Deployment",
               name: "some-deployment",
+              containerName: undefined,
+              podSelector: undefined,
             },
             mode: "two-way",
             sourcePath: join(module.path, "src"),
@@ -324,6 +316,8 @@
             target: {
               kind: "Deployment",
               name: "some-deployment",
+              containerName: undefined,
+              podSelector: undefined,
             },
             mode: "two-way",
             exclude: ["bad/things"],
@@ -397,11 +391,7 @@
             mode: "two-way",
             defaultDirectoryMode: 0o755,
             defaultFileMode: 0o644,
-<<<<<<< HEAD
-            sourcePath: join(action.sourcePath(), "src"),
-=======
             sourcePath: join(action.basePath(), "src"),
->>>>>>> 50a2ac38
             containerPath: "/app/src",
           },
         ],
