--- conflicted
+++ resolved
@@ -7,9 +7,5 @@
     varfile: dependencies.yaml
     include: [./**]
     build:
-<<<<<<< HEAD
-      dependencies: ${var.dependencies || []}
-=======
       dependencies: ${var.dependencies || null}
->>>>>>> f71c4cd4
       command: [echo, "build ${parent.name} module"]