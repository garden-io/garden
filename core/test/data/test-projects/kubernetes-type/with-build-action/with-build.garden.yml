kind: Deploy
type: kubernetes
name: with-build-action
build: exec-build
spec:
<<<<<<< HEAD
  files: [ "*.yaml" ]
=======
  files: ["deployment.yaml"]
>>>>>>> 50a2ac38
<|MERGE_RESOLUTION|>--- conflicted
+++ resolved
@@ -3,8 +3,4 @@
 name: with-build-action
 build: exec-build
 spec:
-<<<<<<< HEAD
-  files: [ "*.yaml" ]
-=======
-  files: ["deployment.yaml"]
->>>>>>> 50a2ac38
+  files: ["deployment.yaml"]