/*
 * Copyright (C) 2018-2023 Garden Technologies, Inc. <info@garden.io>
 *
 * This Source Code Form is subject to the terms of the Mozilla Public
 * License, v. 2.0. If a copy of the MPL was not distributed with this
 * file, You can obtain one at http://mozilla.org/MPL/2.0/.
 */

import { expect } from "chai"
import td from "testdouble"
import tmp from "tmp-promise"
import { join, resolve } from "path"
import { Garden } from "../../../src/garden"
import {
  expectError,
  makeTestGarden,
  makeTestGardenA,
  projectRootA,
  getDataDir,
  testModuleVersion,
  TestGarden,
  testPlugin,
  makeExtProjectSourcesGarden,
  makeExtModuleSourcesGarden,
  testGitUrlHash,
  resetLocalConfig,
  testGitUrl,
  expectFuzzyMatch,
  createProjectConfig,
  makeModuleConfig,
  makeTempGarden,
  getEmptyPluginActionDefinitions,
} from "../../helpers"
import { getNames, findByName, exec } from "../../../src/util/util"
import { LinkedSource } from "../../../src/config-store/local"
import { getModuleVersionString, ModuleVersion, TreeVersion } from "../../../src/vcs/vcs"
import { getModuleCacheContext } from "../../../src/types/module"
import { createGardenPlugin, ProviderActionName } from "../../../src/plugin/plugin"
import { ConfigureProviderParams } from "../../../src/plugin/handlers/Provider/configureProvider"
import { ProjectConfig, defaultNamespace } from "../../../src/config/project"
import { ModuleConfig, baseModuleSpecSchema } from "../../../src/config/module"
import { DEFAULT_BUILD_TIMEOUT_SEC, GardenApiVersion, gardenEnv } from "../../../src/constants"
import { providerConfigBaseSchema } from "../../../src/config/provider"
import { keyBy, set, mapValues, omit, cloneDeep } from "lodash"
import { joi } from "../../../src/config/common"
import { defaultDotIgnoreFile, makeTempDir } from "../../../src/util/fs"
import { realpath, writeFile, readFile, remove, pathExists, mkdirp, copy } from "fs-extra"
import { dedent, randomString } from "../../../src/util/string"
import { getLinkedSources, addLinkedSources } from "../../../src/util/ext-source-util"
import { dump } from "js-yaml"
import { TestVcsHandler } from "./vcs/vcs"
import { ActionRouter } from "../../../src/router/router"
import { convertExecModule } from "../../../src/plugins/exec/convert"
import { getLogMessages } from "../../../src/util/testing"
import { TreeCache } from "../../../src/cache"
import { omitUndefined } from "../../../src/util/objects"

// TODO-G2: change all module config based tests to be action-based.

describe("Garden", () => {
  let tmpDir: tmp.DirectoryResult
  let pathFoo: string
  let projectConfigFoo: ProjectConfig

  before(async () => {
    tmpDir = await makeTempDir({ git: true })
    pathFoo = tmpDir.path

    projectConfigFoo = createProjectConfig({
      name: "test",
      path: pathFoo,
      providers: [{ name: "foo" }],
    })
  })

  after(async () => {
    await tmpDir.cleanup()
  })

  beforeEach(async () => {
    td.replace(Garden.prototype, "resolveModuleVersion", async () => testModuleVersion)
  })

  const providerActionHandlerTypes: ProviderActionName[] = [
    "configureProvider",
    "augmentGraph",
    "getEnvironmentStatus",
    "prepareEnvironment",
    "cleanupEnvironment",
    "getDashboardPage",
    "getDebugInfo",
  ]

  describe("factory", () => {
    function getProviderActionHandler(router: ActionRouter, handlerType: ProviderActionName, pluginName: string) {
      return router.provider.getPluginHandler({ handlerType, pluginName })
    }

    function ensureProviderActionHandlers(router: ActionRouter, pluginName: string) {
      providerActionHandlerTypes.forEach((h) => expect(getProviderActionHandler(router, h, pluginName)).to.be.ok)
    }

    it("should initialize and add the action handlers for a plugin", async () => {
      const garden = await makeTestGardenA()
      const actions = await garden.getActionRouter()

      ensureProviderActionHandlers(actions, "test-plugin")
      ensureProviderActionHandlers(actions, "test-plugin-b")
    })

    it("should initialize a project with config files with yaml and yml extensions", async () => {
      const garden = await makeTestGarden(getDataDir("test-project-yaml-file-extensions"))
      expect(garden).to.be.ok
    })

    it("should always exclude the garden dir", async () => {
      const gardenA = await makeTestGardenA()
      const gardenCustomDir = await makeTestGarden(getDataDir("test-project-a"), {
        gardenDirPath: "custom/garden-dir",
      })
      expect(gardenA.moduleExcludePatterns).to.include(".garden/**/*")
      expect(gardenCustomDir.moduleExcludePatterns).to.include("custom/garden-dir/**/*")
    })

    it("should parse and resolve the config from the project root", async () => {
      const garden = await makeTestGardenA()
      const projectRoot = garden.projectRoot

      const testPluginProvider = {
        name: "test-plugin",
        config: {
          name: "test-plugin",
          dependencies: [],
          path: projectRoot,
        },
        dependencies: {},
        moduleConfigs: [],
        status: {
          ready: true,
          outputs: {},
        },
      }

      expect(garden.projectName).to.equal("test-project-a")

      const providers = await garden.resolveProviders(garden.log)
      const configs = mapValues(providers, (p) => p.config)

      expect(configs).to.eql({
        "exec": {
          name: "exec",
          dependencies: [],
          path: projectRoot,
        },
        "container": {
          name: "container",
          dependencies: [],
          path: projectRoot,
        },
        "templated": {
          name: "templated",
          dependencies: [],
          path: projectRoot,
        },
        "test-plugin": testPluginProvider.config,
        "test-plugin-b": {
          name: "test-plugin-b",
          dependencies: [],
          environments: ["local"],
          path: projectRoot,
        },
      })

      expect(garden.variables).to.eql({
        some: "variable",
      })
    })

    it("should load a project config in a custom-named config file", async () => {
      const projectRoot = getDataDir("test-projects", "custom-config-names")
      const garden = await TestGarden.factory(projectRoot)
      expect(garden.projectRoot).to.equal(projectRoot)
    })

    it("should resolve templated env variables in project config", async () => {
      process.env.TEST_PROVIDER_TYPE = "test-plugin"
      process.env.TEST_VARIABLE = "banana"

      const projectRoot = getDataDir("test-project-templated")

      const garden = await makeTestGarden(projectRoot, { forceRefresh: true })

      delete process.env.TEST_PROVIDER_TYPE
      delete process.env.TEST_VARIABLE

      const providers = await garden.resolveProviders(garden.log)
      const configs = mapValues(providers, (p) => p.config)

      expect(configs).to.eql({
        "exec": {
          name: "exec",
          dependencies: [],
          path: garden.projectRoot,
        },
        "container": {
          name: "container",
          dependencies: [],
          path: garden.projectRoot,
        },
        "templated": {
          name: "templated",
          dependencies: [],
          path: garden.projectRoot,
        },
        "test-plugin": {
          name: "test-plugin",
          dependencies: [],
          path: garden.projectRoot,
        },
      })

      expect(garden.variables).to.eql({
        "some": "banana",
        "service-a-build-command": "OK",
      })
    })

    it("should throw if the specified environment isn't configured", async () => {
      await expectError(async () => makeTestGarden(projectRootA, { environmentString: "bla" }), { type: "parameter" })
    })

    it("should throw if environment starts with 'garden-'", async () => {
      await expectError(async () => makeTestGarden(projectRootA, { environmentString: "garden-bla" }), {
        type: "parameter",
      })
    })

    it("should throw if project.environments is not an array", async () => {
      const projectRoot = getDataDir("test-project-malformed-environments")
      await expectError(async () => makeTestGarden(projectRoot), {
        contains: ["Error validating project environments", "must be an array"],
      })
    })

    it("should throw if project.environments is an empty array", async () => {
      const config: ProjectConfig = createProjectConfig({
        name: "test",
        path: pathFoo,
        providers: [{ name: "foo" }],
      })
      config.environments = [] // <--
      await expectError(async () => await TestGarden.factory(pathFoo, { config }), {
        contains: ["Error validating project environments", "must contain at least 1 items"],
      })
    })

    it("should throw if project.environments is not set", async () => {
      let config: ProjectConfig = createProjectConfig({
        name: "test",
        path: pathFoo,
        environments: [],
        providers: [{ name: "foo" }],
      })
      config.environments = [] // this is omitted later to simulate a config where envs are not set
      config = omit(config, "environments") as any as ProjectConfig
      await expectError(async () => await TestGarden.factory(pathFoo, { config }), {
        contains: ["Error validating project environments", "environments is required"],
      })
    })

    it("should set .garden as the default cache dir", async () => {
      const projectRoot = getDataDir("test-project-empty")
      const garden = await makeTestGarden(projectRoot, { plugins: [testPlugin()] })
      expect(garden.gardenDirPath).to.eql(join(garden.projectRoot, ".garden"))
    })

    it("prefers default env set in local config over project default", async () => {
      const config = createProjectConfig({
        name: "test",
        defaultEnvironment: "local",
        environments: [
          { name: "local", defaultNamespace: "default", variables: {} },
          { name: "remote", defaultNamespace: "default", variables: {} },
        ],
        providers: [{ name: "test-plugin" }],
      })

      const { garden: _garden } = await makeTempGarden({
        plugins: [testPlugin()],
        config,
      })

      await _garden.localConfigStore.set("defaultEnv", "remote")

      const garden = await TestGarden.factory(_garden.projectRoot, { config })

      expect(garden.environmentName).to.equal("remote")
    })

    it("chooses directly set environmentName over default env in local config", async () => {
      const config = createProjectConfig({
        name: "test",
        defaultEnvironment: "local",
        environments: [
          { name: "local", defaultNamespace: "default", variables: {} },
          { name: "remote", defaultNamespace: "default", variables: {} },
        ],
        providers: [{ name: "test-plugin" }],
      })

      const { garden: _garden } = await makeTempGarden({
        plugins: [testPlugin()],
        config,
      })

      await _garden.localConfigStore.set("defaultEnv", "remote")

      const garden = await TestGarden.factory(_garden.projectRoot, { config, environmentString: "local" })

      expect(garden.environmentName).to.equal("local")
    })

    it("should optionally set a custom cache dir relative to project root", async () => {
      const projectRoot = getDataDir("test-project-empty")
      const garden = await makeTestGarden(projectRoot, {
        plugins: [testPlugin()],
        gardenDirPath: "my/cache/dir",
      })
      expect(garden.gardenDirPath).to.eql(join(garden.projectRoot, "my/cache/dir"))
    })

    it("should optionally set a custom cache dir with an absolute path", async () => {
      const projectRoot = getDataDir("test-project-empty")
      const gardenDirPath = getDataDir("test-garden-dir")
      const garden = await makeTestGarden(projectRoot, {
        plugins: [testPlugin()],
        gardenDirPath,
      })
      expect(garden.gardenDirPath).to.eql(gardenDirPath)
    })

    it("should load default varfiles if they exist", async () => {
      const projectRoot = getDataDir("test-projects", "varfiles")
      const garden = await makeTestGarden(projectRoot, {})
      expect(garden.variables).to.eql({
        a: "a",
        b: "B",
        c: "c",
      })
    })

    it("should load custom varfiles if specified", async () => {
      const projectRoot = getDataDir("test-projects", "varfiles-custom")
      const garden = await makeTestGarden(projectRoot, {})
      expect(garden.variables).to.eql({
        a: "a",
        b: "B",
        c: "c",
      })
    })

    it("should respect the module variables < module varfile < CLI var precedence order", async () => {
      const projectRoot = getDataDir("test-projects", "module-varfiles")

      const garden = await makeTestGarden(projectRoot)
      // In the normal flow, `garden.variableOverrides` is populated with variables passed via the `--var` CLI option.
      garden.variableOverrides["d"] = "from-cli-var"
      const graph = await garden.getConfigGraph({ log: garden.log, emit: false })
      const module = graph.getModule("module-a")
      expect({ ...garden.variables, ...module.variables }).to.eql({
        a: "from-project-varfile",
        b: "from-module-vars",
        c: "from-module-varfile",
        d: "from-cli-var",
      })
    })

    it("should throw if project root is not in a git repo root", async () => {
      const dir = await tmp.dir({ unsafeCleanup: true })

      try {
        const tmpPath = await realpath(dir.path)
        await writeFile(
          join(tmpPath, "garden.yml"),
          dedent`
          apiVersion: garden.io/v1
          kind: Project
          name: foo
          environments:
            - name: local
        `
        )
        await expectError(async () => Garden.factory(tmpPath, { commandInfo: { name: "test", args: {}, opts: {} } }), {
          type: "runtime",
        })
      } finally {
        await dir.cleanup()
      }
    })

    it("should set the namespace attribute, if specified", async () => {
      const projectRoot = getDataDir("test-project-empty")
      const garden = await makeTestGarden(projectRoot, { plugins: [testPlugin()], environmentString: "foo.local" })
      expect(garden.environmentName).to.equal("local")
      expect(garden.namespace).to.equal("foo")
    })

    it("should set the namespace attribute to the defaultNamespace, if applicable", async () => {
      const config: ProjectConfig = createProjectConfig({
        name: "test",
        path: pathFoo,
        environments: [{ name: "default", defaultNamespace: "foo", variables: {} }],
        providers: [{ name: "foo" }],
      })
      const garden = await TestGarden.factory(pathFoo, { config, environmentString: "default" })

      expect(garden.environmentName).to.equal("default")
      expect(garden.namespace).to.equal("foo")
    })

    it("should throw if a namespace is not specified and the specified environment requires namespacing", async () => {
      const config: ProjectConfig = createProjectConfig({
        name: "test",
        path: pathFoo,
        environments: [{ name: "default", defaultNamespace: null, variables: {} }],
        providers: [{ name: "foo" }],
      })
      await expectError(() => TestGarden.factory(pathFoo, { config, environmentString: "default" }), {
        contains:
          "Environment default has defaultNamespace set to null in the project configuration, and no explicit namespace was specified. Please either set a defaultNamespace or explicitly set a namespace at runtime (e.g. --env=some-namespace.default).",
      })
    })

    it("should optionally override project variables", async () => {
      const config: ProjectConfig = createProjectConfig({
        name: "test",
        path: pathFoo,
        environments: [{ name: "default", defaultNamespace: "foo", variables: {} }],
        providers: [{ name: "foo" }],
        variables: {
          "foo": "default",
          "bar": "something",
          "nested": {
            nestedKey1: "somevalue1",
            nestedKey2: "someValue2",
          },
          "key.withdot": "somevalue3",
        },
      })
      const garden = await TestGarden.factory(pathFoo, {
        config,
        environmentString: "default",
        variableOverrides: { "foo": "override", "nested.nestedKey2": "somevalue2new", "key.withdot": "somevalue3new" },
      })

      expect(garden.variables).to.eql({
        "foo": "override",
        "bar": "something",
        "nested": {
          nestedKey1: "somevalue1",
          nestedKey2: "somevalue2new",
        },
        "key.withdot": "somevalue3new",
      })
    })

    it("should set the default proxy config if non is specified", async () => {
      const config: ProjectConfig = {
        apiVersion: GardenApiVersion.v1,
        kind: "Project",
        name: "test",
        path: pathFoo,
        internal: {
          basePath: pathFoo,
        },
        defaultEnvironment: "default",
        dotIgnoreFile: ".gitignore",
        environments: [{ name: "default", defaultNamespace: "foo", variables: {} }],
        providers: [{ name: "foo" }],
        variables: { foo: "default", bar: "something" },
      }

      const garden = await TestGarden.factory(pathFoo, {
        config,
        environmentString: "default",
        variableOverrides: { foo: "override" },
      })

      expect(garden.proxy).to.eql({ hostname: "localhost" })
    })

    it("should optionally read the proxy config from the project config", async () => {
      const config: ProjectConfig = {
        apiVersion: GardenApiVersion.v1,
        kind: "Project",
        name: "test",
        path: pathFoo,
        internal: {
          basePath: pathFoo,
        },
        proxy: {
          hostname: "127.0.0.1", // <--- Proxy config is set here
        },
        defaultEnvironment: "default",
        dotIgnoreFile: ".gitignore",
        environments: [{ name: "default", defaultNamespace: "foo", variables: {} }],
        providers: [{ name: "foo" }],
        variables: { foo: "default", bar: "something" },
      }

      const garden = await TestGarden.factory(pathFoo, {
        config,
        environmentString: "default",
        variableOverrides: { foo: "override" },
      })

      expect(garden.proxy).to.eql({ hostname: "127.0.0.1" })
    })

    it("should use the GARDEN_PROXY_DEFAULT_ADDRESS env variable if set", async () => {
      const saveEnv = gardenEnv.GARDEN_PROXY_DEFAULT_ADDRESS
      try {
        gardenEnv.GARDEN_PROXY_DEFAULT_ADDRESS = "example.com"
        const configNoProxy: ProjectConfig = {
          apiVersion: GardenApiVersion.v1,
          kind: "Project",
          name: "test",
          path: pathFoo,
          internal: {
            basePath: pathFoo,
          },
          defaultEnvironment: "default",
          dotIgnoreFile: ".gitignore",
          environments: [{ name: "default", defaultNamespace: "foo", variables: {} }],
          providers: [{ name: "foo" }],
          variables: { foo: "default", bar: "something" },
        }
        const configWithProxy: ProjectConfig = {
          apiVersion: GardenApiVersion.v1,
          kind: "Project",
          name: "test",
          path: pathFoo,
          internal: {
            basePath: pathFoo,
          },
          proxy: {
            hostname: "127.0.0.1", // <--- This should be overwritten
          },
          defaultEnvironment: "default",
          dotIgnoreFile: ".gitignore",
          environments: [{ name: "default", defaultNamespace: "foo", variables: {} }],
          providers: [{ name: "foo" }],
          variables: { foo: "default", bar: "something" },
        }

        const gardenWithProxyConfig = await TestGarden.factory(pathFoo, {
          config: configWithProxy,
          environmentString: "default",
          variableOverrides: { foo: "override" },
          noCache: true,
        })
        const gardenNoProxyConfig = await TestGarden.factory(pathFoo, {
          config: configNoProxy,
          environmentString: "default",
          variableOverrides: { foo: "override" },
          noCache: true,
        })

        expect(gardenWithProxyConfig.proxy).to.eql({ hostname: "example.com" })
        expect(gardenNoProxyConfig.proxy).to.eql({ hostname: "example.com" })
      } finally {
        gardenEnv.GARDEN_PROXY_DEFAULT_ADDRESS = saveEnv
      }
    })
  })

  describe("getAllPlugins", () => {
    it("should attach base from createModuleTypes when overriding a handler via extendModuleTypes", async () => {
      const base = createGardenPlugin({
        name: "base",
        createModuleTypes: [
          {
            name: "foo",
            docs: "foo",
            schema: joi.object(),
            needsBuild: true,
            handlers: {
              convert: async ({}) => ({}),
            },
          },
        ],
      })
      const foo = createGardenPlugin({
        name: "foo",
        dependencies: [{ name: "base" }],
        extendModuleTypes: [
          {
            name: "foo",
            needsBuild: true,
            handlers: {
              convert: async ({}) => ({}),
            },
          },
        ],
      })

      const garden = await TestGarden.factory(pathFoo, {
        plugins: [base, foo],
        config: {
          ...projectConfigFoo,
          providers: [...projectConfigFoo.providers, { name: "base" }],
        },
      })

      const parsed = await garden.getPlugin("foo")
      const extended = findByName(parsed.extendModuleTypes, "foo")!

      expect(extended).to.exist
      expect(extended.name).to.equal("foo")
      const convertHandler = extended.handlers.convert!
      expect(convertHandler).to.exist
      expect(convertHandler.base).to.exist
      expect(convertHandler.base!.handlerType).to.equal("convert")
      expect(convertHandler.base!.pluginName).to.equal("base")
      expect(convertHandler.base!.base).to.not.exist
    })

    it("should throw if plugin module exports invalid name", async () => {
      const pluginPath = join(__dirname, "plugins", "invalid-name.js")
      const plugins = [pluginPath]
      const projectRoot = getDataDir("test-project-empty")
      const garden = await makeTestGarden(projectRoot, { plugins })
      await expectError(() => garden.getAllPlugins(), {
        contains: [
<<<<<<< HEAD
          "Unable to load plugin",
          `Error validating plugin module "${pluginPath}"`,
          "gardenPlugin must be of type object",
=======
          `Unable to load plugin`,
          `Error: Error validating plugin module \"${pluginPath}\": key .gardenPlugin must be of type object`,
>>>>>>> e3734d2e
        ],
      })
    })

    it("should throw if plugin module doesn't contain plugin", async () => {
      const pluginPath = join(__dirname, "plugins", "missing-plugin.js")
      const plugins = [pluginPath]
      const projectRoot = getDataDir("test-project-empty")
      const garden = await makeTestGarden(projectRoot, { plugins })
      await expectError(() => garden.getAllPlugins(), {
        contains: [
<<<<<<< HEAD
          "Unable to load plugin",
          `Error validating plugin module "${pluginPath}"`,
          "gardenPlugin is required",
=======
          `Unable to load plugin`,
          `Error: Error validating plugin module "${pluginPath}": key .gardenPlugin is required`,
>>>>>>> e3734d2e
        ],
      })
    })

    it("should throw if multiple plugins declare the same module type", async () => {
      const testPluginDupe = {
        ...testPlugin(),
        name: "test-plugin-dupe",
      }
      const garden = await makeTestGardenA([testPluginDupe])

      garden["providerConfigs"].push({ name: "test-plugin-dupe" })

      await expectError(() => garden.getAllPlugins(), {
        contains: "Module type 'test' is declared in multiple plugins: test-plugin, test-plugin-dupe.",
      })
    })

    context("module type declaration has a base", () => {
      it("should allow recursive inheritance when defining module types", async () => {
        const baseA = createGardenPlugin({
          name: "base-a",
          createModuleTypes: [
            {
              name: "foo-a",
              title: "Foo A",
              docs: "foo-a",
              schema: baseModuleSpecSchema().keys({ foo: joi.string() }),
              moduleOutputsSchema: joi.object().keys({ moduleOutput: joi.string() }),
              needsBuild: true,
              handlers: {
                configure: async ({ moduleConfig }) => ({ moduleConfig }),
              },
            },
          ],
        })
        const baseB = createGardenPlugin({
          name: "base-b",
          dependencies: [{ name: "base-a" }],
          createModuleTypes: [
            {
              name: "foo-b",
              base: "foo-a",
              docs: "Foo B",
              schema: baseModuleSpecSchema(),
              needsBuild: true,
              handlers: {
                convert: async ({}) => ({}),
              },
            },
          ],
        })
        const foo = createGardenPlugin({
          name: "foo",
          dependencies: [{ name: "base-b" }],
          createModuleTypes: [
            {
              name: "foo-c",
              base: "foo-b",
              docs: "Foo C",
              schema: baseModuleSpecSchema().keys({ taskOutput: joi.string() }),
              needsBuild: true,
              handlers: {
                configure: async ({ moduleConfig }) => ({ moduleConfig }),
                convert: async ({}) => ({}),
                getModuleOutputs: async () => {
                  return { outputs: { foo: "bar" } }
                },
              },
            },
          ],
        })

        const garden = await TestGarden.factory(pathFoo, {
          plugins: [baseA, baseB, foo],
          config: projectConfigFoo,
        })

        const parsed = await garden.getPlugin("foo")
        const spec = findByName(parsed.createModuleTypes, "foo-c")!

        // Make sure properties are correctly inherited
        expect(spec).to.exist
        expect(spec.name).to.equal("foo-c")
        expect(spec.base).to.equal("foo-b")
        expect(spec.docs).to.equal("Foo C")
        expect(spec.title).to.not.exist
        expect(spec.schema).to.exist
        expect(spec.moduleOutputsSchema).to.not.exist

        // Make sure handlers are correctly inherited and bases set
        const configureHandler = spec.handlers.configure!
        expect(configureHandler).to.exist
        expect(configureHandler.base).to.exist
        expect(configureHandler.base!.handlerType).to.equal("configure")
        expect(configureHandler.base!.pluginName).to.equal("base-a")
        expect(configureHandler.base!.base).to.not.exist

        const convertHandler = spec.handlers.convert!
        expect(convertHandler).to.exist
        expect(convertHandler.base).to.exist
        expect(convertHandler.base!.handlerType).to.equal("convert")
        expect(convertHandler.base!.pluginName).to.equal("base-b")
        expect(convertHandler.base!.base).to.not.exist

        const getModuleOutputsHandler = spec.handlers.getModuleOutputs!
        expect(getModuleOutputsHandler).to.exist
        expect(getModuleOutputsHandler.base).to.not.exist
      })

      it("should throw when a module type has a base that is not defined", async () => {
        const foo = createGardenPlugin({
          name: "foo",
          createModuleTypes: [
            {
              name: "foo",
              docs: "foo",
              base: "bar",
              needsBuild: true,
              handlers: {},
            },
          ],
        })

        const garden = await TestGarden.factory(pathFoo, {
          plugins: [foo],
          config: projectConfigFoo,
        })

        await expectError(() => garden.getAllPlugins(), {
          contains: [
            "Module type 'foo', defined in plugin 'foo', specifies base module type 'bar' which cannot be found.",
            "The plugin is likely missing a dependency declaration. Please report an issue with the author.",
          ],
        })
      })

      it("should throw when a module type has a base that is not declared in the plugin's dependencies", async () => {
        const base = createGardenPlugin({
          name: "base",
          createModuleTypes: [
            {
              name: "bar",
              docs: "bar",
              needsBuild: true,
              handlers: {},
            },
          ],
        })
        const foo = createGardenPlugin({
          name: "foo",
          createModuleTypes: [
            {
              name: "foo",
              docs: "foo",
              base: "bar",
              needsBuild: true,
              handlers: {},
            },
          ],
        })

        const garden = await TestGarden.factory(pathFoo, {
          plugins: [base, foo],
          config: {
            ...projectConfigFoo,
            providers: [...projectConfigFoo.providers, { name: "base" }],
          },
        })

        await expectError(() => garden.getAllPlugins(), {
          contains: [
            "Module type 'foo', defined in plugin 'foo', specifies base module type 'bar' which is defined by 'base'",
            "but 'foo' does not specify a dependency on that plugin. Plugins must explicitly declare dependencies on",
            "plugins that define module types they reference. Please report an issue with the author.",
          ],
        })
      })

      it("should throw on circular module type base definitions", async () => {
        const foo = createGardenPlugin({
          name: "foo",
          createModuleTypes: [
            {
              name: "foo",
              docs: "foo",
              base: "bar",
              needsBuild: true,
              handlers: {},
            },
            {
              name: "bar",
              docs: "bar",
              base: "foo",
              needsBuild: true,
              handlers: {},
            },
          ],
        })

        const garden = await TestGarden.factory(pathFoo, {
          plugins: [foo],
          config: projectConfigFoo,
        })

        await expectError(() => garden.getAllPlugins(), {
          contains: [
            "Found circular dependency between module type",
            "bases:",
            "foo (from plugin foo) <- bar (from plugin foo) <- foo (from plugin foo)",
          ],
        })
      })
    })

    context("when a plugin has a base defined", () => {
      it("should add and deduplicate declared dependencies on top of the dependencies of the base", async () => {
        const depA = createGardenPlugin({
          name: "test-plugin",
          dependencies: [],
        })
        const depB = createGardenPlugin({
          name: "test-plugin-b",
          dependencies: [],
        })
        const depC = createGardenPlugin({
          name: "test-plugin-c",
          dependencies: [],
        })
        const base = createGardenPlugin({
          name: "base",
          dependencies: [{ name: "test-plugin" }, { name: "test-plugin-b" }],
        })
        const foo = createGardenPlugin({
          name: "foo",
          dependencies: [{ name: "test-plugin-b" }, { name: "test-plugin-c" }],
          base: "base",
        })

        const garden = await TestGarden.factory(pathFoo, {
          plugins: [depA, depB, depC, base, foo],
          config: projectConfigFoo,
        })

        const parsed = await garden.getPlugin("foo")

        expect(parsed.dependencies.map((d) => d.name)).to.eql(["test-plugin", "test-plugin-b", "test-plugin-c"])
      })

      it("should combine handlers from both plugins and attach base to the handler when overriding", async () => {
        const base = createGardenPlugin({
          name: "base",
          handlers: {
            configureProvider: async ({ config }) => ({ config }),
            getEnvironmentStatus: async () => ({ ready: true, outputs: {} }),
          },
        })
        const foo = createGardenPlugin({
          name: "foo",
          base: "base",
          handlers: {
            configureProvider: async ({ config }) => ({ config }),
          },
        })

        const garden = await TestGarden.factory(pathFoo, {
          plugins: [base, foo],
          config: projectConfigFoo,
        })

        const parsed = await garden.getPlugin("foo")

        expect(parsed.handlers.getEnvironmentStatus).to.equal(base.handlers.getEnvironmentStatus)
        expect(parsed.handlers.configureProvider!.base).to.equal(base.handlers.configureProvider)
        expect(parsed.handlers.configureProvider!.base!.handlerType).to.equal("configureProvider")
        expect(parsed.handlers.configureProvider!.base!.pluginName).to.equal("base")
        expect(parsed.handlers.configureProvider!.base!.base).to.be.undefined
      })

      it("should inherit config schema from base, if none is specified", async () => {
        const base = createGardenPlugin({
          name: "base",
          configSchema: joi.object().keys({ foo: joi.string().default("bar") }),
        })
        const foo = createGardenPlugin({
          name: "foo",
          base: "base",
        })

        const garden = await TestGarden.factory(pathFoo, {
          plugins: [base, foo],
          config: projectConfigFoo,
        })

        const parsed = await garden.getPlugin("foo")

        expect(parsed.configSchema).to.eql(base.configSchema)
      })

      it("should combine commands from both plugins and attach base handler when overriding", async () => {
        const base = createGardenPlugin({
          name: "base",
          commands: [
            {
              name: "foo",
              description: "foo",
              resolveGraph: false,
              handler: () => ({ result: {} }),
            },
          ],
        })
        const foo = createGardenPlugin({
          name: "foo",
          base: "base",
          commands: [
            {
              name: "foo",
              description: "foo",
              handler: () => ({ result: {} }),
              resolveGraph: false,
            },
            {
              name: "bar",
              description: "bar",
              handler: () => ({ result: {} }),
              resolveGraph: false,
            },
          ],
        })

        const garden = await TestGarden.factory(pathFoo, {
          plugins: [base, foo],
          config: projectConfigFoo,
        })

        const parsed = await garden.getPlugin("foo")

        expect(parsed.commands!.length).to.equal(2)
        expect(findByName(parsed.commands!, "foo")).to.eql({
          ...foo.commands[0],
          base: base.commands[0],
        })
        expect(findByName(parsed.commands!, "bar")).to.eql(foo.commands[1])
      })

      it("should combine tools from both plugins, ignoring base tools when overriding", async () => {
        const base = createGardenPlugin({
          name: "base",
          tools: [
            {
              name: "base-tool",
              version: "foo",
              type: "binary",
              _includeInGardenImage: false,
              description: "Test",
              builds: [],
            },
            {
              name: "common-tool",
              version: "foo",
              type: "binary",
              _includeInGardenImage: false,
              description: "Base description",
              builds: [],
            },
          ],
        })
        const foo = createGardenPlugin({
          name: "foo",
          base: "base",
          tools: [
            {
              name: "common-tool",
              version: "foo",
              type: "library",
              _includeInGardenImage: false,
              description: "Different description",
              builds: [],
            },
            {
              name: "different-tool",
              version: "foo",
              type: "binary",
              _includeInGardenImage: false,
              description: "Test",
              builds: [],
            },
          ],
        })

        const garden = await TestGarden.factory(pathFoo, {
          plugins: [base, foo],
          config: projectConfigFoo,
        })

        const parsed = await garden.getPlugin("foo")

        expect(parsed.tools!.length).to.equal(3)
        expect(findByName(parsed.tools!, "base-tool")).to.eql({
          ...base.tools![0],
        })
        expect(findByName(parsed.tools!, "common-tool")).to.eql({
          ...foo.tools![0],
        })
        expect(findByName(parsed.tools!, "different-tool")).to.eql(foo.tools![1])
      })

      it("should register module types from both plugins", async () => {
        const base = createGardenPlugin({
          name: "base",
          createModuleTypes: [
            {
              name: "foo",
              docs: "foo",
              schema: joi.object(),
              needsBuild: true,
              handlers: {},
            },
          ],
        })
        const foo = createGardenPlugin({
          name: "foo",
          base: "base",
          createModuleTypes: [
            {
              name: "bar",
              docs: "bar",
              schema: joi.object(),
              needsBuild: true,
              handlers: {},
            },
          ],
        })

        const garden = await TestGarden.factory(pathFoo, {
          plugins: [base, foo],
          config: projectConfigFoo,
        })

        const moduleTypes = await garden.getModuleTypes()

        expect(Object.keys(moduleTypes).sort()).to.eql(["bar", "container", "exec", "foo", "templated"])
      })

      it("should throw if attempting to redefine a module type defined in the base", async () => {
        const base = createGardenPlugin({
          name: "base",
          createModuleTypes: [
            {
              name: "foo",
              docs: "foo",
              schema: joi.object(),
              needsBuild: true,
              handlers: {},
            },
          ],
        })
        const foo = createGardenPlugin({
          name: "foo",
          base: "base",
          createModuleTypes: base.createModuleTypes,
        })

        const garden = await TestGarden.factory(pathFoo, {
          plugins: [base, foo],
          config: projectConfigFoo,
        })

        await expectError(() => garden.getAllPlugins(), {
          contains: "Plugin 'foo' redeclares the 'foo' module type, already declared by its base",
        })
      })

      it("should allow extending a module type from the base", async () => {
        const base = createGardenPlugin({
          name: "base",
          createModuleTypes: [
            {
              name: "foo",
              docs: "foo",
              schema: joi.object(),
              needsBuild: true,
              handlers: {
                convert: async ({}) => ({}),
              },
            },
          ],
        })
        const foo = createGardenPlugin({
          name: "foo",
          base: "base",
          extendModuleTypes: [
            {
              name: "foo",
              needsBuild: true,
              handlers: {
                convert: async ({}) => ({}),
                configure: async ({ moduleConfig }) => ({ moduleConfig }),
              },
            },
          ],
        })

        const garden = await TestGarden.factory(pathFoo, {
          plugins: [base, foo],
          config: projectConfigFoo,
        })

        const parsed = await garden.getPlugin("foo")
        const extended = findByName(parsed.extendModuleTypes, "foo")

        expect(extended).to.exist
        expect(extended!.name).to.equal("foo")
      })

      it("should only extend (and not also create) a module type if the base is also a configured plugin", async () => {
        const base = createGardenPlugin({
          name: "base",
          createModuleTypes: [
            {
              name: "foo",
              docs: "foo",
              schema: joi.object(),
              needsBuild: true,
              handlers: {
                convert: async ({}) => ({}),
              },
            },
          ],
        })
        const foo = createGardenPlugin({
          name: "foo",
          base: "base",
          extendModuleTypes: [
            {
              name: "foo",
              needsBuild: true,
              handlers: {
                convert: async ({}) => ({}),
                configure: async ({ moduleConfig }) => ({ moduleConfig }),
              },
            },
          ],
        })

        const garden = await TestGarden.factory(pathFoo, {
          plugins: [base, foo],
          config: {
            ...projectConfigFoo,
            providers: [...projectConfigFoo.providers, { name: "base" }],
          },
        })

        const parsedFoo = await garden.getPlugin("foo")
        const parsedBase = await garden.getPlugin("base")

        expect(findByName(parsedBase.createModuleTypes, "foo")).to.exist
        expect(findByName(parsedFoo.createModuleTypes, "foo")).to.not.exist
        expect(findByName(parsedFoo.extendModuleTypes, "foo")).to.exist
      })

      it("should throw if the base plugin is not registered", async () => {
        const foo = createGardenPlugin({
          name: "foo",
          base: "base",
        })

        const garden = await TestGarden.factory(pathFoo, {
          plugins: [foo],
          config: projectConfigFoo,
        })

        await expectError(() => garden.getAllPlugins(), {
          contains: "Plugin 'foo' specifies plugin 'base' as a base, but that plugin has not been registered.",
        })
      })

      it("should throw if plugins have circular bases", async () => {
        const foo = createGardenPlugin({
          name: "foo",
          base: "bar",
        })
        const bar = createGardenPlugin({
          name: "bar",
          base: "foo",
        })

        const garden = await TestGarden.factory(pathFoo, {
          plugins: [foo, bar],
          config: projectConfigFoo,
        })

        await expectError(() => garden.getAllPlugins(), {
          contains: ["Found a circular dependency between registered plugins:", "foo <- bar <- foo"],
        })
      })

      context("when a plugin's base has a base defined", () => {
        it("should add and deduplicate declared dependencies for the whole chain", async () => {
          const depA = createGardenPlugin({
            name: "test-plugin",
          })
          const depB = createGardenPlugin({
            name: "test-plugin-b",
          })
          const depC = createGardenPlugin({
            name: "test-plugin-c",
          })
          const baseA = createGardenPlugin({
            name: "base-a",
            dependencies: [{ name: "test-plugin" }],
          })
          const b = createGardenPlugin({
            name: "b",
            dependencies: [{ name: "test-plugin" }, { name: "test-plugin-b" }],
            base: "base-a",
          })
          const foo = createGardenPlugin({
            name: "foo",
            dependencies: [{ name: "test-plugin-c" }],
            base: "b",
          })

          const garden = await TestGarden.factory(pathFoo, {
            plugins: [depA, depB, depC, baseA, b, foo],
            config: projectConfigFoo,
          })

          const parsed = await garden.getPlugin("foo")

          expect(parsed.dependencies.map((d) => d.name)).to.eql(["test-plugin", "test-plugin-b", "test-plugin-c"])
        })

        it("should combine handlers from both plugins and recursively attach base handlers", async () => {
          const baseA = createGardenPlugin({
            name: "base-a",
            handlers: {
              configureProvider: async ({ config }) => ({ config }),
              getEnvironmentStatus: async () => ({ ready: true, outputs: {} }),
            },
          })
          const baseB = createGardenPlugin({
            name: "base-b",
            base: "base-a",
            handlers: {
              configureProvider: async ({ config }) => ({ config }),
            },
          })
          const foo = createGardenPlugin({
            name: "foo",
            base: "base-b",
            handlers: {
              configureProvider: async ({ config }) => ({ config }),
            },
          })

          const garden = await TestGarden.factory(pathFoo, {
            plugins: [baseA, baseB, foo],
            config: projectConfigFoo,
          })

          const parsed = await garden.getPlugin("foo")

          expect(parsed.handlers.getEnvironmentStatus).to.equal(baseA.handlers.getEnvironmentStatus)
          expect(parsed.handlers.configureProvider!.base).to.equal(baseB.handlers.configureProvider)
          expect(parsed.handlers.configureProvider!.base!.base).to.equal(baseA.handlers.configureProvider)
          expect(parsed.handlers.configureProvider!.base!.base!.base).to.be.undefined
        })

        it("should combine commands from all plugins and recursively set base handlers when overriding", async () => {
          const baseA = createGardenPlugin({
            name: "base-a",
            commands: [
              {
                name: "foo",
                description: "foo",
                handler: () => ({ result: {} }),
              },
            ],
          })
          const baseB = createGardenPlugin({
            name: "base-b",
            base: "base-a",
            commands: [
              {
                name: "foo",
                description: "foo",
                handler: () => ({ result: {} }),
              },
              {
                name: "bar",
                description: "bar",
                handler: () => ({ result: {} }),
              },
            ],
          })
          const foo = createGardenPlugin({
            name: "foo",
            base: "base-b",
            commands: [
              {
                name: "foo",
                description: "foo",
                handler: () => ({ result: {} }),
              },
              {
                name: "bar",
                description: "bar",
                handler: () => ({ result: {} }),
              },
            ],
          })

          const garden = await TestGarden.factory(pathFoo, {
            plugins: [baseA, baseB, foo],
            config: projectConfigFoo,
          })

          const parsed = await garden.getPlugin("foo")

          expect(parsed.commands!.length).to.equal(2)

          const fooCommand = findByName(parsed.commands!, "foo")!
          const barCommand = findByName(parsed.commands!, "bar")!

          expect(fooCommand).to.exist
          expect(fooCommand.handler).to.equal(foo.commands[0].handler)
          expect(fooCommand.base).to.exist
          expect(fooCommand.base!.handler).to.equal(baseB.commands[0].handler)
          expect(fooCommand.base!.base).to.exist
          expect(fooCommand.base!.base!.handler).to.equal(baseA.commands[0].handler)
          expect(fooCommand.base!.base!.base).to.be.undefined

          expect(barCommand).to.exist
          expect(barCommand!.handler).to.equal(foo.commands[1].handler)
          expect(barCommand!.base).to.exist
          expect(barCommand!.base!.handler).to.equal(baseB.commands[1].handler)
          expect(barCommand!.base!.base).to.be.undefined
        })

        it("should register defined module types from all plugins in the chain", async () => {
          const baseA = createGardenPlugin({
            name: "base-a",
            createModuleTypes: [
              {
                name: "a",
                docs: "foo",
                schema: joi.object(),
                needsBuild: true,
                handlers: {},
              },
            ],
          })
          const baseB = createGardenPlugin({
            name: "base-b",
            base: "base-a",
            createModuleTypes: [
              {
                name: "b",
                docs: "foo",
                schema: joi.object(),
                needsBuild: true,
                handlers: {},
              },
            ],
          })
          const foo = createGardenPlugin({
            name: "foo",
            base: "base-b",
            createModuleTypes: [
              {
                name: "c",
                docs: "bar",
                schema: joi.object(),
                needsBuild: true,
                handlers: {},
              },
            ],
          })

          const garden = await TestGarden.factory(pathFoo, {
            plugins: [baseA, baseB, foo],
            config: projectConfigFoo,
          })

          const moduleTypes = await garden.getModuleTypes()

          expect(Object.keys(moduleTypes).sort()).to.eql(["a", "b", "c", "container", "exec", "templated"])
        })

        it("should throw if attempting to redefine a module type defined in the base's base", async () => {
          const baseA = createGardenPlugin({
            name: "base-a",
            createModuleTypes: [
              {
                name: "foo",
                docs: "foo",
                schema: joi.object(),
                needsBuild: true,
                handlers: {},
              },
            ],
          })
          const baseB = createGardenPlugin({
            name: "base-b",
            base: "base-a",
            createModuleTypes: [],
          })
          const foo = createGardenPlugin({
            name: "foo",
            base: "base-b",
            createModuleTypes: [
              {
                name: "foo",
                docs: "foo",
                schema: joi.object(),
                needsBuild: true,
                handlers: {},
              },
            ],
          })

          const garden = await TestGarden.factory(pathFoo, {
            plugins: [baseA, baseB, foo],
            config: projectConfigFoo,
          })

          await expectError(() => garden.getAllPlugins(), {
            contains: "Plugin 'foo' redeclares the 'foo' module type, already declared by its base",
          })
        })

        it("should allow extending module types from the base's base", async () => {
          const baseA = createGardenPlugin({
            name: "base-a",
            createModuleTypes: [
              {
                name: "foo",
                docs: "foo",
                schema: joi.object(),
                needsBuild: true,
                handlers: {
                  convert: async ({}) => ({}),
                },
              },
            ],
          })
          const baseB = createGardenPlugin({
            name: "base-b",
            base: "base-a",
          })
          const foo = createGardenPlugin({
            name: "foo",
            base: "base-b",
            extendModuleTypes: [
              {
                name: "foo",
                needsBuild: true,
                handlers: {
                  convert: async ({}) => ({}),
                  configure: async ({ moduleConfig }) => ({ moduleConfig }),
                },
              },
            ],
          })

          const garden = await TestGarden.factory(pathFoo, {
            plugins: [baseA, baseB, foo],
            config: projectConfigFoo,
          })

          const parsed = await garden.getPlugin("foo")

          expect(findByName(parsed.extendModuleTypes, "foo")).to.exist
        })

        it("should coalesce module type extensions if base plugin is not configured", async () => {
          const baseA = createGardenPlugin({
            name: "base-a",
            createModuleTypes: [
              {
                name: "foo",
                docs: "foo",
                schema: joi.object(),
                needsBuild: true,
                handlers: {
                  convert: async ({}) => ({}),
                },
              },
            ],
          })
          const baseB = createGardenPlugin({
            name: "base-b",
            base: "base-a",
            dependencies: [{ name: "base-a" }],
            extendModuleTypes: [
              {
                name: "foo",
                needsBuild: true,
                handlers: {
                  convert: async ({}) => ({}),
                },
              },
            ],
          })
          const baseC = createGardenPlugin({
            name: "base-c",
            base: "base-b",
            dependencies: [{ name: "base-a" }],
            extendModuleTypes: [
              {
                name: "foo",
                needsBuild: true,
                handlers: {
                  configure: async ({ moduleConfig }) => ({ moduleConfig }),
                  convert: async ({}) => ({}),
                },
              },
            ],
          })
          const foo = createGardenPlugin({
            name: "foo",
            base: "base-c",
          })

          const garden = await TestGarden.factory(pathFoo, {
            plugins: [baseA, baseB, baseC, foo],
            config: projectConfigFoo,
          })

          const parsed = await garden.getPlugin("foo")

          // Module type extensions should be a combination of base-b and base-c extensions
          const fooExtension = findByName(parsed.extendModuleTypes, "foo")!

          expect(fooExtension).to.exist

          const configureHandler = fooExtension.handlers.configure!
          expect(configureHandler).to.exist

          const convertHandler = fooExtension.handlers.convert!
          expect(convertHandler).to.exist
          expect(convertHandler.base).to.exist
          expect(convertHandler.base!.handlerType).to.equal("convert")
          expect(convertHandler.base!.pluginName).to.equal("base-a")
        })

        it("should throw if plugins have circular bases", async () => {
          const baseA = createGardenPlugin({
            name: "base-a",
            base: "foo",
          })
          const baseB = createGardenPlugin({
            name: "base-b",
            base: "base-a",
          })
          const foo = createGardenPlugin({
            name: "foo",
            base: "base-b",
          })

          const garden = await TestGarden.factory(pathFoo, {
            plugins: [baseA, baseB, foo],
            config: projectConfigFoo,
          })

          await expectError(() => garden.getAllPlugins(), {
            contains: ["Found a circular dependency between registered plugins:", "base-a <- foo <- base-b <- base-a"],
          })
        })
      })
    })
  })

  describe("resolveProviders", () => {
    it("should throw when plugins are missing", async () => {
      const garden = await TestGarden.factory(pathFoo, {
        config: createProjectConfig({
          name: "test",
          path: pathFoo,
          providers: [{ name: "test-plugin" }],
        }),
      })

      await expectError(() => garden.resolveProviders(garden.log), {
        contains: "Configured provider 'test-plugin' has not been registered.",
      })
    })

    it("should pass through a basic provider config", async () => {
      const garden = await makeTestGardenA()
      const projectRoot = garden.projectRoot

      const testPluginProvider = {
        name: "test-plugin",
        config: {
          name: "test-plugin",
          dependencies: [],
          path: projectRoot,
        },
        dependencies: [],
        moduleConfigs: [],
        status: {
          ready: true,
          outputs: {},
        },
      }

      const providers = await garden.resolveProviders(garden.log)
      const configs = mapValues(providers, (p) => p.config)

      expect(configs["test-plugin"]).to.eql(testPluginProvider.config)
      expect(configs["test-plugin-b"]).to.eql({
        name: "test-plugin-b",
        dependencies: [],
        environments: ["local"],
        path: projectRoot,
      })
    })

    it("should call a configureProvider handler if applicable", async () => {
      const projectConfig: ProjectConfig = createProjectConfig({
        name: "test",
        path: pathFoo,
        providers: [{ name: "test", foo: "bar" }],
      })

      const test = createGardenPlugin({
        name: "test",
        handlers: {
          async configureProvider({ config }: ConfigureProviderParams) {
            expect(config).to.eql({
              name: "test",
              dependencies: [],
              path: projectConfig.path,
              foo: "bar",
            })
            return { config: { ...config, foo: "bla" } }
          },
        },
      })

      const garden = await makeTestGarden(projectConfig.path, {
        plugins: [test],
        config: projectConfig,
      })

      const provider = await garden.resolveProvider(garden.log, "test")

      expect(provider.config).to.eql({
        name: "test",
        dependencies: [],
        path: projectConfig.path,
        foo: "bla",
      })
    })

    it("should give a readable error if provider configs have invalid template strings", async () => {
      const test = createGardenPlugin({
        name: "test",
      })

      const projectConfig: ProjectConfig = createProjectConfig({
        name: "test",
        path: projectRootA,
        providers: [{ name: "test", foo: "${bla.ble}" }],
      })

      const garden = await makeTestGarden(projectRootA, { config: projectConfig, plugins: [test] })
      await expectError(
        () => garden.resolveProviders(garden.log),
        (err) => {
          expectFuzzyMatch(err.message, ["Failed resolving one or more providers:", "- test"])
        }
      )
    })

    it("should throw if providers reference non-existent providers in template strings", async () => {
      const test = createGardenPlugin({
        name: "test",
      })

      const projectConfig: ProjectConfig = createProjectConfig({
        name: "test",
        path: projectRootA,
        providers: [{ name: "test", foo: "${providers.foo.config.bla}" }],
      })
      const garden = await makeTestGarden(projectRootA, { config: projectConfig, plugins: [test] })
      await expectError(() => garden.resolveProviders(garden.log))
    })

    it("should add plugin modules if returned by the provider", async () => {
      const pluginModule: ModuleConfig = makeModuleConfig(projectRootA, {
        name: "foo",
        type: "exec",
      })

      const test = createGardenPlugin({
        name: "test",
        handlers: {
          async configureProvider({ config }: ConfigureProviderParams) {
            return { config, moduleConfigs: [pluginModule] }
          },
        },
        createModuleTypes: [
          {
            name: "test",
            docs: "Test plugin",
            schema: joi.object(),
            needsBuild: true,
            handlers: {},
          },
        ],
        createActionTypes: getEmptyPluginActionDefinitions("test"),
      })

      const projectConfig: ProjectConfig = createProjectConfig({
        name: "test",
        path: projectRootA,
        providers: [{ name: "test", foo: "bar" }],
      })

      const garden = await makeTestGarden(projectRootA, { config: projectConfig, plugins: [test] })

      const graph = await garden.getConfigGraph({ log: garden.log, emit: false })
      expect(graph.getModule("foo")).to.exist
    })

    it("should throw if plugins have declared circular dependencies", async () => {
      const testA = createGardenPlugin({
        name: "test-a",
        dependencies: [{ name: "test-b" }],
      })

      const testB = createGardenPlugin({
        name: "test-b",
        dependencies: [{ name: "test-a" }],
      })

      const projectConfig: ProjectConfig = createProjectConfig({
        name: "test",
        path: projectRootA,
        providers: [{ name: "test-a" }, { name: "test-b" }],
      })

      const plugins = [testA, testB]
      const garden = await makeTestGarden(projectRootA, { config: projectConfig, plugins })

      await expectError(() => garden.resolveProviders(garden.log), {
        contains: ["Found a circular dependency between registered plugins:", "test-a <- test-b <- test-a"],
      })
    })

    it("should throw if plugins reference themselves as dependencies", async () => {
      const testA = createGardenPlugin({
        name: "test-a",
        dependencies: [{ name: "test-a" }],
      })

      const projectConfig: ProjectConfig = createProjectConfig({
        name: "test",
        path: projectRootA,
        providers: [{ name: "test-a" }],
      })

      const garden = await makeTestGarden(projectRootA, { config: projectConfig, plugins: [testA] })

      await expectError(() => garden.resolveProviders(garden.log), {
        contains: ["Found a circular dependency between registered plugins:", "test-a <- test-a"],
      })
    })

    it("should throw if provider configs have implicit circular dependencies", async () => {
      const testA = createGardenPlugin({
        name: "test-a",
      })
      const testB = createGardenPlugin({
        name: "test-b",
      })

      const projectConfig: ProjectConfig = createProjectConfig({
        name: "test",
        path: projectRootA,
        providers: [
          { name: "test-a", foo: "${providers.test-b.outputs.foo}" },
          { name: "test-b", foo: "${providers.test-a.outputs.foo}" },
        ],
      })

      const plugins = [testA, testB]
      const garden = await makeTestGarden(projectRootA, { config: projectConfig, plugins })

      await expectError(() => garden.resolveProviders(garden.log), {
        contains: [
          "One or more circular dependencies found between providers or their configurations:",
          "test-a <- test-b <- test-a",
        ],
      })
    })

    it("should throw if provider configs have combined implicit and declared circular dependencies", async () => {
      const testA = createGardenPlugin({
        name: "test-a",
      })

      const testB = createGardenPlugin({
        name: "test-b",
      })

      const projectConfig: ProjectConfig = createProjectConfig({
        name: "test",
        path: projectRootA,
        providers: [
          { name: "test-a", foo: "${providers.test-b.outputs.foo}" },
          { name: "test-b", dependencies: ["test-a"] },
        ],
      })

      const plugins = [testA, testB]
      const garden = await makeTestGarden(projectRootA, { config: projectConfig, plugins })

      await expectError(() => garden.resolveProviders(garden.log), {
        contains: [
          "One or more circular dependencies found between providers or their",
          "configurations:",
          "test-a <- test-b <- test-a",
        ],
      })
    })

    it("should throw if provider configs have combined implicit and plugin circular dependencies", async () => {
      const testA = createGardenPlugin({
        name: "test-a",
      })

      const testB = createGardenPlugin({
        name: "test-b",
        dependencies: [{ name: "test-a" }],
      })

      const projectConfig: ProjectConfig = createProjectConfig({
        name: "test",
        path: projectRootA,
        providers: [{ name: "test-a", foo: "${providers.test-b.outputs.foo}" }, { name: "test-b" }],
      })

      const plugins = [testA, testB]
      const garden = await makeTestGarden(projectRootA, { config: projectConfig, plugins })

      await expectError(() => garden.resolveProviders(garden.log), {
        contains: [
          "One or more circular dependencies found between providers or their",
          "configurations:",
          "test-a <- test-b <- test-a",
        ],
      })
    })

    it("should apply default values from a plugin's configuration schema if specified", async () => {
      const test = createGardenPlugin({
        name: "test",
        configSchema: providerConfigBaseSchema().keys({
          foo: joi.string().default("bar"),
        }),
      })

      const projectConfig: ProjectConfig = createProjectConfig({
        name: "test",
        path: projectRootA,
        providers: [{ name: "test" }],
      })

      const garden = await makeTestGarden(projectRootA, { config: projectConfig, plugins: [test] })
      const providers = keyBy(await garden.resolveProviders(garden.log), "name")

      expect(providers.test).to.exist
      expect(providers.test.config["foo"]).to.equal("bar")
    })

    it("should throw if a config doesn't match a plugin's configuration schema", async () => {
      const test = createGardenPlugin({
        name: "test",
        configSchema: providerConfigBaseSchema().keys({
          foo: joi.string(),
        }),
      })

      const projectConfig: ProjectConfig = createProjectConfig({
        name: "test",
        path: projectRootA,
        providers: [{ name: "test", foo: 123 }],
      })

      const garden = await makeTestGarden(projectRootA, { config: projectConfig, plugins: [test] })

      await expectError(
        () => garden.resolveProviders(garden.log),
        (err) => {
          expectFuzzyMatch(err.message, ["Failed resolving one or more providers:", "- test"])
<<<<<<< HEAD
          expectFuzzyMatch(err.detail.messages[0], ["Error validating provider configuration", "foo must be a string"])
=======
>>>>>>> e3734d2e
        }
      )
    })

    it("should throw if configureProvider returns a config that doesn't match a plugin's config schema", async () => {
      const test = createGardenPlugin({
        name: "test",
        configSchema: providerConfigBaseSchema().keys({
          foo: joi.string(),
        }),
        handlers: {
          configureProvider: async () => ({
            config: { name: "test", foo: 123 },
          }),
        },
      })

      const projectConfig: ProjectConfig = createProjectConfig({
        name: "test",
        path: projectRootA,
        providers: [{ name: "test" }],
      })

      const garden = await makeTestGarden(projectRootA, { config: projectConfig, plugins: [test] })

      await expectError(
        () => garden.resolveProviders(garden.log),
        (err) => {
          expectFuzzyMatch(err.message, ["Failed resolving one or more providers:", "- test"])
<<<<<<< HEAD
          expectFuzzyMatch(err.detail.messages[0], ["Error validating provider configuration", "foo must be a string"])
=======
>>>>>>> e3734d2e
        }
      )
    })

    it("should allow providers to reference each others' outputs", async () => {
      const testA = createGardenPlugin({
        name: "test-a",
        handlers: {
          getEnvironmentStatus: async () => {
            return {
              ready: true,
              outputs: { foo: "bar" },
            }
          },
        },
      })

      const testB = createGardenPlugin({
        name: "test-b",
      })

      const projectConfig: ProjectConfig = createProjectConfig({
        name: "test",
        path: projectRootA,
        providers: [{ name: "test-a" }, { name: "test-b", foo: "${providers.test-a.outputs.foo}" }],
      })

      const plugins = [testA, testB]
      const garden = await makeTestGarden(projectRootA, { config: projectConfig, plugins })

      const providerB = await garden.resolveProvider(garden.log, "test-b")

      expect(providerB.config["foo"]).to.equal("bar")
    })

    it("should allow providers to reference outputs from a disabled provider", async () => {
      const testA = createGardenPlugin({
        name: "test-a",
        handlers: {
          getEnvironmentStatus: async () => {
            return {
              ready: true,
              outputs: { foo: "bar" },
            }
          },
        },
      })

      const testB = createGardenPlugin({
        name: "test-b",
      })

      const projectConfig: ProjectConfig = createProjectConfig({
        name: "test",
        path: projectRootA,
        defaultEnvironment: "dev",
        environments: [
          { name: "dev", defaultNamespace, variables: {} },
          { name: "prod", defaultNamespace, variables: {} },
        ],
        providers: [
          { name: "test-a", environments: ["prod"] },
          { name: "test-b", foo: "${providers.test-a.outputs.foo || 'default'}" },
        ],
      })

      const plugins = [testA, testB]
      const garden = await makeTestGarden(projectRootA, { config: projectConfig, plugins })

      const providerB = await garden.resolveProvider(garden.log, "test-b")

      expect(providerB.config["foo"]).to.equal("default")
    })

    it("should allow providers to reference variables", async () => {
      const testA = createGardenPlugin({
        name: "test-a",
      })

      const projectConfig: ProjectConfig = createProjectConfig({
        name: "test",
        path: projectRootA,
        environments: [{ name: "default", defaultNamespace, variables: { "my-variable": "bar" } }],
        providers: [{ name: "test-a", foo: "${var.my-variable}" }],
      })

      const plugins = [testA]
      const garden = await makeTestGarden(projectRootA, { config: projectConfig, plugins })

      const providerB = await garden.resolveProvider(garden.log, "test-a")

      expect(providerB.config["foo"]).to.equal("bar")
    })

    it("should match a dependency to a plugin base", async () => {
      const baseA = createGardenPlugin({
        name: "base-a",
        handlers: {
          getEnvironmentStatus: async () => {
            return {
              ready: true,
              outputs: { foo: "bar" },
            }
          },
        },
      })

      const testA = createGardenPlugin({
        name: "test-a",
        base: "base-a",
      })

      const testB = createGardenPlugin({
        name: "test-b",
        dependencies: [{ name: "base-a" }],
      })

      const projectConfig: ProjectConfig = createProjectConfig({
        name: "test",
        path: projectRootA,
        providers: [{ name: "test-a" }, { name: "test-b" }],
      })

      const plugins = [baseA, testA, testB]
      const garden = await makeTestGarden(projectRootA, { config: projectConfig, plugins })

      const providerA = await garden.resolveProvider(garden.log, "test-a")
      const providerB = await garden.resolveProvider(garden.log, "test-b")

      expect(providerB.dependencies).to.eql({ "test-a": providerA })
    })

    it("should match a dependency to a plugin base that's declared by multiple plugins", async () => {
      const baseA = createGardenPlugin({
        name: "base-a",
        handlers: {
          getEnvironmentStatus: async () => {
            return {
              ready: true,
              outputs: { foo: "bar" },
            }
          },
        },
      })

      // test-a and test-b share one base
      const testA = createGardenPlugin({
        name: "test-a",
        base: "base-a",
      })

      const testB = createGardenPlugin({
        name: "test-b",
        base: "base-a",
      })

      const testC = createGardenPlugin({
        name: "test-c",
        dependencies: [{ name: "base-a" }],
      })

      const projectConfig: ProjectConfig = createProjectConfig({
        name: "test",
        path: projectRootA,
        providers: [{ name: "test-a" }, { name: "test-b" }, { name: "test-c" }],
      })

      const plugins = [baseA, testA, testB, testC]
      const garden = await makeTestGarden(projectRootA, { config: projectConfig, plugins })

      const providerA = await garden.resolveProvider(garden.log, "test-a")
      const providerB = await garden.resolveProvider(garden.log, "test-b")
      const providerC = await garden.resolveProvider(garden.log, "test-c")

      expect(providerC.dependencies).to.eql({ "test-a": providerA, "test-b": providerB })
    })

    context("when a plugin has a base", () => {
      it("should throw if the config for the plugin doesn't match the base's config schema", async () => {
        const base = createGardenPlugin({
          name: "base",
          configSchema: providerConfigBaseSchema().keys({
            foo: joi.string(),
          }),
        })

        const test = createGardenPlugin({
          name: "test",
          base: "base",
        })

        const projectConfig: ProjectConfig = createProjectConfig({
          name: "test",
          path: projectRootA,
          providers: [{ name: "test", foo: 123 }],
        })

        const garden = await makeTestGarden(projectRootA, { config: projectConfig, plugins: [base, test] })

        await expectError(
          () => garden.resolveProviders(garden.log),
          (err) => {
            expectFuzzyMatch(err.message, ["Failed resolving one or more providers:", "- test"])
<<<<<<< HEAD
            expectFuzzyMatch(err.detail.messages[0], [
              "Error validating provider configuration",
              "foo must be a string",
            ])
=======
>>>>>>> e3734d2e
          }
        )
      })

      it("should throw if the configureProvider handler doesn't return a config matching the base", async () => {
        const base = createGardenPlugin({
          name: "base",
          configSchema: providerConfigBaseSchema().keys({
            foo: joi.string(),
          }),
        })

        const test = createGardenPlugin({
          name: "test",
          base: "base",
          configSchema: joi.object(),
          handlers: {
            configureProvider: async () => ({
              config: { name: "test", foo: 123 },
            }),
          },
        })

        const projectConfig: ProjectConfig = createProjectConfig({
          name: "test",
          path: projectRootA,
          providers: [{ name: "test" }],
        })

        const garden = await makeTestGarden(projectRootA, { config: projectConfig, plugins: [base, test] })

        await expectError(
          () => garden.resolveProviders(garden.log),
          (err) => {
            expectFuzzyMatch(err.message, ["Failed resolving one or more providers:", "- test"])
<<<<<<< HEAD
            expectFuzzyMatch(
              err.detail.messages[0],
              "Error validating provider configuration (base schema from 'base' plugin):\nfoo must be a string"
            )
=======
>>>>>>> e3734d2e
          }
        )
      })
    })
  })

  describe("getProjectSources", () => {
    it("should correctly resolve template strings in remote source configs", async () => {
      const remoteTag = "feature-branch"
      process.env.TEST_ENV_VAR = "foo"
      const garden = await TestGarden.factory(pathFoo, {
        config: createProjectConfig({
          name: "test",
          path: pathFoo,
          environments: [{ name: "default", defaultNamespace, variables: { remoteTag } }],
          providers: [{ name: "test-plugin" }],
          variables: { sourceName: "${local.env.TEST_ENV_VAR}" },
          sources: [
            {
              name: "${var.sourceName}",
              repositoryUrl: "git://github.com/foo/bar.git#${var.remoteTag}",
            },
          ],
        }),
      })

      const sources = garden.getProjectSources()

      expect(sources).to.eql([{ name: "foo", repositoryUrl: "git://github.com/foo/bar.git#feature-branch" }])

      delete process.env.TEST_ENV_VAR
    })

    it("should validate the resolved remote sources", async () => {
      const remoteTag = "feature-branch"
      process.env.TEST_ENV_VAR = "foo"
      const garden = await TestGarden.factory(pathFoo, {
        config: createProjectConfig({
          name: "test",
          path: pathFoo,
          environments: [{ name: "default", defaultNamespace, variables: { remoteTag } }],
          providers: [{ name: "test-plugin" }],
          variables: { sourceName: 123 },
          sources: [
            {
              name: "${var.sourceName}",
              repositoryUrl: "git://github.com/foo/bar.git#${var.remoteTag}",
            },
          ],
        }),
      })

      await expectError(() => garden.getProjectSources(), {
        contains: ["Error validating remote source:", "[0][name] must be a string"],
      })

      delete process.env.TEST_ENV_VAR
    })
  })

  describe("scanForConfigs", () => {
    it("should find all garden configs in the project directory", async () => {
      const garden = await makeTestGardenA()
      const files = await garden.scanForConfigs(garden.log, garden.projectRoot)
      expect(files).to.eql([
        join(garden.projectRoot, "commands.garden.yml"),
        join(garden.projectRoot, "garden.yml"),
        join(garden.projectRoot, "module-a", "garden.yml"),
        join(garden.projectRoot, "module-b", "garden.yml"),
        join(garden.projectRoot, "module-c", "garden.yml"),
      ])
    })

    it("should respect the include option, if specified", async () => {
      const garden = await makeTestGardenA()
      set(garden, "moduleIncludePatterns", ["module-a/**/*"])
      const files = await garden.scanForConfigs(garden.log, garden.projectRoot)
      expect(files).to.eql([join(garden.projectRoot, "module-a", "garden.yml")])
    })

    it("should respect the exclude option, if specified", async () => {
      const garden = await makeTestGardenA()
      set(garden, "moduleExcludePatterns", ["module-a/**/*"])
      const files = await garden.scanForConfigs(garden.log, garden.projectRoot)
      expect(files).to.eql([
        join(garden.projectRoot, "commands.garden.yml"),
        join(garden.projectRoot, "garden.yml"),
        join(garden.projectRoot, "module-b", "garden.yml"),
        join(garden.projectRoot, "module-c", "garden.yml"),
      ])
    })

    it("should respect the include and exclude options, if both are specified", async () => {
      const garden = await makeTestGardenA()
      set(garden, "moduleIncludePatterns", ["module*/**/*"])
      set(garden, "moduleExcludePatterns", ["module-a/**/*"])
      const files = await garden.scanForConfigs(garden.log, garden.projectRoot)
      expect(files).to.eql([
        join(garden.projectRoot, "module-b", "garden.yml"),
        join(garden.projectRoot, "module-c", "garden.yml"),
      ])
    })
  })

  describe("scanAndAddConfigs", () => {
    // TODO: assert that gitignore in project root is respected
    it("should scan the project root for modules and add to the context", async () => {
      const garden = await makeTestGardenA()
      await garden.scanAndAddConfigs()

      const modules = await garden.resolveModules({ log: garden.log })
      expect(getNames(modules).sort()).to.eql(["module-a", "module-b", "module-c"])
    })

    it("should scan and add modules for projects with configs defining multiple modules", async () => {
      const garden = await makeTestGarden(getDataDir("test-projects", "multiple-module-config"))
      await garden.scanAndAddConfigs()

      const modules = await garden.resolveModules({ log: garden.log })
      expect(getNames(modules).sort()).to.eql([
        "module-a1",
        "module-a2",
        "module-b1",
        "module-b2",
        "module-c",
        "module-from-project-config",
      ])
    })

    it("should scan and add modules contained in custom-named config files", async () => {
      const garden = await makeTestGarden(getDataDir("test-projects", "custom-config-names"))
      await garden.scanAndAddConfigs()

      const modules = await garden.resolveModules({ log: garden.log })
      expect(getNames(modules).sort()).to.eql(["module-a", "module-b"])
    })

    it("should scan and add workflows contained in custom-named config files", async () => {
      const garden = await makeTestGarden(getDataDir("test-projects", "custom-config-names"))
      await garden.scanAndAddConfigs()

      const workflows = await garden.getRawWorkflowConfigs()
      expect(getNames(workflows)).to.eql(["workflow-a", "workflow-b"])
    })

    it("should scan and add modules for projects with external project sources", async () => {
      const garden = await makeExtProjectSourcesGarden()
      await garden.scanAndAddConfigs()

      const modules = await garden.resolveModules({ log: garden.log })
      expect(getNames(modules).sort()).to.eql(["module-a", "module-b", "module-c"])
    })

    it("should resolve template strings in project source definitions", async () => {
      const garden = await makeTestGarden(getDataDir("test-projects", "ext-project-sources"))
      const sourcesPath = join(garden.gardenDirPath, "sources")

      if (await pathExists(sourcesPath)) {
        await remove(sourcesPath)
        await mkdirp(sourcesPath)
      }

      const localSourcePath = getDataDir("test-projects", "local-project-sources", "source-a")
      const _tmpDir = await makeTempDir()

      try {
        // Create a temporary git repo to clone
        const repoPath = resolve(_tmpDir.path, garden.projectName)
        await copy(localSourcePath, repoPath)
        await exec("git", ["init", "--initial-branch=main"], { cwd: repoPath })
        await exec("git", ["add", "."], { cwd: repoPath })
        await exec("git", ["commit", "-m", "foo"], { cwd: repoPath })

        garden.variables.sourceBranch = "main"

        const _garden = garden as any
        _garden["projectSources"] = [
          {
            name: "source-a",
            // Use a couple of template strings in the repo path
            repositoryUrl: "file://" + _tmpDir.path + "/${project.name}#${var.sourceBranch}",
          },
        ]

        await garden.scanAndAddConfigs()

        const modules = await garden.resolveModules({ log: garden.log })
        expect(getNames(modules).sort()).to.eql(["module-a"])
      } finally {
        await _tmpDir.cleanup()
      }
    })

    it("should resolve modules from config templates and any modules referencing them", async () => {
      const garden = await makeTestGarden(getDataDir("test-projects", "module-templates"))
      await garden.scanAndAddConfigs()

      const configA = (await garden.getRawModuleConfigs(["foo-test-a"]))[0]
      const configB = (await garden.getRawModuleConfigs(["foo-test-b"]))[0]

      // note that module config versions should default to v0 (previous version)
      expect(omitUndefined(configA)).to.eql({
        apiVersion: GardenApiVersion.v0,
        kind: "Module",
        build: { dependencies: [], timeout: DEFAULT_BUILD_TIMEOUT_SEC },
        include: [],
        configPath: resolve(garden.projectRoot, "modules.garden.yml"),
        name: "foo-test-a",
        path: garden.projectRoot,
        serviceConfigs: [],
        spec: {
          build: {
            command: ["${providers.test-plugin.outputs.testKey}"],
            dependencies: [],
          },
        },
        testConfigs: [],
        type: "test",
        taskConfigs: [],
        generateFiles: [
          {
            sourcePath: undefined,
            targetPath: "module-a.log",
            value: "hellow",
          },
        ],
        parentName: "foo",
        templateName: "combo",
        inputs: {
          name: "test",
          value: "${providers.test-plugin.outputs.testKey}",
        },
      })
      expect(omitUndefined(configB)).to.eql({
        apiVersion: GardenApiVersion.v0,
        kind: "Module",
        build: { dependencies: [{ name: "foo-test-a", copy: [] }], timeout: DEFAULT_BUILD_TIMEOUT_SEC },
        include: [],
        configPath: resolve(garden.projectRoot, "modules.garden.yml"),
        name: "foo-test-b",
        path: garden.projectRoot,
        serviceConfigs: [],
        spec: {
          build: {
            dependencies: [{ name: "foo-test-a", copy: [] }],
          },
        },
        testConfigs: [],
        type: "test",
        taskConfigs: [],
        generateFiles: [
          {
            targetPath: "module-b.log",
            sourcePath: resolve(garden.projectRoot, "source.txt"),
          },
        ],
        parentName: "foo",
        templateName: "combo",
        inputs: {
          name: "test",
          value: "${providers.test-plugin.outputs.testKey}",
        },
      })
    })

    it("should resolve actions from config templates", async () => {
      const garden = await makeTestGarden(getDataDir("test-projects", "config-templates"))
      await garden.scanAndAddConfigs()

      const configs = await garden.getRawActionConfigs()

      const build = configs.Build["foo-test"]
      const deploy = configs.Deploy["foo-test"]
      const test = configs.Test["foo-test"]

      const internal = {
        basePath: garden.projectRoot,
        configFilePath: join(garden.projectRoot, "actions.garden.yml"),
        parentName: "foo",
        templateName: "combo",
        inputs: {
          name: "test",
          envName: "${environment.name}", // <- resolved later
          providerKey: "${providers.test-plugin.outputs.testKey}", // <- resolved later
        },
      }

      expect(build).to.exist
      expect(deploy).to.exist
      expect(test).to.exist

      expect(build.type).to.equal("test")
      expect(build.spec.command).to.eql(["${inputs.value}"]) // <- resolved later
      expect(omit(build.internal, "yamlDoc")).to.eql(internal)

      expect(deploy["build"]).to.equal("${parent.name}-${inputs.name}") // <- resolved later
      expect(omit(deploy.internal, "yamlDoc")).to.eql(internal)

      expect(test.dependencies).to.eql(["build.${parent.name}-${inputs.name}"]) // <- resolved later
      expect(test.spec.command).to.eql(["echo", "${inputs.envName}", "${inputs.providerKey}"]) // <- resolved later
      expect(omit(test.internal, "yamlDoc")).to.eql(internal)
    })

    it("should resolve a workflow from a template", async () => {
      const garden = await makeTestGarden(getDataDir("test-projects", "config-templates"))
      await garden.scanAndAddConfigs()

      const workflow = await garden.getRawWorkflowConfig("foo-test")

      const internal = {
        basePath: garden.projectRoot,
        configFilePath: join(garden.projectRoot, "workflows.garden.yml"),
        parentName: "foo",
        templateName: "workflows",
        inputs: {
          name: "test",
          envName: "${environment.name}", // <- resolved later
        },
      }

      expect(workflow).to.exist
      expect(workflow.steps).to.eql([{ script: 'echo "${inputs.envName}"' }]) // <- resolved later
      expect(omit(workflow.internal, "yamlDoc")).to.eql(internal)
    })

    it("should throw on duplicate config template names", async () => {
      const garden = await makeTestGarden(getDataDir("test-projects", "duplicate-config-templates"))

      await expectError(() => garden.scanAndAddConfigs(), {
        contains: [
          "Found duplicate names of ConfigTemplates:",
          "Name combo is used at templates.garden.yml and templates.garden.yml",
        ],
      })
    })

    it("should throw when two modules have the same name", async () => {
      const garden = await makeTestGarden(getDataDir("test-projects", "duplicate-module"))

      await expectError(() => garden.scanAndAddConfigs(), {
        contains: "Module module-a is declared multiple times (in 'module-a/garden.yml' and 'module-b/garden.yml')",
      })
    })

    it("should respect the modules.include and modules.exclude fields, if specified", async () => {
      const projectRoot = getDataDir("test-projects", "project-include-exclude")
      const garden = await makeTestGarden(projectRoot)
      const modules = await garden.resolveModules({ log: garden.log })

      // Should NOT include "nope" and "module-c"
      expect(getNames(modules).sort()).to.eql(["module-a", "module-b"])
    })

    // TODO-0.14: remove this and core/test/data/test-projects/project-include-exclude-old-syntax directory
    it("should respect the modules.include and modules.exclude fields, if specified", async () => {
      const projectRoot = getDataDir("test-projects", "project-include-exclude-old-syntax")
      const garden = await makeTestGarden(projectRoot)
      const modules = await garden.resolveModules({ log: garden.log })

      // Should NOT include "nope" and "module-c"
      expect(getNames(modules).sort()).to.eql(["module-a", "module-b"])
    })

    it("should respect the scan.include and scan.exclude fields, if specified", async () => {
      const projectRoot = getDataDir("test-projects", "project-include-exclude")
      const garden = await makeTestGarden(projectRoot)
      const modules = await garden.resolveModules({ log: garden.log })

      // Should NOT include "nope" and "module-c"
      expect(getNames(modules).sort()).to.eql(["module-a", "module-b"])
    })

    it("should respect .gitignore and .gardenignore files", async () => {
      const projectRoot = getDataDir("test-projects", "dotignore")
      const garden = await makeTestGarden(projectRoot)
      const modules = await garden.resolveModules({ log: garden.log })

      expect(getNames(modules).sort()).to.eql(["module-a"])
    })

    it("should respect custom dotignore files", async () => {
      // In this project we have custom dotIgnoreFile: .customignore which overrides the default .gardenignore.
      // Thus, all exclusions from .gardenignore will be skipped.
      // TODO-0.14: amend the config core/test/data/test-projects/dotignore-custom/garden.yml
      const projectRoot = getDataDir("test-projects", "dotignore-custom")
      const garden = await makeTestGarden(projectRoot)
      const modules = await garden.resolveModules({ log: garden.log })

      // Root-level .customignore excludes "module-b",
      // and .customignore from "module-c" retains garden.yml file, so the "module-c" is still active.
      expect(getNames(modules).sort()).to.eql(["module-a", "module-c"])
    })

    // TODO-0.14: Delete this context AND core/test/data/test-projects/dotignore-custom-legacy directory in 0.14
    context("dotignore files migration to 0.13", async () => {
      it("should remap singleton array `dotIgnoreFiles` to scalar `dotIgnoreFile`", async () => {
        // In this project we have custom dotIgnoreFile: .customignore which overrides the default .gardenignore.
        // Thus, all exclusions from .gardenignore will be skipped.
        const projectRoot = getDataDir("test-projects", "dotignore-custom-legacy", "with-supported-legacy-config")
        const garden = await makeTestGarden(projectRoot)
        const modules = await garden.resolveModules({ log: garden.log })

        // Root-level .customignore excludes "module-b",
        // and .customignore from "module-c" retains garden.yml file, so the "module-c" is still active.
        expect(getNames(modules).sort()).to.eql(["module-a", "module-c"])
      })

      it("should throw and error if multi-valued `dotIgnoreFiles` is defined in the config", async () => {
        // In this project we have custom dotIgnoreFile: .customignore which overrides the default .gardenignore.
        // Thus, all exclusions from .gardenignore will be skipped.
        const projectRoot = getDataDir("test-projects", "dotignore-custom-legacy", "with-unsupported-legacy-config")
        await expectError(() => makeTestGarden(projectRoot), {
          contains:
            "Cannot auto-convert array-field `dotIgnoreFiles` to scalar `dotIgnoreFile`: multiple values found in the array [.customignore, .gitignore]",
        })
      })
    })

    it("should throw a nice error if module paths overlap", async () => {
      const projectRoot = getDataDir("test-projects", "multiple-module-config-bad")
      const garden = await makeTestGarden(projectRoot)
      await expectError(() => garden.resolveModules({ log: garden.log }), {
        contains: [
          "found multiple enabled modules that share the same garden.yml file or are nested within another",
          "Module module-no-include-a overlaps with module(s) module-a1 (nested).",
          "Module module-no-include-a overlaps with module(s) module-a2 (nested).",
          "Module module-no-include-a overlaps with module(s) module-no-include-b (same path).",
          "Module module-no-include-b overlaps with module(s) module-a1 (nested).",
          "Module module-no-include-b overlaps with module(s) module-a2 (nested).",
          "if this was intentional, there are two options to resolve this error",
          "you can add include and/or exclude directives on the affected modules",
          "you can use the disabled directive to make sure that only one of the modules is enabled",
        ],
      })
    })

    it.skip("should throw an error if references to missing secrets are present in a module config", async () => {
      const garden = await makeTestGarden(getDataDir("missing-secrets", "module"))
      await expectError(() => garden.scanAndAddConfigs(), { contains: "Module module-a: missing" })
    })

    it("should throw when apiVersion v0 is set in a project with action configs", async () => {
      const garden = await makeTestGarden(getDataDir("test-projects", "config-action-kind-v0"))

      await expectError(() => garden.scanAndAddConfigs(), {
        contains: `Action kinds are only supported in project configurations with "apiVersion: ${GardenApiVersion.v1}"`,
      })
    })

    it("should not throw when apiVersion v0 is set in a project without action configs", async () => {
      const garden = await makeTestGarden(getDataDir("test-projects", "config-valid-v0"))
      try {
        await garden.scanAndAddConfigs()
      } catch (er) {
        expect.fail("Expected scanAndAddConfigs not to throw")
      }
    })
  })

  describe("resolveModules", () => {
    it("should throw if a module references itself in a template string", async () => {
      const projectRoot = getDataDir("test-projects", "module-self-ref")
      const garden = await makeTestGarden(projectRoot)
      const key = "${modules.module-a.version}"
      await expectError(() => garden.resolveModules({ log: garden.log }), {
        contains: [
          "Failed resolving one or more modules:",
          `module-a: Invalid template string (${key}): config module-a cannot reference itself.`,
        ],
      })
    })

    it("should resolve module path to external sources dir if module has a remote source", async () => {
      const garden = await makeExtModuleSourcesGarden()

      const module = await garden.resolveModule("module-a")

      expect(module!.path).to.equal(
        join(garden.projectRoot, ".garden", "sources", "module", `module-a--${testGitUrlHash}`)
      )
    })

    it("should handle template variables for non-string fields", async () => {
      const projectRoot = getDataDir("test-projects", "non-string-template-values")
      const garden = await makeTestGarden(projectRoot)

      const module = await garden.resolveModule("module-a")

      // We template in the value for the module's allowPublish field to test this
      expect(module.allowPublish).to.equal(false)
    })

    it("should filter out null build dependencies after resolving template strings", async () => {
      const projectRoot = getDataDir("test-projects", "dynamic-build-dependencies")
      const garden = await makeTestGarden(projectRoot)

      const module = await garden.resolveModule("module-a")
      const moduleCDep = { name: "module-c", copy: [] }
      expect(module.build.dependencies).to.eql([moduleCDep])
      expect(module.spec.build.dependencies).to.eql([moduleCDep])
    })

    it("should correctly resolve template strings referencing nested variables", async () => {
      const test = createGardenPlugin({
        name: "test",
        createModuleTypes: [
          {
            name: "test",
            docs: "test",
            schema: joi.object().keys({ bla: joi.string() }),
            needsBuild: true,
            handlers: {
              convert: convertExecModule,
            },
          },
        ],
      })

      const garden = await TestGarden.factory(pathFoo, {
        plugins: [test],
        config: createProjectConfig({
          name: "test",
          path: pathFoo,
          environments: [{ name: "default", defaultNamespace, variables: { some: { nested: { key: "my value" } } } }],
          providers: [{ name: "test" }],
        }),
      })

      garden.setModuleConfigs([
        {
          apiVersion: GardenApiVersion.v0,
          name: "module-a",
          type: "test",
          allowPublish: false,
          build: { dependencies: [], timeout: DEFAULT_BUILD_TIMEOUT_SEC },
          disabled: false,
          path: pathFoo,
          serviceConfigs: [],
          taskConfigs: [],
          testConfigs: [],
          spec: { bla: "${var.some.nested.key}" },
        },
      ])

      const module = await garden.resolveModule("module-a")

      expect(module.spec.bla).to.equal("my value")
    })

    it("should correctly resolve template strings referencing objects", async () => {
      const test = createGardenPlugin({
        name: "test",
        createModuleTypes: [
          {
            name: "test",
            docs: "test",
            schema: joi.object().keys({ bla: joi.object() }),
            needsBuild: true,
            handlers: {
              convert: convertExecModule,
            },
          },
        ],
      })

      const garden = await TestGarden.factory(pathFoo, {
        plugins: [test],
        config: createProjectConfig({
          name: "test",
          path: pathFoo,
          environments: [{ name: "default", defaultNamespace, variables: { some: { nested: { key: "my value" } } } }],
          providers: [{ name: "test" }],
        }),
      })

      garden.setModuleConfigs([
        {
          apiVersion: GardenApiVersion.v0,
          name: "module-a",
          type: "test",
          allowPublish: false,
          build: { dependencies: [], timeout: DEFAULT_BUILD_TIMEOUT_SEC },
          disabled: false,
          path: pathFoo,
          serviceConfigs: [],
          taskConfigs: [],
          testConfigs: [],
          spec: { bla: "${var.some}" },
        },
      ])

      const module = await garden.resolveModule("module-a")

      expect(module.spec.bla).to.eql({ nested: { key: "my value" } })
    })

    it("should pass through runtime template strings when no runtimeContext is provider", async () => {
      const test = createGardenPlugin({
        name: "test",
        createModuleTypes: [
          {
            name: "test",
            docs: "test",
            schema: joi.object().keys({ bla: joi.string() }),
            needsBuild: true,
            handlers: {
              convert: convertExecModule,
            },
          },
        ],
      })

      const garden = await TestGarden.factory(pathFoo, {
        plugins: [test],
        config: createProjectConfig({
          name: "test",
          path: pathFoo,
          providers: [{ name: "test" }],
        }),
      })

      garden.setModuleConfigs([
        {
          apiVersion: GardenApiVersion.v0,
          name: "module-a",
          type: "test",
          allowPublish: false,
          build: { dependencies: [], timeout: DEFAULT_BUILD_TIMEOUT_SEC },
          disabled: false,
          path: pathFoo,
          serviceConfigs: [],
          taskConfigs: [],
          testConfigs: [],
          spec: { bla: "${runtime.services.foo.bar || 'default'}" },
        },
      ])

      const module = await garden.resolveModule("module-a")

      expect(module.spec.bla).to.equal("${runtime.services.foo.bar || 'default'}")
    })

    it("should resolve conditional strings with missing variables", async () => {
      const test = createGardenPlugin({
        name: "test",
        createModuleTypes: [
          {
            name: "test",
            docs: "test",
            schema: joi.object().keys({ bla: joi.string() }),
            needsBuild: true,
            handlers: {
              convert: convertExecModule,
            },
          },
        ],
      })

      const garden = await TestGarden.factory(pathFoo, {
        plugins: [test],
        config: createProjectConfig({
          name: "test",
          path: pathFoo,
          providers: [{ name: "test" }],
        }),
      })

      garden.setModuleConfigs([
        {
          apiVersion: GardenApiVersion.v0,
          name: "module-a",
          type: "test",
          allowPublish: false,
          build: { dependencies: [], timeout: DEFAULT_BUILD_TIMEOUT_SEC },
          disabled: false,
          path: pathFoo,
          serviceConfigs: [],
          taskConfigs: [],
          testConfigs: [],
          spec: { bla: "${var.foo || 'default'}" },
        },
      ])

      const module = await garden.resolveModule("module-a")

      expect(module.spec.bla).to.equal("default")
    })

    it("should correctly resolve template strings with $merge keys", async () => {
      const test = createGardenPlugin({
        name: "test",
        createModuleTypes: [
          {
            name: "test",
            docs: "test",
            schema: joi.object().keys({ bla: joi.object() }),
            needsBuild: true,
            handlers: {
              convert: convertExecModule,
            },
          },
        ],
      })

      const garden = await TestGarden.factory(pathFoo, {
        plugins: [test],
        config: createProjectConfig({
          name: "test",
          path: pathFoo,
          environments: [{ name: "default", defaultNamespace, variables: { obj: { b: "B", c: "c" } } }],
          providers: [{ name: "test" }],
        }),
      })

      garden.setModuleConfigs([
        {
          apiVersion: GardenApiVersion.v0,
          name: "module-a",
          type: "test",
          allowPublish: false,
          build: { dependencies: [], timeout: DEFAULT_BUILD_TIMEOUT_SEC },
          disabled: false,
          path: pathFoo,
          serviceConfigs: [],
          taskConfigs: [],
          testConfigs: [],
          spec: {
            bla: {
              a: "a",
              b: "b",
              $merge: "${var.obj}",
            },
          },
        },
      ])

      const module = await garden.resolveModule("module-a")

      expect(module.spec.bla).to.eql({ a: "a", b: "B", c: "c" })
    })

    it("should correctly handle build dependencies added by module configure handlers", async () => {
      const test = createGardenPlugin({
        name: "test",
        createModuleTypes: [
          {
            name: "test",
            docs: "test",
            schema: joi.object(),
            needsBuild: true,
            handlers: {
              async configure({ moduleConfig }) {
                if (moduleConfig.name === "module-b") {
                  moduleConfig.build.dependencies = [{ name: "module-a", copy: [] }]
                }
                return { moduleConfig }
              },
              convert: convertExecModule,
            },
          },
        ],
      })

      const garden = await TestGarden.factory(pathFoo, {
        plugins: [test],
        config: createProjectConfig({
          name: "test",
          path: pathFoo,
          providers: [{ name: "test" }],
        }),
      })

      garden.setModuleConfigs([
        {
          apiVersion: GardenApiVersion.v0,
          name: "module-a",
          type: "test",
          allowPublish: false,
          build: { dependencies: [], timeout: DEFAULT_BUILD_TIMEOUT_SEC },
          disabled: false,
          include: [],
          path: pathFoo,
          serviceConfigs: [],
          taskConfigs: [],
          testConfigs: [],
          spec: {},
        },
        {
          apiVersion: GardenApiVersion.v0,
          name: "module-b",
          type: "test",
          allowPublish: false,
          build: { dependencies: [], timeout: DEFAULT_BUILD_TIMEOUT_SEC },
          disabled: false,
          include: [],
          path: pathFoo,
          serviceConfigs: [],
          taskConfigs: [],
          testConfigs: [],
          spec: {},
        },
      ])

      const module = await garden.resolveModule("module-b")

      expect(module.buildDependencies["module-a"]?.name).to.equal("module-a")
    })

    it("should handle module references within single file", async () => {
      const projectRoot = getDataDir("test-projects", "1067-module-ref-within-file")
      const garden = await makeTestGarden(projectRoot)
      // This should just complete successfully
      await garden.resolveModules({ log: garden.log })
    })

    context("module variables", () => {
      let garden: TestGarden

      const test = createGardenPlugin({
        name: "test",
        createModuleTypes: [
          {
            name: "test",
            docs: "test",
            schema: joi.object().keys({ bla: joi.any() }),
            needsBuild: true,
            handlers: {
              convert: convertExecModule,
            },
          },
        ],
      })

      beforeEach(async () => {
        garden = await TestGarden.factory(pathFoo, {
          noCache: true,
          plugins: [test],
          config: createProjectConfig({
            name: "test",
            path: pathFoo,
            environments: [{ name: "default", defaultNamespace, variables: { some: "variable" } }],
            providers: [{ name: "test" }],
          }),
        })
      })

      it("resolves referenced project variables", async () => {
        garden.setModuleConfigs([
          {
            apiVersion: GardenApiVersion.v0,
            name: "module-a",
            type: "test",
            allowPublish: false,
            build: { dependencies: [], timeout: DEFAULT_BUILD_TIMEOUT_SEC },
            disabled: false,
            path: pathFoo,
            serviceConfigs: [],
            taskConfigs: [],
            testConfigs: [],
            spec: {
              bla: "${var.some}",
            },
          },
        ])

        const module = await garden.resolveModule("module-a")

        expect(module.spec.bla).to.equal("variable")
      })

      it("resolves referenced module variables", async () => {
        garden.setModuleConfigs([
          {
            apiVersion: GardenApiVersion.v0,
            name: "module-a",
            type: "test",
            allowPublish: false,
            build: { dependencies: [], timeout: DEFAULT_BUILD_TIMEOUT_SEC },
            disabled: false,
            path: pathFoo,
            serviceConfigs: [],
            taskConfigs: [],
            testConfigs: [],
            spec: {
              bla: "${var.foo}",
            },
            variables: {
              foo: "bar",
            },
          },
        ])

        const module = await garden.resolveModule("module-a")

        expect(module.spec.bla).to.equal("bar")
      })

      it("prefers module variables over project variables", async () => {
        garden.setModuleConfigs([
          {
            apiVersion: GardenApiVersion.v0,
            name: "module-a",
            type: "test",
            allowPublish: false,
            build: { dependencies: [], timeout: DEFAULT_BUILD_TIMEOUT_SEC },
            disabled: false,
            path: pathFoo,
            serviceConfigs: [],
            taskConfigs: [],
            testConfigs: [],
            spec: {
              bla: "${var.some}",
            },
            variables: {
              some: "foo",
            },
          },
        ])

        const module = await garden.resolveModule("module-a")

        expect(module.spec.bla).to.equal("foo")
      })

      it("resolves project variables in module variables", async () => {
        garden.setModuleConfigs([
          {
            apiVersion: GardenApiVersion.v0,
            name: "module-a",
            type: "test",
            allowPublish: false,
            build: { dependencies: [], timeout: DEFAULT_BUILD_TIMEOUT_SEC },
            disabled: false,
            path: pathFoo,
            serviceConfigs: [],
            taskConfigs: [],
            testConfigs: [],
            spec: {
              bla: "${var.some}",
            },
            variables: {
              some: "prefix-${var.some}",
            },
          },
        ])

        const module = await garden.resolveModule("module-a")

        expect(module.spec.bla).to.equal("prefix-variable")
      })

      it("exposes module vars to other modules", async () => {
        garden.setModuleConfigs([
          {
            apiVersion: GardenApiVersion.v0,
            name: "module-a",
            type: "test",
            allowPublish: false,
            build: { dependencies: [], timeout: DEFAULT_BUILD_TIMEOUT_SEC },
            include: [],
            disabled: false,
            path: pathFoo,
            serviceConfigs: [],
            taskConfigs: [],
            testConfigs: [],
            spec: {},
            variables: {
              foo: "bar",
            },
          },
          {
            apiVersion: GardenApiVersion.v0,
            name: "module-b",
            type: "test",
            allowPublish: false,
            build: { dependencies: [], timeout: DEFAULT_BUILD_TIMEOUT_SEC },
            include: [],
            disabled: false,
            path: garden.projectRoot,
            serviceConfigs: [],
            taskConfigs: [],
            testConfigs: [],
            spec: {
              bla: "${modules.module-a.var.foo}",
            },
          },
        ])

        const module = await garden.resolveModule("module-b")

        expect(module.spec.bla).to.equal("bar")
      })
    })

    it("resolves and writes a module file with a string value", async () => {
      const projectRoot = getDataDir("test-projects", "module-templates")

      const garden = await makeTestGarden(projectRoot)
      garden.cacheKey = "" // Disable caching

      const filePath = resolve(garden.projectRoot, "module-a.log")
      await remove(filePath)

      await garden.resolveModules({ log: garden.log })

      const fileContents = await readFile(filePath)

      expect(fileContents.toString()).to.equal("hellow")
    })

    it("resolves and writes a module file with a source file", async () => {
      const projectRoot = getDataDir("test-projects", "module-templates")

      const garden = await makeTestGarden(projectRoot)
      garden["cacheKey"] = "" // Disable caching

      const filePath = resolve(garden.projectRoot, "module-b.log")
      await remove(filePath)

      await garden.resolveModules({ log: garden.log })

      const fileContents = await readFile(filePath)

      expect(fileContents.toString().trim()).to.equal(dedent`
        Hello I am file!
        input: testValue
        module reference: ${garden.projectRoot}
      `)
    })

    it("resolves and writes a module file to a subdirectory and creates the directory", async () => {
      const projectRoot = getDataDir("test-projects", "module-templates")

      const garden = await makeTestGarden(projectRoot)

      const filePath = resolve(garden.projectRoot, ".garden", "subdir", "module-c.log")
      await remove(filePath)

      await garden.resolveModules({ log: garden.log })

      const fileContents = await readFile(filePath)

      expect(fileContents.toString().trim()).to.equal(dedent`
        Hello I am string!
        input: testValue
        module reference: ${garden.projectRoot}
      `)
    })

    it("passes escaped template strings through when rendering a file", async () => {
      const garden = await makeTestGardenA()

      const targetPath = "targetfile.log"

      garden.setModuleConfigs([
        {
          apiVersion: GardenApiVersion.v0,
          name: "module-a",
          type: "test",
          allowPublish: false,
          build: { dependencies: [], timeout: DEFAULT_BUILD_TIMEOUT_SEC },
          disabled: false,
          include: [],
          path: pathFoo,
          serviceConfigs: [],
          taskConfigs: [],
          testConfigs: [],
          spec: {},
          generateFiles: [
            {
              value: "Project name: ${project.name}, Escaped string: $${var.foo}",
              targetPath,
              resolveTemplates: true,
            },
          ],
        },
      ])

      const module = await garden.resolveModule("module-a")
      const expectedTargetPath = join(module.path, targetPath)
      const contents = await readFile(expectedTargetPath)

      expect(contents.toString()).to.equal("Project name: test-project-a, Escaped string: ${var.foo}")
    })

    it("optionally skips resolving template strings when reading a source file", async () => {
      const garden = await makeTestGardenA()

      const sourcePath = randomString(8) + ".log"
      const sourceFullPath = join(pathFoo, sourcePath)
      const value = "Project name: ${project.name}, Escaped string: $${var.foo}"

      await writeFile(sourceFullPath, value)

      const targetPath = "targetfile.log"

      garden.setModuleConfigs([
        {
          apiVersion: GardenApiVersion.v0,
          name: "module-a",
          type: "test",
          allowPublish: false,
          build: { dependencies: [], timeout: DEFAULT_BUILD_TIMEOUT_SEC },
          disabled: false,
          include: [],
          path: pathFoo,
          serviceConfigs: [],
          taskConfigs: [],
          testConfigs: [],
          spec: {},
          generateFiles: [
            {
              sourcePath,
              targetPath,
              resolveTemplates: false,
            },
          ],
        },
      ])

      const module = await garden.resolveModule("module-a")
      const expectedTargetPath = join(module.path, targetPath)
      const contents = await readFile(expectedTargetPath)

      expect(contents.toString()).to.equal(value)
    })

    it("throws helpful error is sourcePath doesn't contain globs and can't be found", async () => {
      const garden = await makeTestGardenA()

      garden.setModuleConfigs([
        {
          apiVersion: GardenApiVersion.v0,
          name: "module-a",
          type: "test",
          allowPublish: false,
          build: { dependencies: [], timeout: DEFAULT_BUILD_TIMEOUT_SEC },
          disabled: false,
          include: [],
          path: pathFoo,
          serviceConfigs: [],
          taskConfigs: [],
          testConfigs: [],
          spec: {},
          generateFiles: [
            {
              sourcePath: "blorg",
              targetPath: "targetfile.log",
              resolveTemplates: false,
            },
          ],
        },
      ])

      await expectError(() => garden.resolveModule("module-a"), {
        contains: [
          "Failed resolving one or more modules:",
          `module-a: Unable to read file at ${pathFoo}/blorg, specified under generateFiles in module module-a: Error: ENOENT: no such file or directory, open '${pathFoo}/blorg'`,
        ],
      })
    })

    it("resolves and writes a module file in a remote module", async () => {
      const garden = await makeTestGarden(pathFoo, {
        noTempDir: true,
        config: createProjectConfig({
          name: "test",
          path: pathFoo,
          providers: [{ name: "test-plugin" }],
        }),
      })

      const sourcePath = randomString(8) + ".log"
      const sourceFullPath = join(pathFoo, sourcePath)
      const tmpRepo = await makeTempDir({ git: true })

      try {
        const targetPath = "targetfile.log"
        await writeFile(sourceFullPath, "hello ${project.name}")

        garden.setModuleConfigs([
          {
            apiVersion: GardenApiVersion.v0,
            name: "module-a",
            type: "test",
            allowPublish: false,
            build: { dependencies: [], timeout: DEFAULT_BUILD_TIMEOUT_SEC },
            disabled: false,
            include: [],
            configPath: join(pathFoo, "module-a.garden.yml"),
            path: pathFoo,
            serviceConfigs: [],
            taskConfigs: [],
            testConfigs: [],
            spec: {},
            repositoryUrl: "file://" + tmpRepo.path + "#main",
            generateFiles: [
              {
                sourcePath,
                targetPath,
                resolveTemplates: true,
              },
            ],
          },
        ])

        const module = await garden.resolveModule("module-a")

        // Make sure the resolved module path is in the .garden directory because it's a remote module
        expect(module.path.startsWith(garden.gardenDirPath)).to.be.true

        const expectedTargetPath = join(module.path, targetPath)
        const contents = await readFile(expectedTargetPath)

        expect(contents.toString()).to.equal("hello test")
      } finally {
        await remove(sourceFullPath)
        await tmpRepo.cleanup()
      }
    })

    it("resolves and writes a module file in a linked remote module", async () => {
      const garden = await makeTestGarden(pathFoo, {
        noTempDir: true,
        config: createProjectConfig({
          name: "test",
          path: pathFoo,
          providers: [{ name: "test-plugin" }],
        }),
      })

      const sourcePath = randomString(8) + ".log"
      const sourceFullPath = join(pathFoo, sourcePath)
      const tmpRepo = await makeTempDir({ git: true })

      try {
        const targetPath = "targetfile.log"
        await writeFile(sourceFullPath, "hello ${project.name}")

        garden.setModuleConfigs([
          {
            apiVersion: GardenApiVersion.v0,
            name: "module-a",
            type: "test",
            allowPublish: false,
            build: { dependencies: [], timeout: DEFAULT_BUILD_TIMEOUT_SEC },
            disabled: false,
            include: [],
            configPath: join(pathFoo, "module-a.garden.yml"),
            path: pathFoo,
            serviceConfigs: [],
            taskConfigs: [],
            testConfigs: [],
            spec: {},
            repositoryUrl: "file://" + tmpRepo.path + "#main",
            generateFiles: [
              {
                sourcePath,
                targetPath,
                resolveTemplates: true,
              },
            ],
          },
        ])

        await addLinkedSources({
          garden,
          sourceType: "module",
          sources: [{ name: "module-a", path: tmpRepo.path }],
        })

        const module = await garden.resolveModule("module-a")
        expect(module.path).to.equal(tmpRepo.path)

        const expectedTargetPath = join(module.path, targetPath)
        const contents = await readFile(expectedTargetPath)

        expect(contents.toString()).to.equal("hello test")
      } finally {
        await remove(sourceFullPath)
        await tmpRepo.cleanup()
      }
    })

    it("resolves and writes a module file in a module from a remote source", async () => {
      const targetPath = "targetfile.log"

      const tmpRepo = await makeTempDir({ git: true })
      const sourcePath = randomString(8) + ".log"
      const sourceFullPath = join(tmpRepo.path, sourcePath)

      try {
        await writeFile(sourceFullPath, "hello ${project.name}")

        const moduleConfig = {
          kind: "Module",
          name: "module-a",
          type: "test",
          generateFiles: [
            {
              sourcePath,
              targetPath,
            },
          ],
        }

        await writeFile(join(tmpRepo.path, "module-a.garden.yml"), dump(moduleConfig))
        await exec("git", ["add", "."], { cwd: tmpRepo.path })
        await exec("git", ["commit", "-m", "add module"], { cwd: tmpRepo.path })

        const garden = await makeTestGarden(pathFoo, {
          noTempDir: true,
          config: createProjectConfig({
            name: "test",
            path: pathFoo,
            providers: [{ name: "test-plugin" }],
            sources: [{ name: "remote-module", repositoryUrl: "file://" + tmpRepo.path + "#main" }],
          }),
        })

        const module = await garden.resolveModule("module-a")

        // Make sure the resolved module path is in the .garden directory because it's in a remote source
        expect(module.path.startsWith(garden.gardenDirPath)).to.be.true

        const expectedTargetPath = join(module.path, targetPath)
        const contents = await readFile(expectedTargetPath)

        expect(contents.toString()).to.equal("hello test")
      } finally {
        await remove(sourceFullPath)
        await tmpRepo.cleanup()
      }
    })

    it("resolves and writes a module file in a module from a linked remote source", async () => {
      const targetPath = "targetfile.log"

      const tmpRepo = await makeTempDir({ git: true })
      const sourcePath = randomString(8) + ".log"
      const sourceFullPath = join(tmpRepo.path, sourcePath)

      try {
        await writeFile(sourceFullPath, "hello ${project.name}")

        const moduleConfig = {
          kind: "Module",
          name: "module-a",
          type: "test",
          generateFiles: [
            {
              sourcePath,
              targetPath,
            },
          ],
        }

        await writeFile(join(tmpRepo.path, "module-a.garden.yml"), dump(moduleConfig))
        await exec("git", ["add", "."], { cwd: tmpRepo.path })
        await exec("git", ["commit", "-m", "add module"], { cwd: tmpRepo.path })

        const garden = await makeTestGarden(pathFoo, {
          noTempDir: true,
          config: createProjectConfig({
            name: "test",
            path: pathFoo,
            providers: [{ name: "test-plugin" }],
            sources: [{ name: "remote-module", repositoryUrl: "file://" + tmpRepo.path + "#main" }],
          }),
        })

        await addLinkedSources({
          garden,
          sourceType: "project",
          sources: [{ name: "remote-module", path: tmpRepo.path }],
        })

        const module = await garden.resolveModule("module-a")
        expect(module.path).to.equal(tmpRepo.path)

        const expectedTargetPath = join(module.path, targetPath)
        const contents = await readFile(expectedTargetPath)

        expect(contents.toString()).to.equal("hello test")
      } finally {
        await remove(sourceFullPath)
        await tmpRepo.cleanup()
      }
    })

    it("should throw if a module type is not recognized", async () => {
      const garden = await makeTestGardenA()
      const config = (await garden.getRawModuleConfigs(["module-a"]))[0]

      config.type = "foo"

      await expectError(() => garden.resolveModules({ log: garden.log }), {
        contains: [
          "Failed resolving one or more modules",
          "module-a: Unrecognized module type 'foo' (defined at module-a/garden.yml). Are you missing a provider configuration?",
        ],
      })
    })

    it("should throw if the module config doesn't match the declared schema", async () => {
      const foo = createGardenPlugin({
        name: "foo",
        createModuleTypes: [
          {
            name: "foo",
            docs: "foo",
            schema: joi.object().keys({ foo: joi.string() }),
            needsBuild: true,
            handlers: {},
          },
        ],
      })

      const garden = await TestGarden.factory(pathFoo, {
        plugins: [foo],
        config: projectConfigFoo,
      })

      garden.setModuleConfigs([
        {
          apiVersion: GardenApiVersion.v0,
          name: "foo",
          type: "foo",
          allowPublish: false,
          build: { dependencies: [], timeout: DEFAULT_BUILD_TIMEOUT_SEC },
          disabled: false,
          path: pathFoo,
          serviceConfigs: [],
          taskConfigs: [],
          testConfigs: [],
          spec: { bla: "fla" },
        },
      ])

      await expectError(() => garden.resolveModules({ log: garden.log }), {
        contains: [
          "Failed resolving one or more modules",
          "foo: Error validating Module 'foo'",
          '"bla" is not allowed at path [bla]',
        ],
      })
    })

    it("should throw if the module outputs don't match the declared outputs schema", async () => {
      const foo = createGardenPlugin({
        name: "foo",
        createModuleTypes: [
          {
            name: "foo",
            docs: "foo",
            moduleOutputsSchema: joi.object().keys({ foo: joi.string() }),
            needsBuild: true,
            handlers: {
              convert: convertExecModule,
              getModuleOutputs: async () => ({
                outputs: { foo: 123 },
              }),
            },
          },
        ],
      })

      const garden = await TestGarden.factory(pathFoo, {
        plugins: [foo],
        config: projectConfigFoo,
      })

      garden.setModuleConfigs([
        {
          apiVersion: GardenApiVersion.v0,
          name: "foo",
          type: "foo",
          allowPublish: false,
          build: { dependencies: [], timeout: DEFAULT_BUILD_TIMEOUT_SEC },
          disabled: false,
          path: pathFoo,
          serviceConfigs: [],
          taskConfigs: [],
          testConfigs: [],
          spec: {},
        },
      ])

      await expectError(() => garden.resolveModules({ log: garden.log }), {
        contains: [
          "Failed resolving one or more modules:",
          "foo: Error validating outputs for module 'foo':\nfoo must be a string",
        ],
      })
    })
  })

  describe("getConfigGraph", () => {
    it("should resolve actions from config templates", async () => {
      const garden = await makeTestGarden(getDataDir("test-projects", "config-templates"))
      const graph = await garden.getConfigGraph({ log: garden.log, emit: false })

      const build = graph.getBuild("foo-test")
      const deploy = graph.getDeploy("foo-test")
      const test = graph.getTest("foo-test")

      const internal = {
        basePath: garden.projectRoot,
        configFilePath: join(garden.projectRoot, "actions.garden.yml"),
        parentName: "foo",
        templateName: "combo",
        inputs: {
          name: "test",
          envName: "local", // <- should be resolved
          providerKey: "${providers.test-plugin.outputs.testKey}", // <- not resolvable now
        },
      }

      expect(build.type).to.equal("test")
      expect(omit(build.getInternal(), "yamlDoc")).to.eql(internal)

      expect(deploy.getBuildAction()?.name).to.equal("foo-test") // <- should be resolved
      expect(omit(deploy.getInternal(), "yamlDoc")).to.eql(internal)

      expect(test.getDependencies().map((a) => a.key())).to.eql(["build.foo-test"]) // <- should be resolved
      expect(omit(test.getInternal(), "yamlDoc")).to.eql(internal)
    })

    it("throws with helpful message if action type doesn't exist", async () => {
      const garden = await TestGarden.factory(pathFoo, {
        config: createProjectConfig({
          name: "test",
          path: pathFoo,
          providers: [],
        }),
        plugins: [testPlugin()],
      })

      garden.setActionConfigs([
        {
          kind: "Build",
          type: "invalidtype",
          name: "foo",
          internal: {
            basePath: pathFoo,
          },
          spec: {},
        },
      ])

      await expectError(() => garden.resolveModules({ log: garden.log }), {
        contains: ["Unrecognized action type 'invalidtype'", "Are you missing a provider configuration?"],
      })
    })

    it("throws with helpful message if action kind doesn't exist", async () => {
      const testPluginNoBuildAction = cloneDeep(testPlugin())
      testPluginNoBuildAction.createActionTypes.Build = []

      const garden = await TestGarden.factory(pathFoo, {
        config: createProjectConfig({
          name: "test",
          path: pathFoo,
          providers: [],
        }),
        plugins: [testPluginNoBuildAction],
      })

      garden.setActionConfigs([
        {
          kind: "Build",
          type: "test",
          name: "foo",
          internal: {
            basePath: pathFoo,
          },
          spec: {},
        },
      ])

      await expectError(() => garden.resolveModules({ log: garden.log }), {
        contains: [
          "Unrecognized test action of kind Build",
          "There are no test Build actions, did you mean to specify a",
        ],
      })
    })

    it("should throw an error if modules have circular build dependencies", async () => {
      const garden = await TestGarden.factory(pathFoo, {
        config: createProjectConfig({
          name: "test",
          path: pathFoo,
          providers: [],
        }),
        plugins: [testPlugin()],
      })

      garden.setModuleConfigs([
        {
          apiVersion: GardenApiVersion.v0,
          name: "module-a",
          type: "exec",
          allowPublish: false,
          build: { dependencies: [{ name: "module-b", copy: [] }], timeout: DEFAULT_BUILD_TIMEOUT_SEC }, // <----
          disabled: false,
          path: pathFoo,
          serviceConfigs: [],
          taskConfigs: [],
          testConfigs: [],
          spec: {},
        },
        {
          apiVersion: GardenApiVersion.v0,
          name: "module-b",
          type: "exec",
          allowPublish: false,
          build: { dependencies: [{ name: "module-a", copy: [] }], timeout: DEFAULT_BUILD_TIMEOUT_SEC }, // <----
          disabled: false,
          path: pathFoo,
          serviceConfigs: [],
          taskConfigs: [],
          testConfigs: [],
          spec: {},
        },
      ])

      await expectError(() => garden.getConfigGraph({ log: garden.log, emit: false }), {
        contains: ["Detected circular dependencies between module configurations:", "module-a <- module-b <- module-a"],
      })
    })

    it("fully resolves module template inputs before resolving templated modules", async () => {
      const root = getDataDir("test-projects", "module-templates")
      const garden = await makeTestGarden(root)

      const graph = await garden.getConfigGraph({ log: garden.log, emit: false })
      const moduleA = graph.getModule("foo-test-a")

      expect(moduleA.spec.build.command).to.eql(["testValue"])
    })

    it("throws if templated module inputs don't match the template inputs schema", async () => {
      const root = getDataDir("test-projects", "module-templates")
      const garden = await makeTestGarden(root)

      await garden.scanAndAddConfigs()

      const moduleA = garden["moduleConfigs"]["foo-test-a"]
      moduleA.inputs = { name: "test", value: 123 }

      await expectError(() => garden.getConfigGraph({ log: garden.log, emit: false }), {
        contains: [
          "Failed resolving one or more modules",
          "foo-test-a: Error validating inputs for module foo-test-a (modules.garden.yml)",
          "value at ./value must be string",
        ],
      })
    })
  })

  context("module type has a base", () => {
    it("should throw if the configure handler output doesn't match the module type's base schema", async () => {
      const base = createGardenPlugin({
        name: "base",
        createModuleTypes: [
          {
            name: "base",
            docs: "base",
            schema: joi.object().keys({ base: joi.string().required() }),
            needsBuild: true,
            handlers: {},
          },
        ],
      })
      const foo = createGardenPlugin({
        name: "foo",
        dependencies: [{ name: "base" }],
        createModuleTypes: [
          {
            name: "foo",
            base: "base",
            docs: "foo",
            schema: joi.object().keys({ foo: joi.string().required() }),
            needsBuild: true,
            handlers: {
              configure: async ({ moduleConfig }) => ({
                moduleConfig: {
                  ...moduleConfig,
                  spec: {
                    ...moduleConfig.spec,
                    foo: "bar",
                  },
                },
              }),
            },
          },
        ],
      })

      const garden = await TestGarden.factory(pathFoo, {
        plugins: [base, foo],
        config: {
          ...projectConfigFoo,
          providers: [...projectConfigFoo.providers, { name: "base" }],
        },
      })

      garden.setModuleConfigs([
        {
          apiVersion: GardenApiVersion.v0,
          name: "foo",
          type: "foo",
          allowPublish: false,
          build: { dependencies: [], timeout: DEFAULT_BUILD_TIMEOUT_SEC },
          disabled: false,
          path: pathFoo,
          serviceConfigs: [],
          taskConfigs: [],
          testConfigs: [],
          spec: { foo: "bar" },
        },
      ])

      await expectError(() => garden.resolveModules({ log: garden.log }), {
        contains: [
          "Failed resolving one or more modules:",
          "foo: Error validating configuration for module 'foo' (base schema from 'base' plugin):\nbase is required",
        ],
      })
    })

    it("should throw if the module outputs don't match the base's declared outputs schema", async () => {
      const base = createGardenPlugin({
        name: "base",
        createModuleTypes: [
          {
            name: "base",
            docs: "base",
            moduleOutputsSchema: joi.object().keys({ foo: joi.string() }),
            needsBuild: true,
            handlers: {
              convert: convertExecModule,
            },
          },
        ],
      })
      const foo = createGardenPlugin({
        name: "foo",
        dependencies: [{ name: "base" }],
        createModuleTypes: [
          {
            name: "foo",
            base: "base",
            docs: "foo",
            needsBuild: true,
            handlers: {
              getModuleOutputs: async () => ({
                outputs: { foo: 123 },
              }),
            },
          },
        ],
      })

      const garden = await TestGarden.factory(pathFoo, {
        plugins: [base, foo],
        config: {
          ...projectConfigFoo,
          providers: [...projectConfigFoo.providers, { name: "base" }],
        },
      })

      garden.setModuleConfigs([
        {
          apiVersion: GardenApiVersion.v0,
          name: "foo",
          type: "foo",
          allowPublish: false,
          build: { dependencies: [], timeout: DEFAULT_BUILD_TIMEOUT_SEC },
          disabled: false,
          path: pathFoo,
          serviceConfigs: [],
          taskConfigs: [],
          testConfigs: [],
          spec: {},
        },
      ])

      await expectError(() => garden.resolveModules({ log: garden.log }), {
        contains: [
          "Failed resolving one or more modules:",
          "foo: Error validating outputs for module 'foo' (base schema from 'base' plugin):\nfoo must be a string",
        ],
      })
    })

    context("module type's base has a base", () => {
      it("should throw if the configure handler output doesn't match the schema of the base's base", async () => {
        const baseA = createGardenPlugin({
          name: "base-a",
          createModuleTypes: [
            {
              name: "base-a",
              docs: "base-a",
              schema: joi.object().keys({ base: joi.string().required() }),
              needsBuild: true,
              handlers: {},
            },
          ],
        })
        const baseB = createGardenPlugin({
          name: "base-b",
          dependencies: [{ name: "base-a" }],
          createModuleTypes: [
            {
              name: "base-b",
              docs: "base-b",
              base: "base-a",
              schema: joi.object().keys({ foo: joi.string() }),
              needsBuild: true,
              handlers: {},
            },
          ],
        })
        const foo = createGardenPlugin({
          name: "foo",
          dependencies: [{ name: "base-b" }],
          createModuleTypes: [
            {
              name: "foo",
              base: "base-b",
              docs: "foo",
              schema: joi.object().keys({ foo: joi.string().required() }),
              needsBuild: true,
              handlers: {
                configure: async ({ moduleConfig }) => ({
                  moduleConfig: {
                    ...moduleConfig,
                    spec: {
                      ...moduleConfig.spec,
                      foo: "bar",
                    },
                  },
                }),
              },
            },
          ],
        })

        const garden = await TestGarden.factory(pathFoo, {
          plugins: [baseA, baseB, foo],
          config: {
            ...projectConfigFoo,
            providers: [...projectConfigFoo.providers, { name: "base-a" }, { name: "base-b" }],
          },
        })

        garden.setModuleConfigs([
          {
            apiVersion: GardenApiVersion.v0,
            name: "foo",
            type: "foo",
            allowPublish: false,
            build: { dependencies: [], timeout: DEFAULT_BUILD_TIMEOUT_SEC },
            disabled: false,
            path: pathFoo,
            serviceConfigs: [],
            taskConfigs: [],
            testConfigs: [],
            spec: { foo: "bar" },
          },
        ])

        await expectError(() => garden.resolveModules({ log: garden.log }), {
          contains: [
            "Failed resolving one or more modules:",
            "foo: Error validating configuration for module 'foo' (base schema from 'base-a' plugin):\nbase is required",
          ],
        })
      })

      it("should throw if the module outputs don't match the base's base's declared outputs schema", async () => {
        const baseA = createGardenPlugin({
          name: "base-a",
          createModuleTypes: [
            {
              name: "base-a",
              docs: "base-a",
              moduleOutputsSchema: joi.object().keys({ foo: joi.string() }),
              needsBuild: true,
              handlers: {},
            },
          ],
        })
        const baseB = createGardenPlugin({
          name: "base-b",
          dependencies: [{ name: "base-a" }],
          createModuleTypes: [
            {
              name: "base-b",
              docs: "base-b",
              base: "base-a",
              needsBuild: true,
              handlers: {
                convert: convertExecModule,
              },
            },
          ],
        })
        const foo = createGardenPlugin({
          name: "foo",
          dependencies: [{ name: "base-b" }],
          createModuleTypes: [
            {
              name: "foo",
              base: "base-b",
              docs: "foo",
              needsBuild: true,
              handlers: {
                getModuleOutputs: async () => ({
                  outputs: { foo: 123 },
                }),
              },
            },
          ],
        })

        const garden = await TestGarden.factory(pathFoo, {
          plugins: [baseA, baseB, foo],
          config: {
            ...projectConfigFoo,
            providers: [...projectConfigFoo.providers, { name: "base-a" }, { name: "base-b" }],
          },
        })

        garden.setModuleConfigs([
          {
            apiVersion: GardenApiVersion.v0,
            name: "foo",
            type: "foo",
            allowPublish: false,
            build: { dependencies: [], timeout: DEFAULT_BUILD_TIMEOUT_SEC },
            disabled: false,
            path: pathFoo,
            serviceConfigs: [],
            taskConfigs: [],
            testConfigs: [],
            spec: {},
          },
        ])

        await expectError(() => garden.resolveModules({ log: garden.log }), {
          contains: [
            "Failed resolving one or more modules:",
            "foo: Error validating outputs for module 'foo' (base schema from 'base-a' plugin):\nfoo must be a string",
          ],
        })
      })
    })
  })

  context("augmentGraph handler", () => {
    it("should correctly add and resolve actions from the handler", async () => {
      const foo = createGardenPlugin({
        name: "foo",
        createActionTypes: {
          Build: [
            {
              name: "foo",
              docs: "foo",
              schema: joi.object(),
              handlers: {},
            },
          ],
        },
        handlers: {
          augmentGraph: async (_) => {
            return {
              addActions: [
                {
                  kind: "Build",
                  type: "foo",
                  name: "foo",
                  internal: {
                    basePath: pathFoo,
                  },
                  timeout: DEFAULT_BUILD_TIMEOUT_SEC,
                  spec: {},
                },
              ],
            }
          },
        },
      })

      const garden = await TestGarden.factory(pathFoo, {
        plugins: [foo],
        config: projectConfigFoo,
      })

      const graph = await garden.getConfigGraph({ log: garden.log, emit: false })
      const actions = graph.getActions()

      expect(actions.length).to.equal(1)
      expect(actions[0].name).to.eql("foo")
    })

    it("should add actions before applying dependencies", async () => {
      const foo = createGardenPlugin({
        name: "foo",
        createActionTypes: {
          Build: [
            {
              name: "foo",
              docs: "foo",
              schema: joi.object(),
              handlers: {},
            },
          ],
        },
        handlers: {
          augmentGraph: async () => {
            return {
              addActions: [
                {
                  kind: "Build",
                  type: "foo",
                  name: "foo",
                  internal: {
                    basePath: pathFoo,
                  },
                  timeout: DEFAULT_BUILD_TIMEOUT_SEC,
                  spec: {},
                },
                {
                  kind: "Build",
                  type: "foo",
                  name: "bar",
                  internal: {
                    basePath: pathFoo,
                  },
                  timeout: DEFAULT_BUILD_TIMEOUT_SEC,
                  spec: {},
                },
              ],
              // This shouldn't work unless build deps are set in right order
              addDependencies: [{ by: { kind: "Build", name: "bar" }, on: { kind: "Build", name: "foo" } }],
            }
          },
        },
      })

      const garden = await TestGarden.factory(pathFoo, {
        plugins: [foo],
        config: projectConfigFoo,
      })

      const graph = await garden.getConfigGraph({ log: garden.log, emit: false })
      const bar = graph.getBuild("bar")

      expect(bar.getDependencyReferences()).to.eql([
        {
          explicit: true,
          kind: "Build",
          name: "foo",
          needsExecutedOutputs: false,
          needsStaticOutputs: false,
        },
      ])
    })

    it("should apply returned runtime dependency relationships", async () => {
      const foo = createGardenPlugin({
        name: "foo",
        createActionTypes: {
          Build: [
            {
              name: "test",
              docs: "foo",
              schema: joi.object(),
              handlers: {},
            },
          ],
        },
        handlers: {
          augmentGraph: async () => {
            return {
              addDependencies: [{ by: { kind: "Build", name: "bar" }, on: { kind: "Build", name: "foo" } }],
            }
          },
        },
      })

      const garden = await TestGarden.factory(pathFoo, {
        plugins: [foo],
        config: projectConfigFoo,
      })

      garden.setActionConfigs([
        {
          kind: "Build",
          type: "test",
          name: "foo",
          internal: {
            basePath: pathFoo,
          },
          spec: {},
        },
        {
          kind: "Build",
          type: "test",
          name: "bar",
          internal: {
            basePath: pathFoo,
          },
          spec: {},
        },
      ])

      const graph = await garden.getConfigGraph({ log: garden.log, emit: false })
      const bar = graph.getBuild("bar")

      expect(bar.getDependencyReferences()).to.eql([
        {
          explicit: true,
          kind: "Build",
          name: "foo",
          needsExecutedOutputs: false,
          needsStaticOutputs: false,
        },
      ])
    })

    it("should throw if a dependency's `by` reference can't be resolved", async () => {
      const foo = createGardenPlugin({
        name: "foo",
        createActionTypes: {
          Build: [
            {
              name: "test",
              docs: "foo",
              schema: joi.object(),
              handlers: {},
            },
          ],
        },
        handlers: {
          augmentGraph: async () => {
            return {
              addDependencies: [{ by: { kind: "Build", name: "bar" }, on: { kind: "Build", name: "foo" } }],
            }
          },
        },
      })

      const garden = await TestGarden.factory(pathFoo, {
        plugins: [foo],
        config: projectConfigFoo,
      })

      garden.setActionConfigs([
        {
          kind: "Build",
          type: "test",
          name: "bar",
          internal: {
            basePath: pathFoo,
          },
          spec: {},
        },
      ])

      await expectError(() => garden.resolveModules({ log: garden.log }), {
        contains: [
          "Provider 'foo' added a dependency by action 'build.bar' on 'build.foo'",
          "but action 'build.foo' could not be found.",
        ],
      })
    })

    it("should process augmentGraph handlers in dependency order", async () => {
      // Ensure modules added by the dependency are in place before adding dependencies in dependant.
      const foo = createGardenPlugin({
        name: "foo",
        createActionTypes: {
          Build: [
            {
              name: "foo",
              docs: "foo",
              schema: joi.object(),
              handlers: {},
            },
          ],
        },
        handlers: {
          augmentGraph: async () => {
            return {
              addActions: [
                {
                  kind: "Build",
                  type: "foo",
                  name: "foo",
                  internal: {
                    basePath: pathFoo,
                  },
                  timeout: DEFAULT_BUILD_TIMEOUT_SEC,
                  spec: {},
                },
                {
                  kind: "Build",
                  type: "foo",
                  name: "bar",
                  internal: {
                    basePath: pathFoo,
                  },
                  timeout: DEFAULT_BUILD_TIMEOUT_SEC,
                  spec: {},
                },
              ],
            }
          },
        },
      })

      const bar = createGardenPlugin({
        name: "bar",
        dependencies: [{ name: "foo" }],
        handlers: {
          augmentGraph: async () => {
            return {
              // This doesn't work unless providers are processed in right order
              addDependencies: [{ by: { kind: "Build", name: "bar" }, on: { kind: "Build", name: "foo" } }],
            }
          },
        },
      })

      const config = {
        ...projectConfigFoo,
        providers: [...projectConfigFoo.providers, { name: "bar" }],
      }

      // First test correct order
      let garden = await TestGarden.factory(pathFoo, {
        plugins: [foo, bar],
        config,
      })

      const graph = await garden.getConfigGraph({ log: garden.log, emit: false })
      const build = graph.getBuild("bar")

      expect(build.getDependencyReferences()).to.eql([
        {
          explicit: true,
          kind: "Build",
          name: "foo",
          needsExecutedOutputs: false,
          needsStaticOutputs: false,
        },
      ])

      // Then test wrong order and make sure it throws
      foo.dependencies = [{ name: "bar" }]
      bar.dependencies = []

      garden = await TestGarden.factory(pathFoo, {
        plugins: [foo, bar],
        config,
      })

      await expectError(() => garden.getConfigGraph({ log: garden.log, emit: false }), {
        contains:
          "Provider 'bar' added a dependency by action 'build.bar' on 'build.foo' but action 'build.bar' could not be found.",
      })
    })
  })

  describe("resolveModuleVersion", () => {
    beforeEach(() => td.reset())

    it("should return result from cache if available", async () => {
      const garden = await makeTestGardenA()
      const config = await garden.resolveModule("module-a")
      const version: ModuleVersion = {
        contentHash: "banana",
        versionString: "banana",
        dependencyVersions: {},
        files: [],
      }
      garden.treeCache.set(garden.log, ["moduleVersions", config.name], version, getModuleCacheContext(config))

      const result = await garden.resolveModuleVersion({
        log: garden.log,
        moduleConfig: config,
        moduleDependencies: [],
      })

      expect(result).to.eql(version)
    })

    it("should otherwise calculate fresh version using VCS handler", async () => {
      const garden = await makeTestGardenA()
      await garden.scanAndAddConfigs()

      garden.treeCache.delete(garden.log, ["moduleVersions", "module-b"])

      const config = await garden.resolveModule("module-b")
      garden.vcs.getTreeVersion = async () => ({
        contentHash: "banana",
        files: [],
      })

      const result = await garden.resolveModuleVersion({
        log: garden.log,
        moduleConfig: config,
        moduleDependencies: [],
      })

      expect(result.versionString).not.to.eql(
        config.version.versionString,
        "should be different from first versionstring as svc returned different version"
      )
    })

    it("should ignore cache if force=true", async () => {
      const garden = await makeTestGardenA()
      const config = await garden.resolveModule("module-a")
      const version: ModuleVersion = {
        contentHash: "banana",
        versionString: "banana",
        dependencyVersions: {},
        files: [],
      }
      garden.treeCache.set(garden.log, ["moduleVersions", config.name], version, getModuleCacheContext(config))

      const result = await garden.resolveModuleVersion({
        log: garden.log,
        moduleConfig: config,
        moduleDependencies: [],
        force: true,
      })

      expect(result).to.not.eql(version)
    })

    context("usage of TestVcsHandler", async () => {
      let handlerA: TestVcsHandler
      let gardenA: TestGarden

      // note: module-a has a version file with this content
      const treeVersionA: TreeVersion = {
        contentHash: "1234567890",
        files: [],
      }

      beforeEach(async () => {
        gardenA = await makeTestGardenA()
        handlerA = new TestVcsHandler({
          garden: gardenA,
          projectRoot: gardenA.projectRoot,
          gardenDirPath: join(gardenA.projectRoot, ".garden"),
          ignoreFile: defaultDotIgnoreFile,
          cache: new TreeCache(),
        })
      })

      it("should return module version if there are no dependencies", async () => {
        const module = await gardenA.resolveModule("module-a")
        gardenA.vcs = handlerA
        const result = await gardenA.resolveModuleVersion({
          log: gardenA.log,
          moduleConfig: module,
          moduleDependencies: [],
        })

        const treeVersion = await handlerA.getTreeVersion({
          log: gardenA.log,
          projectName: gardenA.projectName,
          config: module,
        })

        expect(result.versionString).to.equal(getModuleVersionString(module, { ...treeVersion, name: "module-a" }, []))
      })

      it("should hash together the version of the module and all dependencies", async () => {
        const moduleConfigs = await gardenA.resolveModules({
          log: gardenA.log,
        })
        gardenA.vcs = handlerA

        const moduleA = findByName(moduleConfigs, "module-a")!
        const moduleB = findByName(moduleConfigs, "module-b")!
        const moduleC = findByName(moduleConfigs, "module-c")!

        gardenA.clearCaches()

        const moduleVersionA: ModuleVersion = {
          contentHash: treeVersionA.contentHash,
          versionString: treeVersionA.contentHash,
          files: [],
          dependencyVersions: {},
        }
        moduleA.version = moduleVersionA
        handlerA.setTestTreeVersion(moduleA.path, treeVersionA)

        const versionStringB = "qwerty"
        const moduleVersionB: ModuleVersion = {
          contentHash: versionStringB,
          versionString: versionStringB,
          files: [],
          dependencyVersions: { "module-a": moduleVersionA.versionString },
        }
        moduleB.version = moduleVersionB
        const treeVersionB: TreeVersion = { contentHash: versionStringB, files: [] }
        handlerA.setTestTreeVersion(moduleB.path, treeVersionB)

        const versionStringC = "asdfgh"
        const treeVersionC: TreeVersion = { contentHash: versionStringC, files: [] }
        handlerA.setTestTreeVersion(moduleC.path, treeVersionC)

        const gardenResolvedModuleVersion = await gardenA.resolveModuleVersion({
          log: gardenA.log,
          moduleConfig: moduleC,
          moduleDependencies: [moduleA, moduleB],
        })

        expect(gardenResolvedModuleVersion.versionString).to.equal(
          getModuleVersionString(moduleC, { ...treeVersionC, name: "module-c" }, [
            { ...moduleVersionA, name: "module-a" },
            { ...moduleVersionB, name: "module-b" },
          ])
        )
        expect(gardenResolvedModuleVersion.dependencyVersions).to.eql({
          "module-a": moduleVersionA.versionString,
          "module-b": moduleVersionB.versionString,
        })
      })

      it("should not include module's garden.yml in version file list", async () => {
        const moduleConfig = await gardenA.resolveModule("module-a")
        const version = await gardenA.resolveModuleVersion({ log: gardenA.log, moduleConfig, moduleDependencies: [] })
        expect(version.files).to.not.include(moduleConfig.configPath!)
      })

      it("should be affected by changes to the module's config", async () => {
        const moduleConfig = await gardenA.resolveModule("module-a")
        const version1 = await gardenA.resolveModuleVersion({ log: gardenA.log, moduleConfig, moduleDependencies: [] })
        moduleConfig.name = "foo"
        const version2 = await gardenA.resolveModuleVersion({ log: gardenA.log, moduleConfig, moduleDependencies: [] })
        expect(version1).to.not.eql(version2)
      })

      it("should not be affected by unimportant changes to the module's garden.yml", async () => {
        const projectRoot = getDataDir("test-projects", "multiple-module-config")
        const garden = await makeTestGarden(projectRoot)
        const moduleConfigA1 = await garden.resolveModule("module-a1")
        const configPath = moduleConfigA1.configPath!
        const orgConfig = await readFile(configPath)

        try {
          const version1 = await gardenA.resolveModuleVersion({
            log: garden.log,
            moduleConfig: moduleConfigA1,
            moduleDependencies: [],
          })
          await writeFile(configPath, orgConfig + "\n---")
          const version2 = await gardenA.resolveModuleVersion({
            log: garden.log,
            moduleConfig: moduleConfigA1,
            moduleDependencies: [],
          })
          expect(version1).to.eql(version2)
        } finally {
          await writeFile(configPath, orgConfig)
        }
      })
    })

    context("test against fixed version hashes", async () => {
      const moduleAVersionString = "v-e3eed855ed"
      const moduleBVersionString = "v-cdfff6b4f2"
      const moduleCVersionString = "v-9d2afce9e4"

      it("should return the same module versions between runtimes", async () => {
        const projectRoot = getDataDir("test-projects", "fixed-version-hashes-1")

        process.env.MODULE_A_TEST_ENV_VAR = "foo"

        const garden = await makeTestGarden(projectRoot)
        const graph = await garden.getConfigGraph({ log: garden.log, emit: false, noCache: true })
        const moduleA = graph.getModule("module-a")
        const moduleB = graph.getModule("module-b")
        const moduleC = graph.getModule("module-c")
        expect(moduleA.version.versionString).to.equal(moduleAVersionString)
        expect(moduleB.version.versionString).to.equal(moduleBVersionString)
        expect(moduleC.version.versionString).to.equal(moduleCVersionString)

        delete process.env.TEST_ENV_VAR
      })

      it("should return the same module versions for identical modules in different projects", async () => {
        const projectRoot = getDataDir("test-projects", "fixed-version-hashes-2")

        process.env.MODULE_A_TEST_ENV_VAR = "foo"

        const garden = await makeTestGarden(projectRoot)
        const graph = await garden.getConfigGraph({ log: garden.log, emit: false, noCache: true })
        const moduleA = graph.getModule("module-a")
        const moduleB = graph.getModule("module-b")
        const moduleC = graph.getModule("module-c")
        expect(moduleA.version.versionString).to.equal(moduleAVersionString)
        expect(moduleB.version.versionString).to.equal(moduleBVersionString)
        expect(moduleC.version.versionString).to.equal(moduleCVersionString)

        delete process.env.MODULE_A_TEST_ENV_VAR
      })

      it("should not return the same module versions if templated variables change", async () => {
        const projectRoot = getDataDir("test-projects", "fixed-version-hashes-1")

        process.env.MODULE_A_TEST_ENV_VAR = "bar"

        const garden = await makeTestGarden(projectRoot)
        const graph = await garden.getConfigGraph({ log: garden.log, emit: false, noCache: true })
        const moduleA = graph.getModule("module-a")
        const moduleB = graph.getModule("module-b")
        const moduleC = graph.getModule("module-c")
        expect(moduleA.version.versionString).to.not.equal(moduleAVersionString)
        expect(moduleB.version.versionString).to.not.equal(moduleBVersionString) // B depends on A so it changes as well
        expect(moduleC.version.versionString).to.not.equal(moduleCVersionString) // C depends on B so it changes as well

        delete process.env.MODULE_A_TEST_ENV_VAR
      })
    })
  })

  describe("resolveExtSourcePath", () => {
    let garden: TestGarden
    let linkedSources: LinkedSource[]

    afterEach(async () => {
      await resetLocalConfig(garden.gardenDirPath)
    })

    context("external project sources", () => {
      before(async () => {
        garden = await makeExtProjectSourcesGarden()
        linkedSources = await getLinkedSources(garden, "module")
      })

      it("should return the path to the project source if source type is project", async () => {
        const path = await garden.resolveExtSourcePath({
          linkedSources,
          repositoryUrl: testGitUrl,
          name: "source-a",
          sourceType: "project",
        })
        expect(path).to.equal(join(garden.projectRoot, ".garden", "sources", "project", `source-a--${testGitUrlHash}`))
      })

      it("should return the local path of the project source if linked", async () => {
        const localProjectSourceDir = getDataDir("test-projects", "local-project-sources")
        const linkedSourcePath = join(localProjectSourceDir, "source-a")

        const linked: LinkedSource[] = [
          {
            name: "source-a",
            path: linkedSourcePath,
          },
        ]

        const path = await garden.resolveExtSourcePath({
          name: "source-a",
          linkedSources: linked,
          repositoryUrl: testGitUrl,
          sourceType: "project",
        })

        expect(path).to.equal(linkedSourcePath)
      })
    })

    context("external module sources", () => {
      before(async () => {
        garden = await makeExtModuleSourcesGarden()
        linkedSources = await getLinkedSources(garden, "module")
      })

      it("should return the path to the module source if source type is module", async () => {
        const path = await garden.resolveExtSourcePath({
          linkedSources,
          repositoryUrl: testGitUrl,
          name: "module-a",
          sourceType: "module",
        })
        expect(path).to.equal(join(garden.projectRoot, ".garden", "sources", "module", `module-a--${testGitUrlHash}`))
      })

      it("should return the local path of the module source if linked", async () => {
        const localModuleSourceDir = getDataDir("test-projects", "local-module-sources")
        const linkedModulePath = join(localModuleSourceDir, "module-a")

        const linked: LinkedSource[] = [
          {
            name: "module-a",
            path: linkedModulePath,
          },
        ]

        const path = await garden.resolveExtSourcePath({
          name: "module-a",
          linkedSources: linked,
          repositoryUrl: testGitUrl,
          sourceType: "module",
        })

        expect(path).to.equal(linkedModulePath)
      })
    })
  })

  describe("warnings", () => {
    let garden: TestGarden
    let key: string

    beforeEach(async () => {
      garden = await makeTestGardenA()
      key = randomString()
    })

    describe("hideWarning", () => {
      it("should flag a warning key as hidden", async () => {
        await garden.hideWarning(key)
        const record = await garden.localConfigStore.get("warnings", key)
        expect(record.hidden).to.be.true
      })

      it("should be a no-op if a key is already hidden", async () => {
        await garden.hideWarning(key)
        await garden.hideWarning(key)
      })
    })

    describe("emitWarning", () => {
      it("should log a warning if the key has not been hidden", async () => {
        const log = garden.log.createLog()
        const message = "Oh noes!"
        await garden.emitWarning({ key, log, message })
        const logs = getLogMessages(log)
        expect(logs.length).to.equal(1)
        expect(logs[0]).to.equal(message + `\n→ Run garden util hide-warning ${key} to disable this warning.`)
      })

      it("should not log a warning if the key has been hidden", async () => {
        const log = garden.log.createLog()
        const message = "Oh noes!"
        await garden.hideWarning(key)
        await garden.emitWarning({ key, log, message })
        const logs = getLogMessages(log)
        expect(logs.length).to.equal(0)
      })
    })
  })
})<|MERGE_RESOLUTION|>--- conflicted
+++ resolved
@@ -632,14 +632,9 @@
       const garden = await makeTestGarden(projectRoot, { plugins })
       await expectError(() => garden.getAllPlugins(), {
         contains: [
-<<<<<<< HEAD
           "Unable to load plugin",
           `Error validating plugin module "${pluginPath}"`,
           "gardenPlugin must be of type object",
-=======
-          `Unable to load plugin`,
-          `Error: Error validating plugin module \"${pluginPath}\": key .gardenPlugin must be of type object`,
->>>>>>> e3734d2e
         ],
       })
     })
@@ -651,14 +646,9 @@
       const garden = await makeTestGarden(projectRoot, { plugins })
       await expectError(() => garden.getAllPlugins(), {
         contains: [
-<<<<<<< HEAD
           "Unable to load plugin",
           `Error validating plugin module "${pluginPath}"`,
           "gardenPlugin is required",
-=======
-          `Unable to load plugin`,
-          `Error: Error validating plugin module "${pluginPath}": key .gardenPlugin is required`,
->>>>>>> e3734d2e
         ],
       })
     })
@@ -1957,11 +1947,12 @@
       await expectError(
         () => garden.resolveProviders(garden.log),
         (err) => {
-          expectFuzzyMatch(err.message, ["Failed resolving one or more providers:", "- test"])
-<<<<<<< HEAD
-          expectFuzzyMatch(err.detail.messages[0], ["Error validating provider configuration", "foo must be a string"])
-=======
->>>>>>> e3734d2e
+          expectFuzzyMatch(err.message, [
+            "Failed resolving one or more providers:",
+            "- test",
+            "Error validating provider configuration",
+            "foo must be a string",
+          ])
         }
       )
     })
@@ -1990,11 +1981,12 @@
       await expectError(
         () => garden.resolveProviders(garden.log),
         (err) => {
-          expectFuzzyMatch(err.message, ["Failed resolving one or more providers:", "- test"])
-<<<<<<< HEAD
-          expectFuzzyMatch(err.detail.messages[0], ["Error validating provider configuration", "foo must be a string"])
-=======
->>>>>>> e3734d2e
+          expectFuzzyMatch(err.message, [
+            "Failed resolving one or more providers:",
+            "- test",
+            "Error validating provider configuration",
+            "foo must be a string",
+          ])
         }
       )
     })
@@ -2197,14 +2189,12 @@
         await expectError(
           () => garden.resolveProviders(garden.log),
           (err) => {
-            expectFuzzyMatch(err.message, ["Failed resolving one or more providers:", "- test"])
-<<<<<<< HEAD
-            expectFuzzyMatch(err.detail.messages[0], [
+            expectFuzzyMatch(err.message, [
+              "Failed resolving one or more providers:",
+              "- test",
               "Error validating provider configuration",
               "foo must be a string",
             ])
-=======
->>>>>>> e3734d2e
           }
         )
       })
@@ -2239,14 +2229,13 @@
         await expectError(
           () => garden.resolveProviders(garden.log),
           (err) => {
-            expectFuzzyMatch(err.message, ["Failed resolving one or more providers:", "- test"])
-<<<<<<< HEAD
-            expectFuzzyMatch(
-              err.detail.messages[0],
-              "Error validating provider configuration (base schema from 'base' plugin):\nfoo must be a string"
-            )
-=======
->>>>>>> e3734d2e
+            expectFuzzyMatch(err.message, [
+              "Failed resolving one or more providers:",
+              "- test",
+              "Error validating provider configuration",
+              "base schema from 'base' plugin",
+              "foo must be a string",
+            ])
           }
         )
       })
