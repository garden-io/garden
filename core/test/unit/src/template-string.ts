--- conflicted
+++ resolved
@@ -55,11 +55,7 @@
 
 describe("parse and evaluate template strings with apiVersion: garden.io/v2", () => {
   beforeEach(() => {
-<<<<<<< HEAD
-    setProjectApiVersion({ apiVersion: GardenApiVersion.v2, configPath: "project.garden.yml" }, log)
-=======
     setGloablProjectApiVersion(GardenApiVersion.v2)
->>>>>>> 6c6f7414
   })
 
   describe("should resolve ? suffix as a regular character", () => {
