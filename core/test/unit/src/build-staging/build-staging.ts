/*
 * Copyright (C) 2018-2025 Garden Technologies, Inc. <info@garden.io>
 *
 * This Source Code Form is subject to the terms of the Mozilla Public
 * License, v. 2.0. If a copy of the MPL was not distributed with this
 * file, You can obtain one at http://mozilla.org/MPL/2.0/.
 */

import readdirModule from "@jsdevtools/readdir-enhanced"

const readdir = readdirModule.default
import { join, basename } from "path"
import fsExtra from "fs-extra"

const { pathExists, createFile, realpath, readFile, ensureFile, writeFile, ensureDir } = fsExtra
import { expect } from "chai"
import type { TestGarden } from "../../../helpers.js"
import { makeTestGarden, expectError, getDataDir } from "../../../helpers.js"
import type { TempDirectory } from "../../../../src/util/fs.js"
import { defaultConfigFilename, makeTempDir, joinWithPosix } from "../../../../src/util/fs.js"
import type { BuildStaging, SyncParams } from "../../../../src/build-staging/build-staging.js"
import type { Log } from "../../../../src/logger/log-entry.js"
import type { TestGardenOpts } from "../../../../src/util/testing.js"
import { BuildTask } from "../../../../src/tasks/build.js"
import { lstat, readlink, rm, symlink } from "fs/promises"

// TODO-G2: rename test cases to match the new graph model semantics

/*
  Module dependency diagram for build-dir test project

    a   b
     \ /
      d   c  e (e is a local exec module)
        \ | /
          f
 */

const projectRoot = getDataDir("test-projects", "build-dir")

const makeGarden = async (opts: TestGardenOpts = {}) => {
  return await makeTestGarden(projectRoot, { ...opts, noTempDir: true })
}

async function populateDirectory(root: string, posixPaths: string[]) {
  await Promise.all(
    posixPaths.map(async (path) => {
      const absPath = joinWithPosix(root, path)
      await ensureFile(absPath)
      await writeFile(absPath, basename(path))
    })
  )
}

async function listFiles(path: string) {
  return (await readdir(path, { deep: true, filter: (stats) => stats.isFile() })).sort()
}

async function assertIdentical(sourceRoot: string, targetRoot: string, posixPaths?: string[]) {
  if (!posixPaths) {
    posixPaths = await listFiles(sourceRoot)
  }

  await Promise.all(
    posixPaths.map(async (path) => {
      const sourcePath = joinWithPosix(sourceRoot, path)
      const targetPath = joinWithPosix(targetRoot, path)

      const sourceStat = await lstat(sourcePath)
      const targetStat = await lstat(targetPath)

      expect(sourceStat.isFile()).to.equal(targetStat.isFile(), `${targetStat} unexpected isFile()`)
      expect(sourceStat.isDirectory()).to.equal(targetStat.isDirectory(), `${targetStat} unexpected isDirectory()`)
      expect(sourceStat.isSymbolicLink()).to.equal(
        targetStat.isSymbolicLink(),
        `${targetStat} unexpected isSymbolicLink()`
      )

      if (sourceStat.isSymbolicLink() && targetStat.isSymbolicLink()) {
        expect(await readlink(sourcePath)).to.equal(await readlink(targetPath), `${targetStat} unexpected readlink()`)
      }

      if (sourceStat.isFile() && targetStat.isFile()) {
        const sourceData = (await readFile(sourcePath)).toString()
        const targetData = (await readFile(targetPath)).toString()
        expect(sourceData).to.equal(targetData, `${targetStat} unexpected readFile()`)
      }
    })
  )
}

describe("BuildStaging", () => {
  let garden: TestGarden
  let log: Log
  let buildStaging: BuildStaging

  before(async () => {
    garden = await makeGarden()
    log = garden.log
    buildStaging = garden.buildStaging
  })

  afterEach(async () => {
    await buildStaging.clear()
  })

  async function sync(params: SyncParams) {
    return buildStaging["sync"](params)
  }

  describe("(common)", () => {
    let garden: TestGarden
    let log: Log
    let buildStaging: BuildStaging
    let tmpDir: TempDirectory
    let tmpPath: string

    before(async () => {
      garden = await makeGarden()
      log = garden.log
      buildStaging = garden.buildStaging
    })

    after(() => {
      garden && garden.close()
    })

    beforeEach(async () => {
      tmpDir = await makeTempDir()
      tmpPath = await realpath(tmpDir.path)
    })

    afterEach(async () => {
      await buildStaging.clear()
      await tmpDir?.cleanup()
    })

    async function sync(params: SyncParams) {
      return buildStaging["sync"](params)
    }

    it("should sync dependency products to their specified destinations", async () => {
      const graph = await garden.getConfigGraph({ log: garden.log, emit: false })
      const buildActions = graph.getBuilds()
      const buildTasks = buildActions.map(
        (action) =>
          new BuildTask({
            garden,
            log,
            graph,
            action,
            force: true,
            forceBuild: false,
          })
      )

      await garden.processTasks({ tasks: buildTasks })

      const buildActionD = graph.getBuild("module-d")
      const buildActionF = graph.getBuild("module-f")
      const buildDirD = buildStaging.getBuildPath(buildActionD.getConfig())
      const buildDirF = buildStaging.getBuildPath(buildActionF.getConfig())

      // All these destinations should be populated now.
      const buildProductDestinations = [
        join(buildDirD, "a", "a.txt"),
        join(buildDirD, "b", "build", "b1.txt"),
        join(buildDirD, "b", "build_subdir", "b2.txt"),
        join(buildDirF, "d", "build", "d.txt"),
        join(buildDirF, "e", "e1.txt"),
        join(buildDirF, "e", "build", "e2.txt"),
      ]

      for (const p of buildProductDestinations) {
        expect(await pathExists(p)).to.eql(true, `${p} not found`)
      }

      // This file was not requested by module-d's garden.yml's copy directive for module-b.
      const notCopiedPath = join(buildDirD, "B", "build", "unused.txt")
      expect(await pathExists(notCopiedPath)).to.eql(false)
    })

    describe("ensureBuildPath", () => {
      it("should ensure the build path and return it", async () => {
        const graph = await garden.getConfigGraph({ log: garden.log, emit: false })
        const buildActionA = graph.getBuild("module-a")
        const buildDirA = await buildStaging.ensureBuildPath(buildActionA.getConfig())

        expect(await pathExists(buildDirA)).to.eql(true)
        expect(buildDirA).to.eql(join(buildStaging.buildDirPath, "module-a"))
      })

      it("should return the module path for a local exec modules", async () => {
        const graph = await garden.getConfigGraph({ log: garden.log, emit: false })
        const buildActionE = graph.getBuild("module-e")
        const buildDirE = await buildStaging.ensureBuildPath(buildActionE.getConfig())

        expect(buildDirE).to.eql(buildActionE.getBuildPath())
      })
    })

    it("should sync sources to the build dir", async () => {
      const graph = await garden.getConfigGraph({ log: garden.log, emit: false })
      const buildActionA = graph.getBuild("module-a")
      await buildStaging.syncFromSrc({ action: buildActionA, log: garden.log })
      const buildDirA = buildStaging.getBuildPath(buildActionA.getConfig())

      const copiedPaths = [join(buildDirA, "some-dir", "some-file")]

      for (const p of copiedPaths) {
        expect(await pathExists(p)).to.eql(true)
      }
    })

    it("should have ensured the existence of the build dir when Garden was initialized", async () => {
      const buildDirExists = await pathExists(buildStaging.buildDirPath)
      expect(buildDirExists).to.eql(true)
    })

    it("should clear the build dir when requested", async () => {
      const nodeCount = await readdir(buildStaging.buildDirPath)
      expect(nodeCount).to.eql([])
    })

    it("should ensure that a module's build subdir exists before returning from buildPath", async () => {
      const graph = await garden.getConfigGraph({ log: garden.log, emit: false })
      const buildActionA = graph.getBuild("module-a")
      const buildPath = await buildStaging.ensureBuildPath(buildActionA.getConfig())
      expect(await pathExists(buildPath)).to.eql(true)
    })

    describe("sync", () => {
      it("should not sync sources for local exec modules", async () => {
        const graph = await garden.getConfigGraph({ log: garden.log, emit: false })
        const buildActionE = graph.getBuild("module-e")
        await buildStaging.syncFromSrc({ action: buildActionE, log: garden.log })
        // This is the dir Garden would have synced the sources into
        const buildDirF = join(buildStaging.buildDirPath, buildActionE.name)

        expect(await pathExists(buildDirF)).to.eql(false)
      })

      it("should respect the file list in the module's version", async () => {
        const graph = await garden.getConfigGraph({ log: garden.log, emit: false })
        const buildActionA = graph.getBuild("module-a")

        buildActionA.getFullVersion().files = [join(buildActionA.sourcePath(), defaultConfigFilename)]

        await buildStaging.syncFromSrc({ action: buildActionA, log: garden.log })
        const buildDirA = buildStaging.getBuildPath(buildActionA.getConfig())

        expect(await pathExists(join(buildDirA, defaultConfigFilename))).to.eql(true)
        expect(await pathExists(join(buildDirA, "some-dir", "some-file"))).to.eql(false)
      })

      it("should delete files that are not being synced from the module source directory", async () => {
        const graph = await garden.getConfigGraph({ log: garden.log, emit: false })
        const buildActionA = graph.getBuild("module-a")

        const buildDirA = await buildStaging.ensureBuildPath(buildActionA.getConfig())
        const deleteMe = join(buildDirA, "delete-me")

        await createFile(deleteMe)

        buildActionA.getFullVersion().files = [join(buildActionA.getBuildPath(), defaultConfigFilename)]

        await buildStaging.syncFromSrc({ action: buildActionA, log: garden.log })

        expect(await pathExists(deleteMe)).to.be.false
      })

      it("should sync hidden files and directories (names starting with .)", async () => {
        const graph = await garden.getConfigGraph({ log: garden.log, emit: false })
        const buildAction = graph.getBuild("hidden-files")

        await buildStaging.syncFromSrc({ action: buildAction, log: garden.log })

        const buildDir = buildStaging.getBuildPath(buildAction.getConfig())
        expect(await pathExists(join(buildDir, ".hidden-file"))).to.be.true
        expect(await pathExists(join(buildDir, ".hidden-dir", "something"))).to.be.true
      })

      it("should sync symlinks that point within the module root", async () => {
        const graph = await garden.getConfigGraph({ log: garden.log, emit: false })
        const buildAction = graph.getBuild("symlink-within-module")

        await buildStaging.syncFromSrc({ action: buildAction, log: garden.log })

        const buildDir = buildStaging.getBuildPath(buildAction.getConfig())
        expect(await pathExists(join(buildDir, "symlink.txt"))).to.be.true
        expect(await pathExists(join(buildDir, "nested", "symlink.txt"))).to.be.true
      })

      it("should not sync absolute symlinks", async () => {
        const graph = await garden.getConfigGraph({ log: garden.log, emit: false })
        const buildAction = graph.getBuild("symlink-absolute")

        await buildStaging.syncFromSrc({ action: buildAction, log: garden.log })

        const buildDir = buildStaging.getBuildPath(buildAction.getConfig())
        expect(await pathExists(join(buildDir, "symlink.txt"))).to.be.false
      })

      it("syncs source directory to empty target directory with no file list", async () => {
        const sourceRoot = join(tmpPath, "source")
        const targetRoot = join(tmpPath, "target")

        await ensureDir(sourceRoot)
        await ensureDir(targetRoot)
        await populateDirectory(sourceRoot, ["a", "b", "subdir/c", "subdir/subsubdir/d"])

        await sync({ log, sourceRoot, targetRoot, withDelete: false })

        await assertIdentical(sourceRoot, targetRoot)
      })

      it("syncs source directory to empty target directory with file list", async () => {
        const sourceRoot = join(tmpPath, "source")
        const targetRoot = join(tmpPath, "target")

        await ensureDir(sourceRoot)
        await ensureDir(targetRoot)
        await populateDirectory(sourceRoot, ["a", "b", "subdir/c", "subdir/subsubdir/d"])

        const files = ["a", "subdir/subsubdir/d"]
        await sync({ log, sourceRoot, targetRoot, withDelete: false, files })

        await assertIdentical(sourceRoot, targetRoot, files)
        expect(await listFiles(targetRoot)).to.eql(files)
      })

      it("syncs source directory to populated target directory with no file list", async () => {
        const sourceRoot = join(tmpPath, "source")
        const targetRoot = join(tmpPath, "target")

        await ensureDir(sourceRoot)
        await ensureDir(targetRoot)
        await populateDirectory(sourceRoot, ["a", "subdir/c"])
        await populateDirectory(targetRoot, ["b", "subdir/subsubdir/d"])

        await sync({ log, sourceRoot, targetRoot, withDelete: false })

        await assertIdentical(sourceRoot, targetRoot, ["a", "subdir/c"])
        expect(await listFiles(targetRoot)).to.eql(["a", "b", "subdir/c", "subdir/subsubdir/d"])
      })

      it("syncs source directory to populated target directory with file list", async () => {
        const sourceRoot = join(tmpPath, "source")
        const targetRoot = join(tmpPath, "target")

        await ensureDir(sourceRoot)
        await ensureDir(targetRoot)
        await populateDirectory(sourceRoot, ["a", "subdir/c"])
        await populateDirectory(targetRoot, ["b", "subdir/subsubdir/d"])

        await sync({ log, sourceRoot, targetRoot, withDelete: false, files: ["a"] })

        await assertIdentical(sourceRoot, targetRoot, ["a"])
        expect(await listFiles(targetRoot)).to.eql(["a", "b", "subdir/subsubdir/d"])
      })

      it("syncs directly if source path is a file and target doesn't exist", async () => {
        const a = join(tmpPath, "a")
        await writeFile(a, "foo")
        await sync({
          log,
          sourceRoot: tmpPath,
          sourceRelPath: "a",
          targetRoot: tmpPath,
          targetRelPath: "b",
          withDelete: false,
        })
        const data = (await readFile(join(tmpPath, "b"))).toString()
        expect(data).to.equal("foo")
      })

      it("syncs directly into target directory if source path is a file and target is a directory", async () => {
        const a = join(tmpPath, "a")
        const b = join(tmpPath, "b")
        await writeFile(a, "foo")
        await ensureDir(b)
        await sync({ log, sourceRoot: tmpPath, sourceRelPath: "a", targetRoot: b, withDelete: false })
        const data = (await readFile(join(b, "a"))).toString()
        expect(data).to.equal("foo")
      })

      it("syncs directly into target directory if source path is a file and targetRelPath ends with slash", async () => {
        const a = join(tmpPath, "a")
        const b = join(tmpPath, "b")
        await writeFile(a, "foo")
        await ensureDir(b)
        await sync({
          log,
          sourceRoot: tmpPath,
          sourceRelPath: "a",
          targetRoot: tmpPath,
          targetRelPath: "b/",
          withDelete: false,
        })
        const data = (await readFile(join(b, "a"))).toString()
        expect(data).to.equal("foo")
      })

      it("correctly handles '.' as the targetRelPath", async () => {
        const sourceRoot = join(tmpPath, "source")
        const targetRoot = join(tmpPath, "target")

        await ensureDir(sourceRoot)
        await ensureDir(targetRoot)
        await populateDirectory(sourceRoot, ["subdir/a"])

        await sync({ log, sourceRoot, sourceRelPath: "subdir", targetRoot, targetRelPath: ".", withDelete: false })

        expect(await listFiles(targetRoot)).to.eql(["subdir/a"])
      })

      it("correctly handles special characters in the file name, withDelete true", async () => {
        const specialFilenames = ["[id].vue", "*foo", "bla?"]
        const a = join(tmpPath, "a")
        const b = join(tmpPath, "b")
        await ensureDir(a)
        for (const filename of specialFilenames) {
          await writeFile(join(a, filename), "foo")
        }
        await ensureDir(b)
        await sync({
          log,
          sourceRoot: tmpPath,
          sourceRelPath: "a/",
          files: specialFilenames,
          targetRoot: b,
          withDelete: true,
        })
        for (const filename of specialFilenames) {
          const data = (await readFile(join(b, filename))).toString()
          expect(data).to.equal("foo")
        }
      })

      it("correctly handles special characters in the file name, withDelete false", async () => {
        const specialFilenames = ["[id].vue", "*foo", "bla?"]
        const a = join(tmpPath, "a")
        const b = join(tmpPath, "b")
        await ensureDir(a)
        for (const filename of specialFilenames) {
          await writeFile(join(a, filename), "foo")
        }
        await ensureDir(b)
        await sync({
          log,
          sourceRoot: tmpPath,
          sourceRelPath: "a/",
          files: specialFilenames,
          targetRoot: b,
          withDelete: false,
        })
        for (const filename of specialFilenames) {
          const data = (await readFile(join(b, filename))).toString()
          expect(data).to.equal("foo")
        }
      })
    })
  })

  describe("sync", () => {
    let tmpDir: TempDirectory
    let tmpPath: string

    beforeEach(async () => {
      tmpDir = await makeTempDir()
      tmpPath = await realpath(tmpDir.path)
    })

    afterEach(async () => {
      await tmpDir?.cleanup()
    })

    it("syncs source directory to populated target directory and deletes extraneous files", async () => {
      const sourceRoot = join(tmpPath, "source")
      const targetRoot = join(tmpPath, "target")

      await ensureDir(sourceRoot)
      await ensureDir(targetRoot)
      await populateDirectory(sourceRoot, ["a", "subdir/c"])
      await populateDirectory(targetRoot, ["b", "subdir/subsubdir/d"])

      await sync({ log, sourceRoot, targetRoot, withDelete: true })

      await assertIdentical(sourceRoot, targetRoot, ["a", "subdir/c"])
      expect(await listFiles(targetRoot)).to.eql(["a", "subdir/c"])
    })

    it("reproduces relative symlinks", async () => {
      const sourceRoot = join(tmpPath, "source")

      // prepare source
      const files = ["node_modules/foo/bar", "node_modules/bar/baz"]
      await ensureDir(sourceRoot)
      await populateDirectory(sourceRoot, files)
      await ensureDir(join(sourceRoot, "node_modules/.bin"))
      const barLinkPath = "node_modules/.bin/bar"
      const bazLinkPath = "node_modules/.bin/baz"
      const nonExistentLinkPath = "node_modules/.bin/doesnotexist"
      await symlink("../foo/bar", join(sourceRoot, barLinkPath))
      await symlink("../bar/baz", join(sourceRoot, bazLinkPath))
      await symlink("../this/does/not/exist", join(sourceRoot, nonExistentLinkPath))

      // all the files in source
      const expectedFiles = [...files, barLinkPath, bazLinkPath, nonExistentLinkPath]

      // sync withDelete = true
      let targetRoot = join(tmpPath, "target1")
      await ensureDir(targetRoot)
      // first time
      await sync({ log, sourceRoot, targetRoot, withDelete: true })
      await assertIdentical(sourceRoot, targetRoot, expectedFiles)
      // second time
      await sync({ log, sourceRoot, targetRoot, withDelete: true })
      await assertIdentical(sourceRoot, targetRoot, expectedFiles)

      // sync withDelete = false
      targetRoot = join(tmpPath, "target2")
      await ensureDir(targetRoot)
      // first time
      await sync({ log, sourceRoot, targetRoot, withDelete: false })
      await assertIdentical(sourceRoot, targetRoot, expectedFiles)
      // second time
      await sync({ log, sourceRoot, targetRoot, withDelete: false })
      await assertIdentical(sourceRoot, targetRoot, expectedFiles)

      // sync with pattern
      targetRoot = join(tmpPath, "target3")
      await ensureDir(targetRoot)
      // first time
      await sync({ log, sourceRoot, sourceRelPath: "*", targetRoot, withDelete: false })
      await assertIdentical(sourceRoot, targetRoot, expectedFiles)
      // second time
      await sync({ log, sourceRoot, sourceRelPath: "*", targetRoot, withDelete: false })
      await assertIdentical(sourceRoot, targetRoot, expectedFiles)
    })

    it("should allow type changes between symlink and file", async () => {
      const sourceRoot = join(tmpPath, "source")
      const targetRoot = join(tmpPath, "target")
      const file = "foo"

      // scenario 1: foo is a file
      await ensureDir(sourceRoot)
      await populateDirectory(sourceRoot, [file])

      // sync first time
      await sync({ log, sourceRoot, targetRoot, withDelete: false })
      await assertIdentical(sourceRoot, targetRoot, [file])

      // scenario 2: foo is a symlink (target does not matter)
      await rm(join(sourceRoot, file))
      await symlink("targetDoesNotMatter", join(sourceRoot, file))

      // the target now must be replaced with a symlink
      await sync({ log, sourceRoot, targetRoot, withDelete: false })
      await assertIdentical(sourceRoot, targetRoot, [file])
    })

    it("throws if source relative path is absolute", async () => {
      await expectError(
        () => sync({ log, sourceRoot: tmpPath, targetRoot: tmpPath, sourceRelPath: "/foo", withDelete: false }),
        { contains: "Build staging: Got absolute path for sourceRelPath" }
      )
    })

    it("throws if target relative path is absolute", async () => {
      await expectError(
        () => sync({ log, sourceRoot: tmpPath, targetRoot: tmpPath, targetRelPath: "/foo", withDelete: false }),
        { contains: "Build staging: Got absolute path for targetRelPath" }
      )
    })

    it("throws if target relative path contains wildcards", async () => {
      await expectError(
        () => sync({ log, sourceRoot: tmpPath, targetRoot: tmpPath, targetRelPath: "foo/*", withDelete: false }),
        { contains: "Build staging: Target path (foo/*) must not contain wildcards" }
      )
    })

    it("throws if source root doesn't exist", async () => {
      await expectError(() => sync({ log, sourceRoot: "/oepfkaopwefk", targetRoot: tmpPath, withDelete: false }), {
        contains: "Build staging: Source root /oepfkaopwefk must exist and be a directory",
      })
    })

    it("throws if source root is not a directory", async () => {
      const path = join(tmpPath, "a")
      await ensureFile(path)

      await expectError(() => sync({ log, sourceRoot: path, targetRoot: tmpPath, withDelete: false }), {
        contains: `Build staging: Source root ${path} must exist and be a directory`,
      })
    })

    it("does nothing if source path has no wildcard and cannot be found", async () => {
      await sync({ log, sourceRoot: tmpPath, targetRoot: tmpPath, sourceRelPath: "foo", withDelete: false })
      const files = await readdir(tmpPath)
      expect(files.length).to.equal(0)
    })

    it("throws if source rel path ends with slash but points to a file", async () => {
      await ensureFile(join(tmpPath, "a"))

      await expectError(
        () => sync({ log, sourceRoot: tmpPath, targetRoot: tmpPath, sourceRelPath: "a/", withDelete: false }),
        { contains: `Build staging: Expected source path ${tmpPath}/a/ to be a directory` }
      )
    })

    it("throws if target rel path ends with slash but points to a file", async () => {
      await ensureFile(join(tmpPath, "a"))

      await expectError(
        () => sync({ log, sourceRoot: tmpPath, targetRoot: tmpPath, targetRelPath: "a/", withDelete: false }),
        { contains: `Build staging: Expected target path ${tmpPath}/a/ to not exist or be a directory` }
      )
    })

    it("throws if file list is specified and source+target aren't both directories", async () => {
      await ensureFile(join(tmpPath, "a"))

      await expectError(
        () =>
          sync({
            log,
            sourceRoot: tmpPath,
            targetRoot: tmpPath,
            sourceRelPath: "a",
            withDelete: false,
            files: ["b"],
          }),
        { contains: "Build staging: Both source and target must be directories when specifying a file list" }
      )
    })

    it("throws if source relative path has wildcard and target path points to an existing file", async () => {
      await ensureFile(join(tmpPath, "a"))

      await expectError(
        () => sync({ log, sourceRoot: tmpPath, targetRoot: join(tmpPath, "a"), sourceRelPath: "*", withDelete: false }),
        {
          contains: `Build staging: Attempting to copy multiple files from ${tmpPath} to ${tmpPath}/a, but a file exists at target path`,
        }
      )
    })

    it("removes target before cloning if source is a directory, target is a file and withDelete=true", async () => {
      const sourceRoot = join(tmpPath, "source")
      const targetRoot = join(tmpPath, "target")

      await ensureDir(sourceRoot)
      await ensureFile(targetRoot)
      await populateDirectory(sourceRoot, ["a", "b", "subdir/c", "subdir/subsubdir/d"])

      await sync({ log, sourceRoot, targetRoot, withDelete: true })

      await assertIdentical(sourceRoot, targetRoot)
    })

    it("throws if source is directory, target is a file and withDelete=false", async () => {
      await ensureFile(join(tmpPath, "a"))

      await expectError(
        () => sync({ log, sourceRoot: tmpPath, targetRoot: tmpPath, targetRelPath: "a", withDelete: false }),
        {
          contains: `Build staging: Attempting to copy directory from ${tmpPath} to ${tmpPath}/a, but a file exists at target path`,
        }
      )
    })
  })
<<<<<<< HEAD
})
=======
})

describe("BuildStagingRsync", () => {
  let garden: TestGarden

  before(async () => {
    garden = await makeGarden({ legacyBuildSync: true })
  })

  afterEach(async () => {
    await garden.buildStaging.clear()
  })

  it("should have ensured the existence of the build dir when Garden was initialized", async () => {
    const buildDirExists = await pathExists(garden.buildStaging.buildDirPath)
    expect(buildDirExists).to.eql(true)
  })

  describe("(common)", () => commonSyncTests(false))

  describe("sync", () => {
    let buildStaging: BuildStagingRsync
    let graph: ConfigGraph
    let action: BuildAction

    beforeEach(async () => {
      buildStaging = new BuildStagingRsync(garden.projectRoot, garden.gardenDirPath)
      graph = await garden.getConfigGraph({ log: garden.log, emit: false })
      action = graph.getBuild("module-a")
    })

    it("should not sync symlinks that point outside the module root", async () => {
      const actionWithSymlink = graph.getBuild("symlink-outside-module")

      await garden.buildStaging.syncFromSrc({ action: actionWithSymlink, log: garden.log })

      const buildDir = garden.buildStaging.getBuildPath(actionWithSymlink.getConfig())
      expect(await pathExists(join(buildDir, "symlink.txt"))).to.be.false
    })

    it("should throw if rsync is not on PATH", async () => {
      const orgPath = process.env.PATH

      try {
        process.env.PATH = ""
        await expectError(() => buildStaging.syncFromSrc({ action, log: garden.log }), {
          contains: [
            "Could not find rsync binary",
            "Please make sure rsync (version 3.1.0 or later) is installed and on your PATH.",
          ],
        })
      } finally {
        process.env.PATH = orgPath
      }
    })

    it(`should work with rsync v${minRsyncVersion}`, async () => {
      buildStaging.setRsyncPath(getDataDir("dummy-rsync", "min-version", "rsync"))
      await buildStaging.validate()
    })

    it("should work with rsync v3.2.3", async () => {
      buildStaging.setRsyncPath(getDataDir("dummy-rsync", "new-version", "rsync"))
      await buildStaging.validate()
    })

    it("should throw if rsync is too old", async () => {
      buildStaging.setRsyncPath(getDataDir("dummy-rsync", "old-version", "rsync"))
      await expectError(() => buildStaging.syncFromSrc({ action, log: garden.log }), {
        contains: [
          "found rsync binary but the version is too old",
          "please make sure rsync",
          `more about garden installation and requirements can be found in our documentation at ${DOCS_BASE_URL}/getting-started/installation`,
        ],
      })
    })

    it("should throw if rsync returns invalid version", async () => {
      buildStaging.setRsyncPath(getDataDir("dummy-rsync", "invalid", "rsync"))
      await expectError(() => buildStaging.syncFromSrc({ action, log: garden.log }), {
        contains: [
          "could not detect rsync binary version in the version command",
          "please make sure rsync",
          `more about garden installation and requirements can be found in our documentation at ${DOCS_BASE_URL}/getting-started/installation`,
        ],
      })
    })
  })
})

function commonSyncTests(legacyBuildSync: boolean) {
  let garden: TestGarden
  let log: Log
  let buildStaging: BuildStaging
  let tmpDir: TempDirectory
  let tmpPath: string

  before(async () => {
    garden = await makeGarden({ legacyBuildSync })
    log = garden.log
    buildStaging = garden.buildStaging
  })

  beforeEach(async () => {
    tmpDir = await makeTempDir()
    tmpPath = await realpath(tmpDir.path)
  })

  afterEach(async () => {
    await buildStaging.clear()
    await tmpDir?.cleanup()
  })

  async function sync(params: SyncParams) {
    return buildStaging["sync"](params)
  }

  it("should sync dependency products to their specified destinations", async () => {
    const graph = await garden.getConfigGraph({ log: garden.log, emit: false })
    const buildActions = graph.getBuilds()
    const buildTasks = buildActions.map(
      (action) =>
        new BuildTask({
          garden,
          log,
          graph,
          action,
          force: true,
          forceBuild: false,
        })
    )

    await garden.processTasks({ tasks: buildTasks })

    const buildActionD = graph.getBuild("module-d")
    const buildActionF = graph.getBuild("module-f")
    const buildDirD = buildStaging.getBuildPath(buildActionD.getConfig())
    const buildDirF = buildStaging.getBuildPath(buildActionF.getConfig())

    // All these destinations should be populated now.
    const buildProductDestinations = [
      join(buildDirD, "a", "a.txt"),
      join(buildDirD, "b", "build", "b1.txt"),
      join(buildDirD, "b", "build_subdir", "b2.txt"),
      join(buildDirF, "d", "build", "d.txt"),
      join(buildDirF, "e", "e1.txt"),
      join(buildDirF, "e", "build", "e2.txt"),
    ]

    for (const p of buildProductDestinations) {
      expect(await pathExists(p)).to.eql(true, `${p} not found`)
    }

    // This file was not requested by module-d's garden.yml's copy directive for module-b.
    const notCopiedPath = join(buildDirD, "B", "build", "unused.txt")
    expect(await pathExists(notCopiedPath)).to.eql(false)
  })

  describe("ensureBuildPath", () => {
    it("should ensure the build path and return it", async () => {
      const graph = await garden.getConfigGraph({ log: garden.log, emit: false })
      const buildActionA = graph.getBuild("module-a")
      const buildDirA = await buildStaging.ensureBuildPath(buildActionA.getConfig())

      expect(await pathExists(buildDirA)).to.eql(true)
      expect(buildDirA).to.eql(join(buildStaging.buildDirPath, "module-a"))
    })

    it("should return the module path for a local exec modules", async () => {
      const graph = await garden.getConfigGraph({ log: garden.log, emit: false })
      const buildActionE = graph.getBuild("module-e")
      const buildDirE = await buildStaging.ensureBuildPath(buildActionE.getConfig())

      expect(buildDirE).to.eql(buildActionE.getBuildPath())
    })
  })

  it("should sync sources to the build dir", async () => {
    const graph = await garden.getConfigGraph({ log: garden.log, emit: false })
    const buildActionA = graph.getBuild("module-a")
    await buildStaging.syncFromSrc({ action: buildActionA, log: garden.log })
    const buildDirA = buildStaging.getBuildPath(buildActionA.getConfig())

    const copiedPaths = [join(buildDirA, "some-dir", "some-file")]

    for (const p of copiedPaths) {
      expect(await pathExists(p)).to.eql(true)
    }
  })

  it("should have ensured the existence of the build dir when Garden was initialized", async () => {
    const buildDirExists = await pathExists(buildStaging.buildDirPath)
    expect(buildDirExists).to.eql(true)
  })

  it("should clear the build dir when requested", async () => {
    const nodeCount = await readdir(buildStaging.buildDirPath)
    expect(nodeCount).to.eql([])
  })

  it("should ensure that a module's build subdir exists before returning from buildPath", async () => {
    const graph = await garden.getConfigGraph({ log: garden.log, emit: false })
    const buildActionA = graph.getBuild("module-a")
    const buildPath = await buildStaging.ensureBuildPath(buildActionA.getConfig())
    expect(await pathExists(buildPath)).to.eql(true)
  })

  describe("sync", () => {
    it("should not sync sources for local exec modules", async () => {
      const graph = await garden.getConfigGraph({ log: garden.log, emit: false })
      const buildActionE = graph.getBuild("module-e")
      await buildStaging.syncFromSrc({ action: buildActionE, log: garden.log })
      // This is the dir Garden would have synced the sources into
      const buildDirF = join(buildStaging.buildDirPath, buildActionE.name)

      expect(await pathExists(buildDirF)).to.eql(false)
    })

    it("should respect the file list in the module's version", async () => {
      const graph = await garden.getConfigGraph({ log: garden.log, emit: false })
      const buildActionA = graph.getBuild("module-a")

      buildActionA.getFullVersion().files = [{
        relativePath: defaultConfigFilename,
        absolutePath: join(buildActionA.basePath(), defaultConfigFilename),
        source: "vcs",
      }]


      await buildStaging.syncFromSrc({ action: buildActionA, log: garden.log })
      const buildDirA = buildStaging.getBuildPath(buildActionA.getConfig())

      expect(await pathExists(join(buildDirA, defaultConfigFilename))).to.eql(true)
      expect(await pathExists(join(buildDirA, "some-dir", "some-file"))).to.eql(false)
    })

    it("should delete files that are not being synced from the module source directory", async () => {
      const graph = await garden.getConfigGraph({ log: garden.log, emit: false })
      const buildActionA = graph.getBuild("module-a")

      const buildDirA = await buildStaging.ensureBuildPath(buildActionA.getConfig())
      const deleteMe = join(buildDirA, "delete-me")

      await createFile(deleteMe)

      buildActionA.getFullVersion().files = [{
        relativePath: defaultConfigFilename,
        absolutePath: join(buildActionA.basePath(), defaultConfigFilename),
        source: "vcs",
      }]

      await buildStaging.syncFromSrc({ action: buildActionA, log: garden.log })

      expect(await pathExists(deleteMe)).to.be.false
    })

    it("should sync hidden files and directories (names starting with .)", async () => {
      const graph = await garden.getConfigGraph({ log: garden.log, emit: false })
      const buildAction = graph.getBuild("hidden-files")

      await buildStaging.syncFromSrc({ action: buildAction, log: garden.log })

      const buildDir = buildStaging.getBuildPath(buildAction.getConfig())
      expect(await pathExists(join(buildDir, ".hidden-file"))).to.be.true
      expect(await pathExists(join(buildDir, ".hidden-dir", "something"))).to.be.true
    })

    it("should sync symlinks that point within the module root", async () => {
      const graph = await garden.getConfigGraph({ log: garden.log, emit: false })
      const buildAction = graph.getBuild("symlink-within-module")

      await buildStaging.syncFromSrc({ action: buildAction, log: garden.log })

      const buildDir = buildStaging.getBuildPath(buildAction.getConfig())
      expect(await pathExists(join(buildDir, "symlink.txt"))).to.be.true
      expect(await pathExists(join(buildDir, "nested", "symlink.txt"))).to.be.true
    })

    it("should not sync absolute symlinks", async () => {
      const graph = await garden.getConfigGraph({ log: garden.log, emit: false })
      const buildAction = graph.getBuild("symlink-absolute")

      await buildStaging.syncFromSrc({ action: buildAction, log: garden.log })

      const buildDir = buildStaging.getBuildPath(buildAction.getConfig())
      expect(await pathExists(join(buildDir, "symlink.txt"))).to.be.false
    })

    it("syncs source directory to empty target directory with no file list", async () => {
      const sourceRoot = join(tmpPath, "source")
      const targetRoot = join(tmpPath, "target")

      await ensureDir(sourceRoot)
      await ensureDir(targetRoot)
      await populateDirectory(sourceRoot, ["a", "b", "subdir/c", "subdir/subsubdir/d"])

      await sync({ log, sourceRoot, targetRoot, withDelete: false })

      await assertIdentical(sourceRoot, targetRoot)
    })

    it("syncs source directory to empty target directory with file list", async () => {
      const sourceRoot = join(tmpPath, "source")
      const targetRoot = join(tmpPath, "target")

      await ensureDir(sourceRoot)
      await ensureDir(targetRoot)
      await populateDirectory(sourceRoot, ["a", "b", "subdir/c", "subdir/subsubdir/d"])

      const files = ["a", "subdir/subsubdir/d"]
      await sync({ log, sourceRoot, targetRoot, withDelete: false, files })

      await assertIdentical(sourceRoot, targetRoot, files)
      expect(await listFiles(targetRoot)).to.eql(files)
    })

    it("syncs source directory to populated target directory with no file list", async () => {
      const sourceRoot = join(tmpPath, "source")
      const targetRoot = join(tmpPath, "target")

      await ensureDir(sourceRoot)
      await ensureDir(targetRoot)
      await populateDirectory(sourceRoot, ["a", "subdir/c"])
      await populateDirectory(targetRoot, ["b", "subdir/subsubdir/d"])

      await sync({ log, sourceRoot, targetRoot, withDelete: false })

      await assertIdentical(sourceRoot, targetRoot, ["a", "subdir/c"])
      expect(await listFiles(targetRoot)).to.eql(["a", "b", "subdir/c", "subdir/subsubdir/d"])
    })

    it("syncs source directory to populated target directory with file list", async () => {
      const sourceRoot = join(tmpPath, "source")
      const targetRoot = join(tmpPath, "target")

      await ensureDir(sourceRoot)
      await ensureDir(targetRoot)
      await populateDirectory(sourceRoot, ["a", "subdir/c"])
      await populateDirectory(targetRoot, ["b", "subdir/subsubdir/d"])

      await sync({ log, sourceRoot, targetRoot, withDelete: false, files: ["a"] })

      await assertIdentical(sourceRoot, targetRoot, ["a"])
      expect(await listFiles(targetRoot)).to.eql(["a", "b", "subdir/subsubdir/d"])
    })

    it("syncs directly if source path is a file and target doesn't exist", async () => {
      const a = join(tmpPath, "a")
      await writeFile(a, "foo")
      await sync({
        log,
        sourceRoot: tmpPath,
        sourceRelPath: "a",
        targetRoot: tmpPath,
        targetRelPath: "b",
        withDelete: false,
      })
      const data = (await readFile(join(tmpPath, "b"))).toString()
      expect(data).to.equal("foo")
    })

    it("syncs directly into target directory if source path is a file and target is a directory", async () => {
      const a = join(tmpPath, "a")
      const b = join(tmpPath, "b")
      await writeFile(a, "foo")
      await ensureDir(b)
      await sync({ log, sourceRoot: tmpPath, sourceRelPath: "a", targetRoot: b, withDelete: false })
      const data = (await readFile(join(b, "a"))).toString()
      expect(data).to.equal("foo")
    })

    it("syncs directly into target directory if source path is a file and targetRelPath ends with slash", async () => {
      const a = join(tmpPath, "a")
      const b = join(tmpPath, "b")
      await writeFile(a, "foo")
      await ensureDir(b)
      await sync({
        log,
        sourceRoot: tmpPath,
        sourceRelPath: "a",
        targetRoot: tmpPath,
        targetRelPath: "b/",
        withDelete: false,
      })
      const data = (await readFile(join(b, "a"))).toString()
      expect(data).to.equal("foo")
    })

    it("correctly handles '.' as the targetRelPath", async () => {
      const sourceRoot = join(tmpPath, "source")
      const targetRoot = join(tmpPath, "target")

      await ensureDir(sourceRoot)
      await ensureDir(targetRoot)
      await populateDirectory(sourceRoot, ["subdir/a"])

      await sync({ log, sourceRoot, sourceRelPath: "subdir", targetRoot, targetRelPath: ".", withDelete: false })

      expect(await listFiles(targetRoot)).to.eql(["subdir/a"])
    })

    it("correctly handles special characters in the file name, withDelete true", async () => {
      const specialFilenames = ["[id].vue", "*foo", "bla?"]
      const a = join(tmpPath, "a")
      const b = join(tmpPath, "b")
      await ensureDir(a)
      for (const filename of specialFilenames) {
        await writeFile(join(a, filename), "foo")
      }
      await ensureDir(b)
      await sync({
        log,
        sourceRoot: tmpPath,
        sourceRelPath: "a/",
        files: specialFilenames,
        targetRoot: b,
        withDelete: true,
      })
      for (const filename of specialFilenames) {
        const data = (await readFile(join(b, filename))).toString()
        expect(data).to.equal("foo")
      }
    })

    it("correctly handles special characters in the file name, withDelete false", async () => {
      const specialFilenames = ["[id].vue", "*foo", "bla?"]
      const a = join(tmpPath, "a")
      const b = join(tmpPath, "b")
      await ensureDir(a)
      for (const filename of specialFilenames) {
        await writeFile(join(a, filename), "foo")
      }
      await ensureDir(b)
      await sync({
        log,
        sourceRoot: tmpPath,
        sourceRelPath: "a/",
        files: specialFilenames,
        targetRoot: b,
        withDelete: false,
      })
      for (const filename of specialFilenames) {
        const data = (await readFile(join(b, filename))).toString()
        expect(data).to.equal("foo")
      }
    })
  })
}
>>>>>>> 5cf61c4e
<|MERGE_RESOLUTION|>--- conflicted
+++ resolved
@@ -1,28 +1,25 @@
 /*
- * Copyright (C) 2018-2025 Garden Technologies, Inc. <info@garden.io>
+ * Copyright (C) 2018-2023 Garden Technologies, Inc. <info@garden.io>
  *
  * This Source Code Form is subject to the terms of the Mozilla Public
  * License, v. 2.0. If a copy of the MPL was not distributed with this
  * file, You can obtain one at http://mozilla.org/MPL/2.0/.
  */
 
-import readdirModule from "@jsdevtools/readdir-enhanced"
-
-const readdir = readdirModule.default
+import readdir from "@jsdevtools/readdir-enhanced"
 import { join, basename } from "path"
-import fsExtra from "fs-extra"
-
-const { pathExists, createFile, realpath, readFile, ensureFile, writeFile, ensureDir } = fsExtra
+import { pathExists, createFile, realpath, readFile, ensureFile, writeFile, ensureDir } from "fs-extra"
 import { expect } from "chai"
-import type { TestGarden } from "../../../helpers.js"
-import { makeTestGarden, expectError, getDataDir } from "../../../helpers.js"
-import type { TempDirectory } from "../../../../src/util/fs.js"
-import { defaultConfigFilename, makeTempDir, joinWithPosix } from "../../../../src/util/fs.js"
-import type { BuildStaging, SyncParams } from "../../../../src/build-staging/build-staging.js"
-import type { Log } from "../../../../src/logger/log-entry.js"
-import type { TestGardenOpts } from "../../../../src/util/testing.js"
-import { BuildTask } from "../../../../src/tasks/build.js"
-import { lstat, readlink, rm, symlink } from "fs/promises"
+import { makeTestGarden, TestGarden, expectError, getDataDir } from "../../../helpers"
+import { defaultConfigFilename, TempDirectory, makeTempDir, joinWithPosix } from "../../../../src/util/fs"
+import { BuildStaging, SyncParams } from "../../../../src/build-staging/build-staging"
+import { Log } from "../../../../src/logger/log-entry"
+import { TestGardenOpts } from "../../../../src/util/testing"
+import { BuildStagingRsync, minRsyncVersion } from "../../../../src/build-staging/rsync"
+import { BuildTask } from "../../../../src/tasks/build"
+import { ConfigGraph } from "../../../../src/graph/config-graph"
+import { BuildAction } from "../../../../src/actions/build"
+import { DOCS_BASE_URL } from "../../../../src/constants"
 
 // TODO-G2: rename test cases to match the new graph model semantics
 
@@ -65,26 +62,9 @@
     posixPaths.map(async (path) => {
       const sourcePath = joinWithPosix(sourceRoot, path)
       const targetPath = joinWithPosix(targetRoot, path)
-
-      const sourceStat = await lstat(sourcePath)
-      const targetStat = await lstat(targetPath)
-
-      expect(sourceStat.isFile()).to.equal(targetStat.isFile(), `${targetStat} unexpected isFile()`)
-      expect(sourceStat.isDirectory()).to.equal(targetStat.isDirectory(), `${targetStat} unexpected isDirectory()`)
-      expect(sourceStat.isSymbolicLink()).to.equal(
-        targetStat.isSymbolicLink(),
-        `${targetStat} unexpected isSymbolicLink()`
-      )
-
-      if (sourceStat.isSymbolicLink() && targetStat.isSymbolicLink()) {
-        expect(await readlink(sourcePath)).to.equal(await readlink(targetPath), `${targetStat} unexpected readlink()`)
-      }
-
-      if (sourceStat.isFile() && targetStat.isFile()) {
-        const sourceData = (await readFile(sourcePath)).toString()
-        const targetData = (await readFile(targetPath)).toString()
-        expect(sourceData).to.equal(targetData, `${targetStat} unexpected readFile()`)
-      }
+      const sourceData = (await readFile(sourcePath)).toString()
+      const targetData = (await readFile(targetPath)).toString()
+      expect(sourceData).to.equal(targetData)
     })
   )
 }
@@ -108,359 +88,7 @@
     return buildStaging["sync"](params)
   }
 
-  describe("(common)", () => {
-    let garden: TestGarden
-    let log: Log
-    let buildStaging: BuildStaging
-    let tmpDir: TempDirectory
-    let tmpPath: string
-
-    before(async () => {
-      garden = await makeGarden()
-      log = garden.log
-      buildStaging = garden.buildStaging
-    })
-
-    after(() => {
-      garden && garden.close()
-    })
-
-    beforeEach(async () => {
-      tmpDir = await makeTempDir()
-      tmpPath = await realpath(tmpDir.path)
-    })
-
-    afterEach(async () => {
-      await buildStaging.clear()
-      await tmpDir?.cleanup()
-    })
-
-    async function sync(params: SyncParams) {
-      return buildStaging["sync"](params)
-    }
-
-    it("should sync dependency products to their specified destinations", async () => {
-      const graph = await garden.getConfigGraph({ log: garden.log, emit: false })
-      const buildActions = graph.getBuilds()
-      const buildTasks = buildActions.map(
-        (action) =>
-          new BuildTask({
-            garden,
-            log,
-            graph,
-            action,
-            force: true,
-            forceBuild: false,
-          })
-      )
-
-      await garden.processTasks({ tasks: buildTasks })
-
-      const buildActionD = graph.getBuild("module-d")
-      const buildActionF = graph.getBuild("module-f")
-      const buildDirD = buildStaging.getBuildPath(buildActionD.getConfig())
-      const buildDirF = buildStaging.getBuildPath(buildActionF.getConfig())
-
-      // All these destinations should be populated now.
-      const buildProductDestinations = [
-        join(buildDirD, "a", "a.txt"),
-        join(buildDirD, "b", "build", "b1.txt"),
-        join(buildDirD, "b", "build_subdir", "b2.txt"),
-        join(buildDirF, "d", "build", "d.txt"),
-        join(buildDirF, "e", "e1.txt"),
-        join(buildDirF, "e", "build", "e2.txt"),
-      ]
-
-      for (const p of buildProductDestinations) {
-        expect(await pathExists(p)).to.eql(true, `${p} not found`)
-      }
-
-      // This file was not requested by module-d's garden.yml's copy directive for module-b.
-      const notCopiedPath = join(buildDirD, "B", "build", "unused.txt")
-      expect(await pathExists(notCopiedPath)).to.eql(false)
-    })
-
-    describe("ensureBuildPath", () => {
-      it("should ensure the build path and return it", async () => {
-        const graph = await garden.getConfigGraph({ log: garden.log, emit: false })
-        const buildActionA = graph.getBuild("module-a")
-        const buildDirA = await buildStaging.ensureBuildPath(buildActionA.getConfig())
-
-        expect(await pathExists(buildDirA)).to.eql(true)
-        expect(buildDirA).to.eql(join(buildStaging.buildDirPath, "module-a"))
-      })
-
-      it("should return the module path for a local exec modules", async () => {
-        const graph = await garden.getConfigGraph({ log: garden.log, emit: false })
-        const buildActionE = graph.getBuild("module-e")
-        const buildDirE = await buildStaging.ensureBuildPath(buildActionE.getConfig())
-
-        expect(buildDirE).to.eql(buildActionE.getBuildPath())
-      })
-    })
-
-    it("should sync sources to the build dir", async () => {
-      const graph = await garden.getConfigGraph({ log: garden.log, emit: false })
-      const buildActionA = graph.getBuild("module-a")
-      await buildStaging.syncFromSrc({ action: buildActionA, log: garden.log })
-      const buildDirA = buildStaging.getBuildPath(buildActionA.getConfig())
-
-      const copiedPaths = [join(buildDirA, "some-dir", "some-file")]
-
-      for (const p of copiedPaths) {
-        expect(await pathExists(p)).to.eql(true)
-      }
-    })
-
-    it("should have ensured the existence of the build dir when Garden was initialized", async () => {
-      const buildDirExists = await pathExists(buildStaging.buildDirPath)
-      expect(buildDirExists).to.eql(true)
-    })
-
-    it("should clear the build dir when requested", async () => {
-      const nodeCount = await readdir(buildStaging.buildDirPath)
-      expect(nodeCount).to.eql([])
-    })
-
-    it("should ensure that a module's build subdir exists before returning from buildPath", async () => {
-      const graph = await garden.getConfigGraph({ log: garden.log, emit: false })
-      const buildActionA = graph.getBuild("module-a")
-      const buildPath = await buildStaging.ensureBuildPath(buildActionA.getConfig())
-      expect(await pathExists(buildPath)).to.eql(true)
-    })
-
-    describe("sync", () => {
-      it("should not sync sources for local exec modules", async () => {
-        const graph = await garden.getConfigGraph({ log: garden.log, emit: false })
-        const buildActionE = graph.getBuild("module-e")
-        await buildStaging.syncFromSrc({ action: buildActionE, log: garden.log })
-        // This is the dir Garden would have synced the sources into
-        const buildDirF = join(buildStaging.buildDirPath, buildActionE.name)
-
-        expect(await pathExists(buildDirF)).to.eql(false)
-      })
-
-      it("should respect the file list in the module's version", async () => {
-        const graph = await garden.getConfigGraph({ log: garden.log, emit: false })
-        const buildActionA = graph.getBuild("module-a")
-
-        buildActionA.getFullVersion().files = [join(buildActionA.sourcePath(), defaultConfigFilename)]
-
-        await buildStaging.syncFromSrc({ action: buildActionA, log: garden.log })
-        const buildDirA = buildStaging.getBuildPath(buildActionA.getConfig())
-
-        expect(await pathExists(join(buildDirA, defaultConfigFilename))).to.eql(true)
-        expect(await pathExists(join(buildDirA, "some-dir", "some-file"))).to.eql(false)
-      })
-
-      it("should delete files that are not being synced from the module source directory", async () => {
-        const graph = await garden.getConfigGraph({ log: garden.log, emit: false })
-        const buildActionA = graph.getBuild("module-a")
-
-        const buildDirA = await buildStaging.ensureBuildPath(buildActionA.getConfig())
-        const deleteMe = join(buildDirA, "delete-me")
-
-        await createFile(deleteMe)
-
-        buildActionA.getFullVersion().files = [join(buildActionA.getBuildPath(), defaultConfigFilename)]
-
-        await buildStaging.syncFromSrc({ action: buildActionA, log: garden.log })
-
-        expect(await pathExists(deleteMe)).to.be.false
-      })
-
-      it("should sync hidden files and directories (names starting with .)", async () => {
-        const graph = await garden.getConfigGraph({ log: garden.log, emit: false })
-        const buildAction = graph.getBuild("hidden-files")
-
-        await buildStaging.syncFromSrc({ action: buildAction, log: garden.log })
-
-        const buildDir = buildStaging.getBuildPath(buildAction.getConfig())
-        expect(await pathExists(join(buildDir, ".hidden-file"))).to.be.true
-        expect(await pathExists(join(buildDir, ".hidden-dir", "something"))).to.be.true
-      })
-
-      it("should sync symlinks that point within the module root", async () => {
-        const graph = await garden.getConfigGraph({ log: garden.log, emit: false })
-        const buildAction = graph.getBuild("symlink-within-module")
-
-        await buildStaging.syncFromSrc({ action: buildAction, log: garden.log })
-
-        const buildDir = buildStaging.getBuildPath(buildAction.getConfig())
-        expect(await pathExists(join(buildDir, "symlink.txt"))).to.be.true
-        expect(await pathExists(join(buildDir, "nested", "symlink.txt"))).to.be.true
-      })
-
-      it("should not sync absolute symlinks", async () => {
-        const graph = await garden.getConfigGraph({ log: garden.log, emit: false })
-        const buildAction = graph.getBuild("symlink-absolute")
-
-        await buildStaging.syncFromSrc({ action: buildAction, log: garden.log })
-
-        const buildDir = buildStaging.getBuildPath(buildAction.getConfig())
-        expect(await pathExists(join(buildDir, "symlink.txt"))).to.be.false
-      })
-
-      it("syncs source directory to empty target directory with no file list", async () => {
-        const sourceRoot = join(tmpPath, "source")
-        const targetRoot = join(tmpPath, "target")
-
-        await ensureDir(sourceRoot)
-        await ensureDir(targetRoot)
-        await populateDirectory(sourceRoot, ["a", "b", "subdir/c", "subdir/subsubdir/d"])
-
-        await sync({ log, sourceRoot, targetRoot, withDelete: false })
-
-        await assertIdentical(sourceRoot, targetRoot)
-      })
-
-      it("syncs source directory to empty target directory with file list", async () => {
-        const sourceRoot = join(tmpPath, "source")
-        const targetRoot = join(tmpPath, "target")
-
-        await ensureDir(sourceRoot)
-        await ensureDir(targetRoot)
-        await populateDirectory(sourceRoot, ["a", "b", "subdir/c", "subdir/subsubdir/d"])
-
-        const files = ["a", "subdir/subsubdir/d"]
-        await sync({ log, sourceRoot, targetRoot, withDelete: false, files })
-
-        await assertIdentical(sourceRoot, targetRoot, files)
-        expect(await listFiles(targetRoot)).to.eql(files)
-      })
-
-      it("syncs source directory to populated target directory with no file list", async () => {
-        const sourceRoot = join(tmpPath, "source")
-        const targetRoot = join(tmpPath, "target")
-
-        await ensureDir(sourceRoot)
-        await ensureDir(targetRoot)
-        await populateDirectory(sourceRoot, ["a", "subdir/c"])
-        await populateDirectory(targetRoot, ["b", "subdir/subsubdir/d"])
-
-        await sync({ log, sourceRoot, targetRoot, withDelete: false })
-
-        await assertIdentical(sourceRoot, targetRoot, ["a", "subdir/c"])
-        expect(await listFiles(targetRoot)).to.eql(["a", "b", "subdir/c", "subdir/subsubdir/d"])
-      })
-
-      it("syncs source directory to populated target directory with file list", async () => {
-        const sourceRoot = join(tmpPath, "source")
-        const targetRoot = join(tmpPath, "target")
-
-        await ensureDir(sourceRoot)
-        await ensureDir(targetRoot)
-        await populateDirectory(sourceRoot, ["a", "subdir/c"])
-        await populateDirectory(targetRoot, ["b", "subdir/subsubdir/d"])
-
-        await sync({ log, sourceRoot, targetRoot, withDelete: false, files: ["a"] })
-
-        await assertIdentical(sourceRoot, targetRoot, ["a"])
-        expect(await listFiles(targetRoot)).to.eql(["a", "b", "subdir/subsubdir/d"])
-      })
-
-      it("syncs directly if source path is a file and target doesn't exist", async () => {
-        const a = join(tmpPath, "a")
-        await writeFile(a, "foo")
-        await sync({
-          log,
-          sourceRoot: tmpPath,
-          sourceRelPath: "a",
-          targetRoot: tmpPath,
-          targetRelPath: "b",
-          withDelete: false,
-        })
-        const data = (await readFile(join(tmpPath, "b"))).toString()
-        expect(data).to.equal("foo")
-      })
-
-      it("syncs directly into target directory if source path is a file and target is a directory", async () => {
-        const a = join(tmpPath, "a")
-        const b = join(tmpPath, "b")
-        await writeFile(a, "foo")
-        await ensureDir(b)
-        await sync({ log, sourceRoot: tmpPath, sourceRelPath: "a", targetRoot: b, withDelete: false })
-        const data = (await readFile(join(b, "a"))).toString()
-        expect(data).to.equal("foo")
-      })
-
-      it("syncs directly into target directory if source path is a file and targetRelPath ends with slash", async () => {
-        const a = join(tmpPath, "a")
-        const b = join(tmpPath, "b")
-        await writeFile(a, "foo")
-        await ensureDir(b)
-        await sync({
-          log,
-          sourceRoot: tmpPath,
-          sourceRelPath: "a",
-          targetRoot: tmpPath,
-          targetRelPath: "b/",
-          withDelete: false,
-        })
-        const data = (await readFile(join(b, "a"))).toString()
-        expect(data).to.equal("foo")
-      })
-
-      it("correctly handles '.' as the targetRelPath", async () => {
-        const sourceRoot = join(tmpPath, "source")
-        const targetRoot = join(tmpPath, "target")
-
-        await ensureDir(sourceRoot)
-        await ensureDir(targetRoot)
-        await populateDirectory(sourceRoot, ["subdir/a"])
-
-        await sync({ log, sourceRoot, sourceRelPath: "subdir", targetRoot, targetRelPath: ".", withDelete: false })
-
-        expect(await listFiles(targetRoot)).to.eql(["subdir/a"])
-      })
-
-      it("correctly handles special characters in the file name, withDelete true", async () => {
-        const specialFilenames = ["[id].vue", "*foo", "bla?"]
-        const a = join(tmpPath, "a")
-        const b = join(tmpPath, "b")
-        await ensureDir(a)
-        for (const filename of specialFilenames) {
-          await writeFile(join(a, filename), "foo")
-        }
-        await ensureDir(b)
-        await sync({
-          log,
-          sourceRoot: tmpPath,
-          sourceRelPath: "a/",
-          files: specialFilenames,
-          targetRoot: b,
-          withDelete: true,
-        })
-        for (const filename of specialFilenames) {
-          const data = (await readFile(join(b, filename))).toString()
-          expect(data).to.equal("foo")
-        }
-      })
-
-      it("correctly handles special characters in the file name, withDelete false", async () => {
-        const specialFilenames = ["[id].vue", "*foo", "bla?"]
-        const a = join(tmpPath, "a")
-        const b = join(tmpPath, "b")
-        await ensureDir(a)
-        for (const filename of specialFilenames) {
-          await writeFile(join(a, filename), "foo")
-        }
-        await ensureDir(b)
-        await sync({
-          log,
-          sourceRoot: tmpPath,
-          sourceRelPath: "a/",
-          files: specialFilenames,
-          targetRoot: b,
-          withDelete: false,
-        })
-        for (const filename of specialFilenames) {
-          const data = (await readFile(join(b, filename))).toString()
-          expect(data).to.equal("foo")
-        }
-      })
-    })
-  })
+  describe("(common)", () => commonSyncTests(true))
 
   describe("sync", () => {
     let tmpDir: TempDirectory
@@ -488,77 +116,6 @@
 
       await assertIdentical(sourceRoot, targetRoot, ["a", "subdir/c"])
       expect(await listFiles(targetRoot)).to.eql(["a", "subdir/c"])
-    })
-
-    it("reproduces relative symlinks", async () => {
-      const sourceRoot = join(tmpPath, "source")
-
-      // prepare source
-      const files = ["node_modules/foo/bar", "node_modules/bar/baz"]
-      await ensureDir(sourceRoot)
-      await populateDirectory(sourceRoot, files)
-      await ensureDir(join(sourceRoot, "node_modules/.bin"))
-      const barLinkPath = "node_modules/.bin/bar"
-      const bazLinkPath = "node_modules/.bin/baz"
-      const nonExistentLinkPath = "node_modules/.bin/doesnotexist"
-      await symlink("../foo/bar", join(sourceRoot, barLinkPath))
-      await symlink("../bar/baz", join(sourceRoot, bazLinkPath))
-      await symlink("../this/does/not/exist", join(sourceRoot, nonExistentLinkPath))
-
-      // all the files in source
-      const expectedFiles = [...files, barLinkPath, bazLinkPath, nonExistentLinkPath]
-
-      // sync withDelete = true
-      let targetRoot = join(tmpPath, "target1")
-      await ensureDir(targetRoot)
-      // first time
-      await sync({ log, sourceRoot, targetRoot, withDelete: true })
-      await assertIdentical(sourceRoot, targetRoot, expectedFiles)
-      // second time
-      await sync({ log, sourceRoot, targetRoot, withDelete: true })
-      await assertIdentical(sourceRoot, targetRoot, expectedFiles)
-
-      // sync withDelete = false
-      targetRoot = join(tmpPath, "target2")
-      await ensureDir(targetRoot)
-      // first time
-      await sync({ log, sourceRoot, targetRoot, withDelete: false })
-      await assertIdentical(sourceRoot, targetRoot, expectedFiles)
-      // second time
-      await sync({ log, sourceRoot, targetRoot, withDelete: false })
-      await assertIdentical(sourceRoot, targetRoot, expectedFiles)
-
-      // sync with pattern
-      targetRoot = join(tmpPath, "target3")
-      await ensureDir(targetRoot)
-      // first time
-      await sync({ log, sourceRoot, sourceRelPath: "*", targetRoot, withDelete: false })
-      await assertIdentical(sourceRoot, targetRoot, expectedFiles)
-      // second time
-      await sync({ log, sourceRoot, sourceRelPath: "*", targetRoot, withDelete: false })
-      await assertIdentical(sourceRoot, targetRoot, expectedFiles)
-    })
-
-    it("should allow type changes between symlink and file", async () => {
-      const sourceRoot = join(tmpPath, "source")
-      const targetRoot = join(tmpPath, "target")
-      const file = "foo"
-
-      // scenario 1: foo is a file
-      await ensureDir(sourceRoot)
-      await populateDirectory(sourceRoot, [file])
-
-      // sync first time
-      await sync({ log, sourceRoot, targetRoot, withDelete: false })
-      await assertIdentical(sourceRoot, targetRoot, [file])
-
-      // scenario 2: foo is a symlink (target does not matter)
-      await rm(join(sourceRoot, file))
-      await symlink("targetDoesNotMatter", join(sourceRoot, file))
-
-      // the target now must be replaced with a symlink
-      await sync({ log, sourceRoot, targetRoot, withDelete: false })
-      await assertIdentical(sourceRoot, targetRoot, [file])
     })
 
     it("throws if source relative path is absolute", async () => {
@@ -673,9 +230,6 @@
       )
     })
   })
-<<<<<<< HEAD
-})
-=======
 })
 
 describe("BuildStagingRsync", () => {
@@ -1123,5 +677,4 @@
       }
     })
   })
-}
->>>>>>> 5cf61c4e
+}