/*
 * Copyright (C) 2018-2025 Garden Technologies, Inc. <info@garden.io>
 *
 * This Source Code Form is subject to the terms of the Mozilla Public
 * License, v. 2.0. If a copy of the MPL was not distributed with this
 * file, You can obtain one at http://mozilla.org/MPL/2.0/.
 */

import type { KubernetesCommonRunSpec, KubernetesPluginContext, KubernetesTargetResourceSpec } from "../config.js"
import { kubernetesCommonRunSchemaKeys, runPodResourceSchema, runPodSpecSchema } from "../config.js"
import { k8sGetRunResult } from "../run-results.js"
import { getActionNamespaceStatus } from "../namespace.js"
import type { ActionKind, RunActionDefinition, TestActionDefinition } from "../../../plugin/action-types.js"
import { dedent } from "../../../util/string.js"
import type { RunAction, RunActionConfig } from "../../../actions/run.js"
import { createSchema, joi } from "../../../config/common.js"
import type { V1PodSpec } from "@kubernetes/client-node"
import { runOrTestWithPod } from "./common.js"
import type { KubernetesRunOutputs, KubernetesTestOutputs } from "./config.js"
import {
  kubernetesManifestFilesSchema,
  kubernetesManifestsSchema,
  kubernetesManifestTemplatesSchema,
  kubernetesPatchResourcesSchema,
  kubernetesRunOutputsSchema,
  kubernetesTestOutputsSchema,
} from "./config.js"
import type { KubernetesPatchResource, KubernetesResource } from "../types.js"
import type { KubernetesKustomizeSpec } from "./kustomize.js"
import { kustomizeSpecSchema } from "./kustomize.js"
import type { ObjectSchema } from "@hapi/joi"
import type { TestAction, TestActionConfig } from "../../../actions/test.js"
import { k8sGetTestResult } from "../test-results.js"
import { getRunResultCache, getTestResultCache } from "../results-cache.js"
import { toActionStatus } from "../util.js"
import { InternalError } from "../../../exceptions.js"
import type { KubernetesRunResult } from "../../../plugin/base.js"
import { reportDeprecatedFeatureUsage } from "../../../util/deprecations.js"
import { emitNonRepeatableWarning } from "../../../warnings.js"
import { styles } from "../../../logger/styles.js"
import { actionReferenceToString } from "../../../actions/base.js"
import type { Log } from "../../../logger/log-entry.js"

function examineForDeprecations(config: KubernetesPodRunActionConfig | KubernetesPodTestActionConfig, log: Log) {
  const spec = config.spec
  if ("files" in spec) {
    emitNonRepeatableWarning(
      log,
      `Obsolete configuration field ${styles.highlight("spec.files")} found in the action ${styles.highlight(actionReferenceToString(config))} at ${styles.highlight(config.internal.configFilePath || config.internal.basePath)}`
    )
    reportDeprecatedFeatureUsage({ log, deprecation: "kubernetesPodSpecFiles" })
  }
}

// RUN //

export interface KubernetesPodRunActionSpec extends KubernetesCommonRunSpec {
  manifestFiles: string[]
  manifestTemplates: string[]
  kustomize?: KubernetesKustomizeSpec
  manifests: KubernetesResource[]
  patchResources?: KubernetesPatchResource[]
  resource?: KubernetesTargetResourceSpec
  podSpec?: V1PodSpec
}

export type KubernetesPodRunActionConfig = RunActionConfig<"kubernetes-pod", KubernetesPodRunActionSpec>
export type KubernetesPodRunAction = RunAction<KubernetesPodRunActionConfig, KubernetesRunOutputs>

// Maintaining this cache to avoid errors when `kubernetesRunPodSchema` is called more than once with the same `kind`.
const runSchemas: { [name: string]: ObjectSchema } = {}

const kubernetesPodManifestTemplatesSchema = (kind: ActionKind) =>
  kubernetesManifestTemplatesSchema().description(
    dedent`
    POSIX-style paths to YAML files to load manifests from. Each file may contain multiple manifests.

    Garden will treat each manifestTemplate file as a template string expression, resolve it and then attempt to parse the resulting string as YAML.

    Then it will find the resource matching the Pod spec for the ${kind} ([See also \`spec.resource\`](#specresource)).
    `
  )

export const kubernetesRunPodSchema = (kind: ActionKind) => {
  const name = `${kind}:kubernetes-pod`
  if (runSchemas[name]) {
    return runSchemas[name]
  }
  const schema = createSchema({
    name,
    keys: () => ({
      ...kubernetesCommonRunSchemaKeys(kind),
      kustomize: kustomizeSpecSchema(),
      patchResources: kubernetesPatchResourcesSchema(),
      manifests: kubernetesManifestsSchema().description(
        `List of Kubernetes resource manifests to be searched (using \`resource\`e for the pod spec for the ${kind}. If \`files\` is also specified, this is combined with the manifests read from the files.`
      ),
<<<<<<< HEAD
      files: kubernetesPodManifestTemplatesSchema(kind).meta({ deprecation: true }),
=======
      files: joi.any().meta({ internal: true }),
>>>>>>> b1e20ce5
      manifestFiles: kubernetesManifestFilesSchema(),
      manifestTemplates: kubernetesPodManifestTemplatesSchema(kind),
      resource: runPodResourceSchema(kind),
      podSpec: runPodSpecSchema(kind),
    }),
    xor: [["resource", "podSpec"]],
  })()
  runSchemas[name] = schema
  return schema
}

export const kubernetesPodRunDefinition = (): RunActionDefinition<KubernetesPodRunAction> => ({
  name: "kubernetes-pod",
  docs: dedent`
    Executes a Run in an ad-hoc instance of a Kubernetes Pod and waits for it to complete.

    The pod spec can be provided directly via the \`podSpec\` field, or the \`resource\` field can be used to find the pod spec in the Kubernetes manifests provided via the \`files\` and/or \`manifests\` fields.
  `,
  schema: kubernetesRunPodSchema("Run"),
  runtimeOutputsSchema: kubernetesRunOutputsSchema(),
  handlers: {
    configure: async ({ log, config }) => {
      examineForDeprecations(config, log)
      return { config, supportedModes: {} }
    },
    run: async (params) => {
      const { ctx, log, action } = params
      const k8sCtx = <KubernetesPluginContext>ctx
      const namespaceStatus = await getActionNamespaceStatus({
        ctx: k8sCtx,
        log,
        action,
        provider: k8sCtx.provider,
      })

      if (namespaceStatus.state !== "ready") {
        throw new InternalError({
          message: `Expected namespace state to be "ready", but got "${namespaceStatus.state}" instead.`,
        })
      }

      const result = await runOrTestWithPod({ ...params, ctx: k8sCtx, namespace: namespaceStatus.namespaceName })

      if (action.getSpec("cacheResult")) {
        const runResultCache = getRunResultCache(ctx)
        await runResultCache.store({
          ctx,
          log,
          action,
          keyData: {
            namespaceUid: namespaceStatus.namespaceUid,
          },
          result,
        })
      }

      return toActionStatus<KubernetesRunResult>({ ...result, namespaceStatus })
    },

    getResult: k8sGetRunResult,
  },
})

// TEST //

type KubernetesPodTestActionSpec = KubernetesPodRunActionSpec
export type KubernetesPodTestActionConfig = TestActionConfig<"kubernetes-pod", KubernetesPodTestActionSpec>
export type KubernetesPodTestAction = TestAction<KubernetesPodTestActionConfig, KubernetesTestOutputs>

export const kubernetesPodTestDefinition = (): TestActionDefinition<KubernetesPodTestAction> => ({
  name: "kubernetes-pod",
  docs: dedent`
    Executes a Test in an ad-hoc instance of a Kubernetes Pod and waits for it to complete.

    The pod spec can be provided directly via the \`podSpec\` field, or the \`resource\` field can be used to find the pod spec in the Kubernetes manifests provided via the \`files\` and/or \`manifests\` fields.
  `,
  schema: kubernetesRunPodSchema("Test"),
  runtimeOutputsSchema: kubernetesTestOutputsSchema(),
  handlers: {
    configure: async ({ log, config }) => {
      examineForDeprecations(config, log)
      return { config, supportedModes: {} }
    },
    run: async (params) => {
      const { ctx, log, action } = params
      const k8sCtx = <KubernetesPluginContext>ctx
      const namespaceStatus = await getActionNamespaceStatus({
        ctx: k8sCtx,
        log,
        action,
        provider: k8sCtx.provider,
      })

      const result = await runOrTestWithPod({ ...params, ctx: k8sCtx, namespace: namespaceStatus.namespaceName })

      if (action.getSpec("cacheResult")) {
        const testResultCache = getTestResultCache(ctx)
        await testResultCache.store({
          ctx,
          log,
          action,
          keyData: undefined,
          result,
        })
      }

      return toActionStatus<KubernetesRunResult>({ ...result, namespaceStatus })
    },

    getResult: k8sGetTestResult,
  },
})<|MERGE_RESOLUTION|>--- conflicted
+++ resolved
@@ -95,11 +95,7 @@
       manifests: kubernetesManifestsSchema().description(
         `List of Kubernetes resource manifests to be searched (using \`resource\`e for the pod spec for the ${kind}. If \`files\` is also specified, this is combined with the manifests read from the files.`
       ),
-<<<<<<< HEAD
-      files: kubernetesPodManifestTemplatesSchema(kind).meta({ deprecation: true }),
-=======
       files: joi.any().meta({ internal: true }),
->>>>>>> b1e20ce5
       manifestFiles: kubernetesManifestFilesSchema(),
       manifestTemplates: kubernetesPodManifestTemplatesSchema(kind),
       resource: runPodResourceSchema(kind),
