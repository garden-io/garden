/*
 * Copyright (C) 2018-2025 Garden Technologies, Inc. <info@garden.io>
 *
 * This Source Code Form is subject to the terms of the Mozilla Public
 * License, v. 2.0. If a copy of the MPL was not distributed with this
 * file, You can obtain one at http://mozilla.org/MPL/2.0/.
 */

import { joi, joiSparseArray } from "../../../config/common.js"
import type { KubernetesTargetResourceSpec, PortForwardSpec } from "../config.js"
import { k8sDeploymentTimeoutSchema, namespaceNameSchema, portForwardsSchema } from "../config.js"
import type { KubernetesDeploySyncSpec } from "../sync.js"
import { kubernetesDeploySyncSchema } from "../sync.js"
import type { KubernetesKustomizeSpec } from "./kustomize.js"
import { kustomizeSpecSchema } from "./kustomize.js"
import type { KubernetesPatchResource, KubernetesResource } from "../types.js"
import type { DeployAction, DeployActionConfig } from "../../../actions/deploy.js"
import { defaultTargetSchema } from "../helm/config.js"
import type {
  KubernetesPodRunAction,
  KubernetesPodRunActionConfig,
  KubernetesPodTestAction,
  KubernetesPodTestActionConfig,
} from "./kubernetes-pod.js"
import { kubernetesLocalModeSchema } from "../local-mode.js"
import type { ContainerRunOutputs } from "../../container/config.js"
import { containerRunOutputSchema } from "../../container/config.js"
import type {
  KubernetesExecRunAction,
  KubernetesExecRunActionConfig,
  KubernetesExecTestAction,
  KubernetesExecTestActionConfig,
} from "./kubernetes-exec.js"
import { dedent } from "../../../util/string.js"
import type { ApplyParams } from "../kubectl.js"
import omit from "lodash-es/omit.js"

export interface KubernetesTypeCommonDeploySpec {
  kustomize?: KubernetesKustomizeSpec
  patchResources?: KubernetesPatchResource[]
  manifests: KubernetesResource[]
  namespace?: string
  portForwards?: PortForwardSpec[]
  applyArgs?: ApplyParams["applyArgs"]
}

export interface KubernetesDeployActionSpec extends KubernetesTypeCommonDeploySpec {
  defaultTarget?: KubernetesTargetResourceSpec
  sync?: KubernetesDeploySyncSpec
  waitForJobs: boolean
  manifestFiles: string[]
  manifestTemplates: string[]
}

export type KubernetesDeployActionConfig = DeployActionConfig<"kubernetes", KubernetesDeployActionSpec>
export type KubernetesDeployAction = DeployAction<KubernetesDeployActionConfig>

const kubernetesResourceSchema = () =>
  joi
    .object()
    .keys({
      apiVersion: joi.string().required().description("The API version of the resource."),
      kind: joi.string().required().description("The kind of the resource."),
      metadata: joi
        .object()
        .required()
        .keys({
          name: joi.string().required().description("The name of the resource."),
        })
        .unknown(true),
    })
    .unknown(true)

const kubernetesPatchResourceSchema = () =>
  joi.object().keys({
    kind: joi.string().required().description("The kind of the resource to patch."),
    name: joi.string().required().description("The name of the resource to patch."),
    strategy: joi
      .string()
      .allow("json", "merge", "strategic")
      .optional()
      .description(
        dedent`
        The patch strategy to use. One of 'json', 'merge', or 'strategic'. Defaults to 'strategic'.

        You can read more about the different strategies in the offical Kubernetes documentation at:
        https://kubernetes.io/docs/tasks/manage-kubernetes-objects/update-api-object-kubectl-patch/
        `
      )
      .default("strategic"),
    patch: joi.object().required().description("The patch to apply.").unknown(true),
  })

export const kubernetesManifestTemplatesSchema = () =>
  joiSparseArray(joi.posixPath().subPathOnly().allowGlobs()).description(
    "POSIX-style paths to YAML files to load manifests from. Each can contain multiple manifests, and can include any Garden template strings, which will be resolved before applying the manifests."
  )

export const kubernetesManifestFilesSchema = () =>
  joiSparseArray(joi.posixPath().subPathOnly().allowGlobs()).description(
    "POSIX-style paths to YAML files to load manifests from. Garden will *not* use the Garden Template Language to transform manifests in these files. Each file can contain multiple manifests."
  )

export const kubernetesManifestsSchema = () =>
  joiSparseArray(kubernetesResourceSchema()).description(
    "List of Kubernetes resource manifests to deploy. If `files` is also specified, this is combined with the manifests read from the files."
  )

export const kubernetesPatchResourcesSchema = () =>
  joiSparseArray(kubernetesPatchResourceSchema()).description(
    dedent`
      A list of resources to patch using Kubernetes' patch strategies. This is useful for e.g. overwriting a given container image name with an image built by Garden
      without having to actually modify the underlying Kubernetes manifest in your source code. Another common example is to use this to change the number of replicas for a given
      Kubernetes Deployment.

      Under the hood, Garden just applies the \`kubectl patch\` command to the resource that matches the specified \`kind\` and \`name\`.

      Patches are applied to file manifests, inline manifests, and kustomize files.

      You can learn more about patching Kubernetes resources here: https://kubernetes.io/docs/tasks/manage-kubernetes-objects/update-api-object-kubectl-patch/
    `
  )

export const kubernetesApplyArgsSchema = () =>
  joi.sparseArray().items(joi.string()).description("Additional arguments to pass to `kubectl apply`.")

type KubernetesCommonDeployKeyDeprecations = { deprecateFiles: boolean }

export const kubernetesCommonDeploySpecKeys = (deprecations: KubernetesCommonDeployKeyDeprecations) => {
  const keys = {
<<<<<<< HEAD
    files: kubernetesManifestTemplatesSchema().meta({ deprecation: deprecations.deprecateFiles }),
=======
    files: kubernetesManifestTemplatesSchema(),
>>>>>>> b1e20ce5
    kustomize: kustomizeSpecSchema(),
    manifests: kubernetesManifestsSchema(),
    patchResources: kubernetesPatchResourcesSchema(),
    namespace: namespaceNameSchema(),
    portForwards: portForwardsSchema(),
    timeout: k8sDeploymentTimeoutSchema(),
    applyArgs: kubernetesApplyArgsSchema(),
    waitForJobs: joi
      .boolean()
      .optional()
      .default(true)
      .description("Wait until the jobs have been completed. Garden will wait for as long as `timeout`."),
  }
  return deprecations.deprecateFiles ? omit(keys, "files") : keys
}

export const kubernetesDeploySchema = () =>
  joi
    .object()
    .keys({
      ...kubernetesCommonDeploySpecKeys({ deprecateFiles: true }),
      defaultTarget: defaultTargetSchema(),
      sync: kubernetesDeploySyncSchema(),
      localMode: kubernetesLocalModeSchema(),
      manifestFiles: kubernetesManifestFilesSchema(),
      manifestTemplates: kubernetesManifestTemplatesSchema(),
    })
    .rename("devMode", "sync")

export type KubernetesRunOutputs = ContainerRunOutputs

export const kubernetesRunOutputsSchema = () => containerRunOutputSchema()

export type KubernetesRunActionConfig = KubernetesPodRunActionConfig | KubernetesExecRunActionConfig
export type KubernetesRunAction = KubernetesPodRunAction | KubernetesExecRunAction

export type KubernetesTestOutputs = KubernetesRunOutputs

export const kubernetesTestOutputsSchema = () => kubernetesRunOutputsSchema()

export type KubernetesTestActionConfig = KubernetesPodTestActionConfig | KubernetesExecTestActionConfig
export type KubernetesTestAction = KubernetesPodTestAction | KubernetesExecTestAction

export type KubernetesActionConfig =
  | KubernetesDeployActionConfig
  | KubernetesRunActionConfig
  | KubernetesTestActionConfig<|MERGE_RESOLUTION|>--- conflicted
+++ resolved
@@ -128,11 +128,7 @@
 
 export const kubernetesCommonDeploySpecKeys = (deprecations: KubernetesCommonDeployKeyDeprecations) => {
   const keys = {
-<<<<<<< HEAD
-    files: kubernetesManifestTemplatesSchema().meta({ deprecation: deprecations.deprecateFiles }),
-=======
     files: kubernetesManifestTemplatesSchema(),
->>>>>>> b1e20ce5
     kustomize: kustomizeSpecSchema(),
     manifests: kubernetesManifestsSchema(),
     patchResources: kubernetesPatchResourcesSchema(),
