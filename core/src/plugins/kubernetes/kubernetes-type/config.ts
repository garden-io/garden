/*
 * Copyright (C) 2018-2024 Garden Technologies, Inc. <info@garden.io>
 *
 * This Source Code Form is subject to the terms of the Mozilla Public
 * License, v. 2.0. If a copy of the MPL was not distributed with this
 * file, You can obtain one at http://mozilla.org/MPL/2.0/.
 */

import { joi, joiSparseArray } from "../../../config/common.js"
import type { KubernetesTargetResourceSpec, PortForwardSpec } from "../config.js"
import { k8sDeploymentTimeoutSchema, namespaceNameSchema, portForwardsSchema } from "../config.js"
import type { KubernetesDeploySyncSpec } from "../sync.js"
import { kubernetesDeploySyncSchema } from "../sync.js"
import type { KubernetesKustomizeSpec } from "./kustomize.js"
import { kustomizeSpecSchema } from "./kustomize.js"
import type { KubernetesPatchResource, KubernetesResource } from "../types.js"
import type { DeployAction, DeployActionConfig } from "../../../actions/deploy.js"
import { defaultTargetSchema } from "../helm/config.js"
import type {
  KubernetesPodRunAction,
  KubernetesPodRunActionConfig,
  KubernetesPodTestAction,
  KubernetesPodTestActionConfig,
} from "./kubernetes-pod.js"
import type { ContainerRunOutputs } from "../../container/config.js"
import { containerRunOutputSchema } from "../../container/config.js"
import type {
  KubernetesExecRunAction,
  KubernetesExecRunActionConfig,
  KubernetesExecTestAction,
  KubernetesExecTestActionConfig,
} from "./kubernetes-exec.js"
import { dedent } from "../../../util/string.js"
import type { ApplyParams } from "../kubectl.js"
import omit from "lodash-es/omit.js"

export interface KubernetesTypeCommonDeploySpec {
  kustomize?: KubernetesKustomizeSpec
  patchResources?: KubernetesPatchResource[]
  manifests: KubernetesResource[]
  namespace?: string
  portForwards?: PortForwardSpec[]
  applyArgs?: ApplyParams["applyArgs"]
}

export interface KubernetesDeployActionSpec extends KubernetesTypeCommonDeploySpec {
  defaultTarget?: KubernetesTargetResourceSpec
  sync?: KubernetesDeploySyncSpec
<<<<<<< HEAD
  localMode?: KubernetesLocalModeSpec
  waitForJobs: boolean
=======
  // TODO(0.14) make this non-optional with schema-level default values
  waitForJobs?: boolean
>>>>>>> 94be11e4
  manifestFiles: string[]
  manifestTemplates: string[]
}

export type KubernetesDeployActionConfig = DeployActionConfig<"kubernetes", KubernetesDeployActionSpec>
export type KubernetesDeployAction = DeployAction<KubernetesDeployActionConfig>

const kubernetesResourceSchema = () =>
  joi
    .object()
    .keys({
      apiVersion: joi.string().required().description("The API version of the resource."),
      kind: joi.string().required().description("The kind of the resource."),
      metadata: joi
        .object()
        .required()
        .keys({
          name: joi.string().required().description("The name of the resource."),
        })
        .unknown(true),
    })
    .unknown(true)

const kubernetesPatchResourceSchema = () =>
  joi.object().keys({
    kind: joi.string().required().description("The kind of the resource to patch."),
    name: joi.string().required().description("The name of the resource to patch."),
    strategy: joi
      .string()
      .allow("json", "merge", "strategic")
      .required()
      .description(
        dedent`
        The patch strategy to use. One of 'json', 'merge', or 'strategic'. Defaults to 'strategic'.

        You can read more about the different strategies in the offical Kubernetes documentation at:
        https://kubernetes.io/docs/tasks/manage-kubernetes-objects/update-api-object-kubectl-patch/
        `
      )
      .default("strategic")
      .optional(),
    patch: joi.object().required().description("The patch to apply.").unknown(true),
  })

export const kubernetesManifestTemplatesSchema = () =>
  joiSparseArray(joi.posixPath().subPathOnly().allowGlobs()).description(
    "POSIX-style paths to YAML files to load manifests from. Each can contain multiple manifests, and can include any Garden template strings, which will be resolved before applying the manifests."
  )

export const kubernetesManifestFilesSchema = () =>
  joiSparseArray(joi.posixPath().subPathOnly().allowGlobs()).description(
    "POSIX-style paths to YAML files to load manifests from. Garden will *not* use the Garden Template Language to transform manifests in these files. Each file can contain multiple manifests."
  )

export const kubernetesManifestsSchema = () =>
  joiSparseArray(kubernetesResourceSchema()).description(
    "List of Kubernetes resource manifests to deploy. If `files` is also specified, this is combined with the manifests read from the files."
  )

export const kubernetesPatchResourcesSchema = () =>
  joiSparseArray(kubernetesPatchResourceSchema()).description(
    dedent`
      A list of resources to patch using Kubernetes' patch strategies. This is useful for e.g. overwriting a given container image name with an image built by Garden
      without having to actually modify the underlying Kubernetes manifest in your source code. Another common example is to use this to change the number of replicas for a given
      Kubernetes Deployment.

      Under the hood, Garden just applies the \`kubectl patch\` command to the resource that matches the specified \`kind\` and \`name\`.

      Patches are applied to file manifests, inline manifests, and kustomize files.

      You can learn more about patching Kubernetes resources here: https://kubernetes.io/docs/tasks/manage-kubernetes-objects/update-api-object-kubectl-patch/
    `
  )

export const kubernetesApplyArgsSchema = () =>
  joi.sparseArray().items(joi.string()).description("Additional arguments to pass to `kubectl apply`.")

type KubernetesCommonDeployKeyDeprecations = { deprecateFiles: boolean }

export const kubernetesCommonDeploySpecKeys = (deprecations: KubernetesCommonDeployKeyDeprecations) => {
  const keys = {
    files: kubernetesManifestTemplatesSchema().meta({ deprecated: deprecations.deprecateFiles }),
    kustomize: kustomizeSpecSchema(),
    manifests: kubernetesManifestsSchema(),
    patchResources: kubernetesPatchResourcesSchema(),
    namespace: namespaceNameSchema(),
    portForwards: portForwardsSchema(),
    timeout: k8sDeploymentTimeoutSchema(),
    applyArgs: kubernetesApplyArgsSchema(),
    waitForJobs: joi
      .boolean()
      .optional()
      .default(true)
      .description("Wait until the jobs have been completed. Garden will wait for as long as `timeout`."),
  }
  return deprecations.deprecateFiles ? omit(keys, "files") : keys
}

export const kubernetesDeploySchema = () =>
  joi
    .object()
    .keys({
      ...kubernetesCommonDeploySpecKeys({ deprecateFiles: true }),
      defaultTarget: defaultTargetSchema(),
      sync: kubernetesDeploySyncSchema(),
      manifestFiles: kubernetesManifestFilesSchema(),
      manifestTemplates: kubernetesManifestTemplatesSchema(),
    })
    .rename("devMode", "sync")

export type KubernetesRunOutputs = ContainerRunOutputs

export const kubernetesRunOutputsSchema = () => containerRunOutputSchema()

export type KubernetesRunActionConfig = KubernetesPodRunActionConfig | KubernetesExecRunActionConfig
export type KubernetesRunAction = KubernetesPodRunAction | KubernetesExecRunAction

export type KubernetesTestOutputs = KubernetesRunOutputs

export const kubernetesTestOutputsSchema = () => kubernetesRunOutputsSchema()

export type KubernetesTestActionConfig = KubernetesPodTestActionConfig | KubernetesExecTestActionConfig
export type KubernetesTestAction = KubernetesPodTestAction | KubernetesExecTestAction

export type KubernetesActionConfig =
  | KubernetesDeployActionConfig
  | KubernetesRunActionConfig
  | KubernetesTestActionConfig<|MERGE_RESOLUTION|>--- conflicted
+++ resolved
@@ -46,13 +46,7 @@
 export interface KubernetesDeployActionSpec extends KubernetesTypeCommonDeploySpec {
   defaultTarget?: KubernetesTargetResourceSpec
   sync?: KubernetesDeploySyncSpec
-<<<<<<< HEAD
-  localMode?: KubernetesLocalModeSpec
   waitForJobs: boolean
-=======
-  // TODO(0.14) make this non-optional with schema-level default values
-  waitForJobs?: boolean
->>>>>>> 94be11e4
   manifestFiles: string[]
   manifestTemplates: string[]
 }
