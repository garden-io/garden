/*
 * Copyright (C) 2018-2023 Garden Technologies, Inc. <info@garden.io>
 *
 * This Source Code Form is subject to the terms of the Mozilla Public
 * License, v. 2.0. If a copy of the MPL was not distributed with this
 * file, You can obtain one at http://mozilla.org/MPL/2.0/.
 */

import tar from "tar"
import tmp from "tmp-promise"
import cloneDeep from "fast-copy"
import { omit, pick, some } from "lodash-es"
import type { Log } from "../../logger/log-entry.js"
import type { CoreV1Event } from "@kubernetes/client-node"
import type { GardenErrorParams } from "../../exceptions.js"
import { PluginError, GardenError, RuntimeError, ConfigurationError } from "../../exceptions.js"
import type { KubernetesProvider } from "./config.js"
import type { Writable, Readable } from "stream"
import { PassThrough } from "stream"
import { uniqByName, sleep } from "../../util/util.js"
import type { ExecInPodResult } from "./api.js"
import { KubeApi, KubernetesError } from "./api.js"
import { getPodLogs, checkPodStatus } from "./status/pod.js"
import type { KubernetesResource, KubernetesPod, KubernetesServerResource, SupportedRuntimeAction } from "./types.js"
import type { ContainerEnvVars, ContainerResourcesSpec, ContainerVolumeSpec } from "../container/config.js"
import { prepareEnvVars, makePodName, renderPodEvents } from "./util.js"
import { dedent, deline, randomString } from "../../util/string.js"
import type { ArtifactSpec } from "../../config/validation.js"
import { prepareSecrets } from "./secrets.js"
import { configureVolumes } from "./container/deployment.js"
import type { PluginContext, PluginEventBroker, PluginEventLogContext } from "../../plugin-context.js"
import type { ResourceStatus } from "./status/status.js"
import { waitForResources, DeploymentResourceStatusError } from "./status/status.js"
import { getResourceRequirements, getSecurityContext } from "./container/util.js"
import { KUBECTL_DEFAULT_TIMEOUT } from "./kubectl.js"
import fsExtra from "fs-extra"
const { copy } = fsExtra
import type { PodLogEntryConverter, PodLogEntryConverterParams } from "./logs.js"
import { K8sLogFollower } from "./logs.js"
import { Stream } from "ts-stream"
import type { BaseRunParams } from "../../plugin/handlers/base/base.js"
import type { V1PodSpec, V1Container, V1Pod, V1ContainerStatus, V1PodStatus } from "@kubernetes/client-node"
import type { RunResult } from "../../plugin/base.js"
import { LogLevel } from "../../logger/logger.js"
import { getResourceEvents } from "./status/events.js"
import stringify from "json-stringify-safe"

// ref: https://kubernetes.io/docs/reference/labels-annotations-taints/#kubectl-kubernetes-io-default-container
export const K8_POD_DEFAULT_CONTAINER_ANNOTATION_KEY = "kubectl.kubernetes.io/default-container"

/**
 * When a `podSpec` is passed to `runAndCopy`, only these fields will be used for the runner's pod spec
 * (and, in some cases, overridden/populated in `runAndCopy`).
 *
 * Additionally, the keys in `runContainerExcludeFields` below will be omitted from the container used in the
 * runner's pod spec.
 *
 * See: https://kubernetes.io/docs/reference/generated/kubernetes-api/v1.19/#podspec-v1-core
 */
export const runPodSpecIncludeFields: (keyof V1PodSpec)[] = [
  // "activeDeadlineSeconds", // <-- for clarity, we leave the excluded fields here commented out.
  "affinity",
  "automountServiceAccountToken",
  "containers",
  "dnsConfig",
  "dnsPolicy",
  "enableServiceLinks",
  // "ephemeralContainers",
  "hostAliases",
  "hostIPC",
  "hostNetwork",
  "hostPID",
  "hostname",
  "imagePullSecrets",
  // "initContainers",
  "nodeName",
  "nodeSelector",
  "overhead",
  "preemptionPolicy",
  "priority",
  "priorityClassName",
  // "readinessGates",
  // "restartPolicy",
  "runtimeClassName",
  "schedulerName",
  "securityContext",
  "serviceAccount",
  "serviceAccountName",
  "shareProcessNamespace",
  "subdomain",
  // "terminationGracePeriodSeconds",
  "tolerations",
  "topologySpreadConstraints",
  "volumes",
]

export interface RunLogEntry {
  timestamp?: Date
  msg: string
}

export const makeRunLogEntry: PodLogEntryConverter<RunLogEntry> = ({ timestamp, msg }: PodLogEntryConverterParams) => {
  return { timestamp, msg }
}

export const runContainerExcludeFields: (keyof V1Container)[] = ["readinessProbe", "livenessProbe", "startupProbe"]

// TODO: jfc this function signature stinks like all hell - JE
export async function runAndCopy({
  ctx,
  log,
  action,
  args,
  command,
  interactive,
  timeout,
  image,
  container,
  podName,
  podSpec,
  artifacts = [],
  artifactsPath,
  envVars = {},
  resources,
  description,
  namespace,
  volumes,
  privileged,
  addCapabilities,
  dropCapabilities,
}: BaseRunParams & {
  ctx: PluginContext
  log: Log
  action: SupportedRuntimeAction
  image: string
  container?: V1Container
  podName?: string
  podSpec?: V1PodSpec
  artifacts?: ArtifactSpec[]
  artifactsPath?: string
  envVars?: ContainerEnvVars
  resources?: ContainerResourcesSpec
  description?: string
  namespace: string
  volumes?: ContainerVolumeSpec[]
  privileged?: boolean
  addCapabilities?: string[]
  dropCapabilities?: string[]
}): Promise<RunResult> {
  const provider = <KubernetesProvider>ctx.provider
  const api = await KubeApi.factory(log, ctx, provider)

  const getArtifacts = !!(!interactive && artifacts && artifacts.length > 0 && artifactsPath)
  const mainContainerName = "main"

  if (!description) {
    description = action.longDescription()
  }

  podSpec = await prepareRunPodSpec({
    podSpec,
    getArtifacts,
    log,
    action,
    args,
    command,
    api,
    provider,
    envVars,
    resources,
    description: description || "",
    mainContainerName,
    image,
    container,
    namespace,
    volumes,
    privileged,
    addCapabilities,
    dropCapabilities,
  })

  if (!podName) {
    podName = makePodName("run", action.name)
  }

  const runParams = {
    ctx,
    api,
    provider,
    log,
    podData: {
      podSpec,
      podName,
      namespace,
    },
    run: {
      args,
      command,
      interactive,
      timeout,
    },
  }

  if (getArtifacts) {
    const logEventContext = {
      // XXX command cannot be possibly undefined, can it?
      origin: command ? command[0] : "unknown command",
      log: log.createLog({ fixLevel: LogLevel.verbose }),
    }

    const outputStream = new PassThrough()
    outputStream.on("error", () => {})
    outputStream.on("data", (data: Buffer) => {
      ctx.events.emit("log", {
        level: "verbose",
        timestamp: new Date().toISOString(),
        msg: data.toString(),
        ...logEventContext,
      })
    })

    return runWithArtifacts({
      ...runParams,
      mainContainerName,
      artifacts,
      artifactsPath: artifactsPath!,
      description,
      stdout: outputStream,
      stderr: outputStream,
    })
  } else {
    return runWithoutArtifacts(runParams)
  }
}

// This helper was created to facilitate testing the pod spec generation in `runAndCopy`.
export async function prepareRunPodSpec({
  podSpec,
  getArtifacts,
  api,
  provider,
  log,
  action,
  args,
  command,
  envVars,
  resources,
  description,
  mainContainerName,
  image,
  container,
  namespace,
  volumes,
  privileged,
  addCapabilities,
  dropCapabilities,
}: {
  podSpec?: V1PodSpec
  getArtifacts: boolean
  log: Log
  action: SupportedRuntimeAction
  args: string[]
  command: string[] | undefined
  api: KubeApi
  provider: KubernetesProvider
  envVars: ContainerEnvVars
  resources?: ContainerResourcesSpec
  description: string
  mainContainerName: string
  image: string
  container?: V1Container
  namespace: string
  volumes?: ContainerVolumeSpec[]
  privileged?: boolean
  addCapabilities?: string[]
  dropCapabilities?: string[]
}): Promise<V1PodSpec> {
  // Prepare environment variables
  envVars = { ...action.getEnvVars(), ...envVars }
  const env = uniqByName([
    ...prepareEnvVars(envVars),
    // If `container` is specified, include its variables as well
    ...(container && container.env ? container.env : []),
  ])

  const resourceRequirements = resources ? { resources: getResourceRequirements(resources) } : {}
  const securityContext = getSecurityContext(privileged, addCapabilities, dropCapabilities)

  const containers: V1Container[] = [
    {
      ...omit(container || {}, runContainerExcludeFields),
      ...resourceRequirements,
      ...(securityContext ? { securityContext } : {}),
      // We always override the following attributes
      name: mainContainerName,
      image,
      env,
      // TODO: consider supporting volume mounts in ad-hoc runs (would need specific logic and testing)
      volumeMounts: [],
    },
  ]

  const imagePullSecrets = await prepareSecrets({ api, namespace, secrets: provider.config.imagePullSecrets, log })
  await prepareSecrets({ api, namespace, secrets: provider.config.copySecrets, log })

  const preparedPodSpec = {
    ...pick(podSpec || {}, runPodSpecIncludeFields),
    containers,
    imagePullSecrets,
  }

  if (volumes) {
    configureVolumes(action, preparedPodSpec, volumes)
  }

  if (getArtifacts) {
    if (!command) {
      throw new ConfigurationError({
        message: deline`
        ${description} specifies artifacts to export, but doesn't
        explicitly set a \`command\`. The kubernetes provider currently requires an explicit command to be set for
        tests and tasks that export artifacts, because the image's entrypoint cannot be inferred in that execution
        mode. Please set the \`command\` field and try again.
        `,
      })
    }

    // We start the container with a named pipe and tail that, to get the logs from the actual command
    // we plan on running. Then we sleep, so that we can copy files out of the container.
    preparedPodSpec.containers[0].command = ["sh", "-c", "mkfifo /tmp/output && cat /tmp/output && sleep 86400"]
  } else {
    if (args) {
      preparedPodSpec.containers[0].args = args
    }
    if (command) {
      preparedPodSpec.containers[0].command = command
    }
  }

  return preparedPodSpec
}

interface PodData {
  namespace: string
  podName: string
  podSpec: V1PodSpec
}

function getPodResourceAndRunner({
  ctx,
  api,
  provider,
  podData,
}: {
  ctx: PluginContext
  timeout?: number
  api: KubeApi
  provider: KubernetesProvider
  podData: PodData
}) {
  const { namespace, podName, podSpec } = podData

  const pod: KubernetesResource<V1Pod> = {
    apiVersion: "v1",
    kind: "Pod",
    metadata: {
      name: podName,
      namespace,
    },
    spec: podSpec,
  }

  const runner = new PodRunner({
    ctx,
    api,
    pod,
    provider,
    namespace,
  })

  return { pod, runner }
}

async function runWithoutArtifacts({
  ctx,
  api,
  provider,
  log,
  podData,
  run,
}: {
  ctx: PluginContext
  log: Log
  api: KubeApi
  provider: KubernetesProvider
  podData: PodData
  run: BaseRunParams
}): Promise<RunResult> {
  const { timeout: timeoutSec, interactive } = run

  const { runner } = getPodResourceAndRunner({
    ctx,
    api,
    provider,
    podData,
  })

  let result: RunResult
  const startedAt = new Date()

  try {
    const res = await runner.runAndWait({
      log,
      remove: true,
      events: ctx.events,
      timeoutSec,
      tty: interactive,
      throwOnExitCode: true,
    })
    result = {
      ...res,
    }
  } catch (err) {
    if (!(err instanceof GardenError)) {
      throw err
    }
    result = runner.handlePodError({
      err,
      startedAt,
    })
  }

  return result
}

/**
 * Wraps a given {@code cmd} into a script to redirect its stdout and stderr to the same tmp file.
 * See https://stackoverflow.com/a/20564208
 * @param cmd the command to wrap
 */
function getCommandExecutionScript(cmd: string[]) {
  return `
exec 1<&-
exec 2<&-
exec 1<>/tmp/output
exec 2>&1

${cmd.join(" ")}
`
}

/**
 * For given {@code artifacts} prepares a script which will:
 *   1. Create temp directory in the container
 *   2. Create directories for each target, as necessary
 *   3. Recursively (and silently) copy all specified artifact files/directories into the temp directory
 *   4. Tarball the directory and pipe to stdout
 * @param artifacts the artifacts to be processed
 */
function getArtifactsTarScript(artifacts: ArtifactSpec[]) {
  const directoriesToCreate = artifacts.map((a) => a.target).filter((target) => !!target && target !== ".")
  const tmpPath = "/tmp/.garden-artifacts-" + randomString(8)

  // TODO: escape the user paths somehow?
  return `
rm -rf ${tmpPath} >/dev/null || true
mkdir -p ${tmpPath}
cd ${tmpPath}
touch .garden-placeholder
${directoriesToCreate.map((target) => `mkdir -p ${target}`).join("\n")}
${artifacts.map(({ source, target }) => `cp -r ${source} ${target || "."} >/dev/null || true`).join("\n")}
tar -c -z -f - . | cat
rm -rf ${tmpPath} >/dev/null || true
`
}

async function runWithArtifacts({
  ctx,
  api,
  provider,
  log,
  mainContainerName,
  artifacts,
  artifactsPath,
  description,
  stdout,
  stderr,
  podData,
  run,
}: {
  ctx: PluginContext
  log: Log
  mainContainerName: string
  api: KubeApi
  provider: KubernetesProvider
  artifacts: ArtifactSpec[]
  artifactsPath: string
  description?: string
  stdout: Writable
  stderr: Writable
  podData: PodData
  run: BaseRunParams
}): Promise<RunResult> {
  const { args, command, timeout: timeoutSec } = run

  const { runner } = getPodResourceAndRunner({
    ctx,
    api,
    provider,
    podData,
  })

  let result: RunResult
  const startedAt = new Date()

  try {
    // Start the Pod
    try {
      await runner.start({ log, timeoutSec })
    } catch (err) {
      if (!(err instanceof DeploymentResourceStatusError)) {
        throw err
      }

      // Specifically look for deployment error indicating `sh` is missing, and report with more helpful message.
      const status = err.status

      if (status.state !== "ready") {
        const containerStatus = status.resource.status.containerStatuses![0]
        const message = containerStatus?.state?.terminated?.message || containerStatus?.state?.waiting?.message

        if (message?.includes("not found")) {
          throw new ConfigurationError({
            message: deline`
              ${description} specifies artifacts to export, but the image doesn't
              contain the sh binary. In order to copy artifacts out of Kubernetes containers, both sh and tar need to
              be installed in the image.

              Original error message:
              ${message}`,
          })
        } else {
          throw new RuntimeError({
            message: `Failed to start Pod ${runner.podName}: ${stringify(status.resource.status, null, 2)}`,
          })
        }
      }
    }

    try {
      await runner.exec({
        command: ["sh", "-c", "tar --help"],
        containerName: mainContainerName,
        log,
        stdout,
        stderr,
        // Anything above two minutes for this would be unusual
        timeoutSec: 120,
        buffer: true,
      })
    } catch (err) {
      // TODO: fall back to copying `arc` (https://github.com/mholt/archiver) or similar into the container and
      // using that (tar is not statically compiled so we can't copy that directly). Keeping this snippet around
      // for that:
      // await runner.exec({
      //   command: ["sh", "-c", `sed -n 'w ${arcPath}'; chmod +x ${arcPath}`],
      //   container: containerName,
      //   ignoreError: false,
      //   input: <binary>,
      //   log,
      //   stdout,
      //   stderr,
      // })
      throw new ConfigurationError({
        message: deline`
        ${description} specifies artifacts to export, but the image doesn't
        contain the tar binary. In order to copy artifacts out of Kubernetes containers, both sh and tar need to
        be installed in the image.`,
      })
    }

    // Escape the command, so that we can safely pass it as a single string
    const cmd = [...command!, ...(args || [])].map((s) => JSON.stringify(s))

    try {
      const commandScript = getCommandExecutionScript(cmd)

      const res = await runner.exec({
        // Pipe the output from the command to the /tmp/output pipe, including stderr. Some shell voodoo happening
        // here, but this was the only working approach I could find after a lot of trial and error.
        command: ["sh", "-c", commandScript],
        containerName: mainContainerName,
        log,
        stdout,
        stderr,
        timeoutSec,
        buffer: true,
      })
      result = {
        ...res,
        log: res.log || (await runner.getMainContainerLogs()),
      }
    } catch (err) {
      if (!(err instanceof GardenError)) {
        throw err
      }
      result = runner.handlePodError({
        err,
        startedAt,
      })
    }

    const tarScript = getArtifactsTarScript(artifacts)

    // Copy the artifacts
    const tmpDir = await tmp.dir({ unsafeCleanup: true })

    try {
      await new Promise<void>((resolve, reject) => {
        // Create an extractor to receive the tarball we will stream from the container
        // and extract to the artifacts directory.
        let done = 0

        const extractor = tar.x({
          cwd: tmpDir.path,
          strict: true,
          onentry: (entry) => log.debug("tar: got entry " + entry.path),
        })

        extractor.on("end", () => {
          // Need to make sure both processes are complete before resolving (may happen in either order)
          done++
          done === 2 && resolve()
        })
        extractor.on("error", (err) => {
          reject(err)
        })

        // Tarball the requested files and stream to the above extractor.
        runner
          .exec({
            command: ["sh", "-c", tarScript],
            containerName: mainContainerName,
            log,
            stdout: extractor,
            timeoutSec,
            buffer: false,
          })
          .then(() => {
            // Need to make sure both processes are complete before resolving (may happen in either order)
            done++
            done === 2 && resolve()
          })
          .catch(reject)
      })

      // Copy the resulting files to the artifacts directory
      try {
        await copy(tmpDir.path, artifactsPath, { filter: (f) => !f.endsWith(".garden-placeholder") })
      } catch (err) {
        if (!(err instanceof Error)) {
          throw err
        }
        // Ignore error thrown when the directory is empty
        if (err.name !== "CpyError" || !err.message.includes("the file doesn't exist")) {
          throw err
        }
      }
    } finally {
      await tmpDir.cleanup()
    }
  } finally {
    await runner.stop()
  }

  return result
}

type PodRunnerParams = {
  ctx: PluginContext
  logEventContext?: PluginEventLogContext
  annotations?: { [key: string]: string }
  api: KubeApi
  pod: KubernetesPod | KubernetesServerResource<V1Pod>
  namespace: string
  provider: KubernetesProvider
}

interface StartParams {
  log: Log
  timeoutSec?: number
}

export type PodRunnerExecParams = StartParams & {
  command: string[]
  containerName?: string
  stdout?: Writable
  stderr?: Writable
  stdin?: Readable
  tty?: boolean
  buffer: boolean
}

type RunParams = StartParams & {
  remove: boolean
  tty: boolean
  events: PluginEventBroker
  throwOnExitCode?: boolean
}

type PodRunnerDetailsParams = { details: PodErrorDetails }
type PodRunnerErrorParams = GardenErrorParams & PodRunnerDetailsParams

export abstract class PodRunnerError extends GardenError {
  type = "pod-runner"

  details: PodErrorDetails

  constructor({ message, details }: PodRunnerErrorParams) {
    super({
      message,
    })
    this.details = details
  }
}

class PodRunnerWorkloadError extends PodRunnerError {
  override type = "pod-runner-exit-code"

  constructor({ message, details }: PodRunnerErrorParams) {
    let errorDesc = message + "\n\n"

    const containerState = details.containerStatus?.state
    const terminatedContainerState = containerState?.terminated

    if (!!terminatedContainerState) {
      let terminationDesc = ""
      if (!!terminatedContainerState.exitCode && !message.includes(`${terminatedContainerState.exitCode}`)) {
        terminationDesc += `Exited with code: ${terminatedContainerState.exitCode}. `
      }
      if (!!terminatedContainerState.signal) {
        terminationDesc += `Stopped with signal: ${terminatedContainerState.signal}. `
      }
      if (terminatedContainerState.reason && terminatedContainerState.reason !== "Error") {
        terminationDesc += `Reason: ${terminatedContainerState.reason}. `
      }
      if (terminatedContainerState.message) {
        terminationDesc += `Message: ${terminatedContainerState.message}.`
      }
      terminationDesc = terminationDesc.trim()

      if (!!terminationDesc) {
        errorDesc += terminationDesc + "\n\n"
      }
    }

    if (details.logs) {
      errorDesc += `Here are the logs until the error occurred:\n\n${details.logs}`
    }

    super({
      message: errorDesc,
      details,
    })
  }
}

class PodRunnerOutOfMemoryError extends PodRunnerError {
  override type = "pod-runner-oom"

  constructor({ message, details }: PodRunnerErrorParams) {
    const logsMessage = details.logs
      ? ` Here are the logs until the out-of-memory event occurred:\n\n${details.logs}`
      : ""
    super({
      message: `${message}${logsMessage}`,
      details,
    })
  }
}

class PodRunnerNotFoundError extends PodRunnerError {
  override type = "pod-runner-not-found"

  constructor({ details }: PodRunnerDetailsParams) {
    const events = details.podEvents

    super({
      message: dedent`
        Could not find Pod while waiting for it to complete. The Pod might have been evicted or deleted.

        There are several different possible causes for Pod disruptions.

        You can read more about the topic in the Kubernetes documentation:
        https://kubernetes.io/docs/concepts/workloads/pods/disruptions/${
          events?.length ? `\n\n${renderPodEvents(events)}` : ""
        }
      `,
      details,
    })
  }
}

class PodRunnerTimeoutError extends PodRunnerError {
  override type = "pod-runner-timeout"

  //
  constructor({ message, details }: PodRunnerErrorParams) {
    const logsMessage = details.logs ? ` Here are the logs until the timeout occurred:\n\n${details.logs}` : ""
    super({
      message: `${message}${logsMessage}`,
      details,
    })
  }
}

interface RunAndWaitResult {
  command: string[]
  startedAt: Date
  completedAt: Date
  log: string
  success: boolean
  exitCode?: number
}

export interface PodErrorDetails {
  logs?: string
  // optional details
  exitCode?: number
  containerStatus?: V1ContainerStatus
  podStatus?: V1PodStatus
  result?: ExecInPodResult
  podEvents?: CoreV1Event[]
}

export class PodRunner {
  podName: string

  ctx: PluginContext
  logEventContext?: PluginEventLogContext
  annotations?: { [key: string]: string }
  api: KubeApi
  pod: KubernetesPod | KubernetesServerResource<V1Pod>
  namespace: string
  provider: KubernetesProvider

  constructor(params: PodRunnerParams) {
    const { ctx, logEventContext, annotations, api, pod, namespace, provider } = params

    this.ctx = ctx
    this.logEventContext = logEventContext
    this.annotations = annotations
    this.api = api
    this.pod = pod
    this.namespace = namespace
    this.provider = provider

    const spec = params.pod.spec

    if (!spec.containers || spec.containers.length === 0) {
      throw new PluginError({
        message: `Pod spec for PodRunner must contain at least one container`,
      })
    }

    this.podName = this.pod.metadata.name
    this.logEventContext = params.logEventContext
  }

  getFullCommand() {
    return [...(this.pod.spec.containers[0].command || []), ...(this.pod.spec.containers[0].args || [])]
  }

  getMainContainerName() {
    return this.pod.spec.containers[0].name
  }

  private prepareLogsFollower(params: RunParams) {
    const { log, tty, events } = params

    const logEventContext = this.logEventContext
      ? this.logEventContext
      : {
          origin: this.getFullCommand()[0]!,
          log: log.createLog({ fixLevel: LogLevel.verbose }),
        }

    const stream = new Stream<RunLogEntry>()
    void stream.forEach((entry) => {
      const { msg, timestamp } = entry
      let isoTimestamp: string
      try {
        if (timestamp) {
          isoTimestamp = timestamp.toISOString()
        } else {
          isoTimestamp = new Date().toISOString()
        }
      } catch {
        isoTimestamp = new Date().toISOString()
      }
      events.emit("log", {
        level: "verbose",
        timestamp: isoTimestamp,
        msg,
        ...logEventContext,
      })
      if (tty) {
        process.stdout.write(`${entry.msg}\n`)
      }
    })
    return new K8sLogFollower({
      defaultNamespace: this.namespace,
      // We use 1 second in the PodRunner, because the task / test will only finish once the LogFollower finished.
      // If this is too low, we waste resources (network/cpu) – if it's too high we add extra time to the run execution.
      retryIntervalMs: 1000,
      stream,
      log,
      entryConverter: makeRunLogEntry,
      resources: [this.pod],
      k8sApi: this.api,
    })
  }

  /**
   * Runs the Pod, waits for it to terminate, and returns the result. Throws if the Pod never successfully starts.
   * Returns the logs for the first container in the Pod. Returns success=false if Pod exited with non-zero code.
   *
   * If tty=true, we attach to the process stdio during execution.
   *
   * @throws {PodRunnerError}
   * @throws {KubernetesError}
   */
  async runAndWait(params: RunParams): Promise<RunAndWaitResult> {
    const { log, remove, tty } = params

    const startedAt = new Date()
    const logsFollower = this.prepareLogsFollower(params)
    logsFollower.followLogs({}).catch((_err) => {
      // Errors in `followLogs` are logged there, so all we need to do here is to ensure that the follower is closed.
      logsFollower.close()
    })

    try {
      const startTime = new Date(Date.now())
      await this.createPod({ log, tty })

      // Wait until main container terminates
      const exitCode = await this.awaitRunningPod(params, startedAt)

      // the Pod might have been killed – if the process exits with code zero when
      // receiving SIGINT, we might not notice if we don't double check this.
      await this.throwIfPodKilled(startTime)

      // Retrieve logs after run
      const mainContainerLogs = await this.getMainContainerLogs()

      return {
        command: this.getFullCommand(),
        startedAt,
        completedAt: new Date(),
        log: mainContainerLogs,
        exitCode,
        success: exitCode === undefined || exitCode === 0,
      }
    } finally {
      log.debug("Closing logsFollower...")
      await logsFollower.closeAndFlush()
      if (remove) {
        log.debug("Stopping PodRunner")
        await this.stop()
      }
    }
  }

  /**
   * @throws {PodRunnerError}
   * @throws {KubernetesError}
   */
  private async awaitRunningPod(params: RunParams, startedAt: Date): Promise<number | undefined> {
    const { timeoutSec, throwOnExitCode } = params
    const { namespace, podName } = this
    const mainContainerName = this.getMainContainerName()

    const notFoundErrorDetails = async (): Promise<PodErrorDetails> => {
      let podEvents: CoreV1Event[] | undefined
      try {
        podEvents = await getResourceEvents(this.api, this.pod)
      } catch (e) {
        podEvents = undefined
      }
      return {
        podEvents,
      }
    }

    while (true) {
      let serverPod: KubernetesServerResource<V1Pod>
      try {
        serverPod = await this.api.core.readNamespacedPodStatus({ name: podName, namespace })
      } catch (e) {
        if (e instanceof KubernetesError) {
          // if the pod has been deleted during execution we might run into a 404 error.
          // Convert it to PodRunnerNotFoundError and fetch the logs for more details.
          if (e.responseStatusCode === 404) {
            throw new PodRunnerNotFoundError({
              details: await notFoundErrorDetails(),
            })
          }
        }

        throw e
      }

      const state = checkPodStatus(serverPod)

      const mainContainerStatus = (serverPod.status.containerStatuses || []).find((s) => s.name === mainContainerName)
      const terminated = mainContainerStatus?.state?.terminated
      const exitReason = terminated?.reason
      const exitCode = terminated?.exitCode

      const podErrorDetails = async (): Promise<PodErrorDetails> => ({
        logs: await this.getMainContainerLogs(),
        exitCode,
        containerStatus: mainContainerStatus,
        podStatus: serverPod.status,
      })

      // We've seen instances where Pods are OOMKilled but the exit code is 0 and the state that
      // Garden computes is "stopped". However, in those instances the exitReason is still "OOMKilled"
      // and we handle that case specifically here.
      if (exitCode === 137 || exitReason === "OOMKilled") {
        throw new PodRunnerOutOfMemoryError({
          message: "Pod container was OOMKilled.",
          details: await podErrorDetails(),
        })
      }

      if (state === "unhealthy") {
        if (
          exitCode !== undefined &&
          exitCode < 127 &&
          exitReason !== "ContainerCannotRun" &&
          exitReason !== "StartError"
        ) {
          // Successfully ran the command in the main container, but returned non-zero exit code.
          if (throwOnExitCode === true) {
            // Consider it as a task execution error inside the Pod.
            throw new PodRunnerWorkloadError({
              message: `Failed with exit code ${exitCode}.`,
              details: await podErrorDetails(),
            })
          } else {
            return exitCode
          }
        } else if (exitCode === 127) {
          throw new PodRunnerWorkloadError({
            message: `Failed with error "command not found". Is there a typo in the task or test spec?`,
            details: await podErrorDetails(),
          })
        } else {
          throw new PodRunnerWorkloadError({
            message: `Failed to start Pod ${podName}.`,
            details: await podErrorDetails(),
          })
        }
      }

      // reason "Completed" means main container is done, but sidecars or other containers possibly still alive
      if (state === "stopped" || exitReason === "Completed") {
        if (exitCode !== undefined && exitCode !== 0) {
          if (throwOnExitCode === true) {
            throw new PodRunnerWorkloadError({
              message: `Failed with exit code ${exitCode}.`,
              details: await podErrorDetails(),
            })
          } else {
            return exitCode
          }
        }
        return exitCode
      }

      const elapsed = (new Date().getTime() - startedAt.getTime()) / 1000

      if (timeoutSec && elapsed > timeoutSec) {
        throw new PodRunnerTimeoutError({
          message: `Command timed out after ${timeoutSec} seconds.`,
          details: await podErrorDetails(),
        })
      }

      await sleep(800)
    }
  }

  /**
   * Starts the Pod and leaves it running. Use this along with the {@link #exec()} method when you need to run multiple
   * commands in the same Pod. Note that you *must manually call {@link #stop()}* when you're done.
   * Otherwise, the Pod will stay running in the cluster until the process exits.
   */
  async start({ log, timeoutSec = KUBECTL_DEFAULT_TIMEOUT }: StartParams) {
    const { ctx, provider, pod, namespace } = this

    await this.createPod({ log, tty: false })

    // Wait for Pod to be ready
    const statuses = await waitForResources({ namespace, ctx, provider, resources: [pod], log, timeoutSec })

    return { status: statuses[0] as ResourceStatus<V1Pod> }
  }

  /**
   * Executes a command in the running Pod. Must be called after {@link start()}.
   *
   * @throws {PodRunnerError}
   * @throws {KubernetesError}
   */
  async exec(params: PodRunnerExecParams) {
    const { command, containerName: container, timeoutSec, tty = false, log, buffer = true } = params
    let { stdout, stderr, stdin } = params

    if (tty) {
      if (stdout) {
        stdout.pipe(process.stdout)
      } else {
        stdout = process.stdout
      }
      if (stderr) {
        stderr.pipe(process.stderr)
      } else {
        stderr = process.stderr
      }

      stdin = process.stdin
    }

    const startedAt = new Date()
    let containerName = container
    if (!containerName) {
      // if no container name is specified, check if the Pod has annotation kubectl.kubernetes.io/default-container
      const defaultAnnotationContainer = this.pod.metadata.annotations
        ? this.pod.metadata.annotations[K8_POD_DEFAULT_CONTAINER_ANNOTATION_KEY]
        : undefined

      if (defaultAnnotationContainer) {
        containerName = defaultAnnotationContainer
        if (this.pod.spec.containers.length > 1) {
          log.info(
            // in case there are more than 1 containers and exec picks container with annotation
            `Defaulted container ${containerName} due to the annotation ${K8_POD_DEFAULT_CONTAINER_ANNOTATION_KEY}.`
          )
        }
      } else {
        containerName = this.pod.spec.containers[0].name
        if (this.pod.spec.containers.length > 1) {
          const allContainerNames = this.pod.spec.containers.map((c) => c.name)
          log.info(`Defaulted container ${containerName} out of: ${allContainerNames.join(", ")}.`)
        }
      }
    }

    log.debug(`Execing command in ${this.namespace}/Pod/${this.podName}/${containerName}: ${command.join(" ")}`)
    const startTime = new Date(Date.now())

    const result = await this.api.execInPod({
      log,
      namespace: this.namespace,
      podName: this.podName,
      containerName,
      command,
      stdout,
      stderr,
      buffer,
      stdin,
      tty,
      timeoutSec,
    })

    const collectLogs = async () => result.allLogs || (await this.getMainContainerLogs())

    if (result.timedOut) {
      const errorDetails: PodErrorDetails = { logs: await collectLogs(), result }
      throw new PodRunnerTimeoutError({
        message: `Command timed out after ${timeoutSec} seconds.`,
        details: errorDetails,
      })
    }

    if (result.exitCode === 137) {
      const errorDetails: PodErrorDetails = {
        logs: await collectLogs(),
        exitCode: result.exitCode,
        result,
      }
      throw new PodRunnerOutOfMemoryError({ message: "Pod container was OOMKilled.", details: errorDetails })
    }

    // the Pod might have been killed – if the process exits with code zero when
    // receiving SIGINT, we might not notice if we don't double check this.
    await this.throwIfPodKilled(startTime)

    if (result.exitCode !== 0) {
      const errorDetails: PodErrorDetails = {
        logs: await collectLogs(),
        exitCode: result.exitCode,
        result,
      }
      throw new PodRunnerWorkloadError({ message: `Failed with exit code ${result.exitCode}.`, details: errorDetails })
    }

    return {
      command,
      startedAt,
      completedAt: new Date(),
      log: (result.stdout + result.stderr).trim(),
      exitCode: result.exitCode,
      success: result.exitCode === 0,
    }
  }

  /**
   * Helper to detect pod disruption, and throw NotFoundError in case the Pod has been evicted
   *
   * @throws NotFoundError
   */
  private async throwIfPodKilled(afterTime: Date): Promise<void> {
    const events = await getResourceEvents(this.api, this.pod)
    if (
      // If reason is killed and lastTimestamp doesn't exist or is greater than afterTime
      some(events, (event) => event.reason === "Killing" && (!event.lastTimestamp || event.lastTimestamp > afterTime))
    ) {
      const details: PodErrorDetails = { podEvents: events }
      throw new PodRunnerNotFoundError({ details })
    }
  }

  async getLogs() {
    const { api, namespace, pod } = this

    return getPodLogs({
      api,
      namespace,
      pod,
    })
  }

  async getMainContainerLogs(): Promise<string> {
    const mainContainerName = this.getMainContainerName()
    try {
      const allLogs = await this.getLogs()
      const containerLogs = allLogs.find((l) => l.containerName === mainContainerName)?.log?.trim()
      return containerLogs || ""
    } catch (err) {
      return `[Could not retrieve logs for container '${mainContainerName}': ${err}]`
    }
  }

  /**
   * Removes the Pod from the cluster, if it's running. You can safely call this even
   * if the process is no longer active.
   */
  async stop() {
    try {
      await this.api.core.deleteNamespacedPod({ name: this.podName, namespace: this.namespace, gracePeriodSeconds: 0 })
    } catch (err) {
      if (!(err instanceof KubernetesError)) {
        throw err
      }
      if (err.responseStatusCode !== 404) {
        throw err
      }
    }
  }

  /**
   * Sets TTY settings for Pod and creates it.
   * @throws {KubernetesError}
   */
  private async createPod({ log, tty }: { log: Log; tty: boolean }) {
    const command = this.getFullCommand()
    log.verbose(`Starting Pod ${this.podName} with command '${command.join(" ")}'`)

    const pod = cloneDeep(this.pod)

    if (tty) {
      // Need to be sure container is attachable
      pod.spec.containers[0].stdin = true
      pod.spec.containers[0].stdinOnce = true
      pod.spec.containers[0].tty = true
    }

    // We never want to restart containers in these ephemeral pods
    pod.spec.restartPolicy = "Never"

    await this.api.createPod(this.namespace, pod)
  }

  handlePodError({ err, startedAt }: { err: GardenError; startedAt: Date }): RunResult {
    let message: string
    let diagnosticErrorMsg: string | undefined
    let exitCode: number | undefined

    if (err instanceof KubernetesError) {
      throw new KubernetesError({
        message: dedent`
          Unable to start command execution. Failed to initiate a runner pod with error:
          ${err.message}

<<<<<<< HEAD
          Please check the cluster health and network connectivity.
      `,
      })
    } else if (err instanceof PodRunnerWorkloadError || err instanceof PodRunnerTimeoutError) {
      // If we return here, we'll throw TestFailedError or TaskFailedError down the line, which should only be thrown if the actual test failed.
      // In all other failure conditions, we want to throw and the original error incl. stack trace to bubble up.
      message = err.message
      exitCode = err.details.exitCode

      if (err.details.podStatus) {
        diagnosticErrorMsg = `PodStatus:\n${stringify(err.details.podStatus, null, 2)}`
=======
    function renderDiagnosticErrorMessage(error: KnownError): string | undefined {
      if (error.type === "pod-runner" && error.detail.podStatus) {
        return `PodStatus:\n${stringify(error.detail.podStatus, null, 2)}`
      } else {
        return undefined
      }
    }

    function renderError(error: KnownError): string {
      const errorDetail = error.detail
      const logs = errorDetail.logs

      switch (error.type) {
        // The pod container exceeded its memory limits
        case "out-of-memory":
          return error.message + (logs ? ` Here are the logs until the out-of-memory event occurred:\n\n${logs}` : "")
        // Command timed out
        case "timeout":
          return error.message + (logs ? ` Here are the logs until the timeout occurred:\n\n${logs}` : "")
        // Command exited with non-zero code
        case "pod-runner":
          let errorDesc = error.message + "\n\n"

          const containerState = errorDetail.containerStatus?.state
          const terminatedContainerState = containerState?.terminated

          if (!!terminatedContainerState) {
            let terminationDesc = ""
            if (!!terminatedContainerState.exitCode) {
              terminationDesc += `Exited with code: ${terminatedContainerState.exitCode}. `
            }
            if (!!terminatedContainerState.signal) {
              terminationDesc += `Stopped with signal: ${terminatedContainerState.signal}. `
            }
            if (terminatedContainerState.reason) {
              terminationDesc += `Reason: ${terminatedContainerState.reason}. `
            }
            if (terminatedContainerState.message) {
              terminationDesc += `Message: ${terminatedContainerState.message}.`
            }
            terminationDesc = terminationDesc.trim()

            if (!!terminationDesc) {
              errorDesc += terminationDesc + "\n\n"
            }
          }

          if (!!logs) {
            errorDesc += `Here are the logs until the error occurred:\n\n${logs}`
          }

          return errorDesc
        case "not-found":
          let notFoundError = dedent`
            ${error.message}
            There are several different possible causes for Pod disruptions.

            You can read more about the topic in the Kubernetes documentation:
            https://kubernetes.io/docs/concepts/workloads/pods/disruptions/`

          const events = error.detail.podEvents
          if (!!events) {
            notFoundError += `\n\n${renderPodEvents(events)}`
          }

          return notFoundError
        case "kubernetes":
          return `Unable to start command execution. Failed to initiate a runner pod with error:\n${error.message}\n\nPlease check the cluster health and network connectivity.`
        default:
          return error.type satisfies never
>>>>>>> 50a2ac38
      }
    } else {
      throw err
    }

    return {
<<<<<<< HEAD
      log: message,
      diagnosticErrorMsg,
      success: false,
      startedAt,
      completedAt: new Date(),
      exitCode,
=======
      log: renderError(err),
      diagnosticErrorMsg: renderDiagnosticErrorMessage(err),
      moduleName,
      version,
      success: false,
      startedAt,
      completedAt: new Date(),
      command,
      exitCode: err.detail.exitCode,
      errorDetail: err.detail,
>>>>>>> 50a2ac38
    }
  }
}<|MERGE_RESOLUTION|>--- conflicted
+++ resolved
@@ -8,41 +8,42 @@
 
 import tar from "tar"
 import tmp from "tmp-promise"
-import cloneDeep from "fast-copy"
-import { omit, pick, some } from "lodash-es"
-import type { Log } from "../../logger/log-entry.js"
-import type { CoreV1Event } from "@kubernetes/client-node"
-import type { GardenErrorParams } from "../../exceptions.js"
-import { PluginError, GardenError, RuntimeError, ConfigurationError } from "../../exceptions.js"
-import type { KubernetesProvider } from "./config.js"
-import type { Writable, Readable } from "stream"
-import { PassThrough } from "stream"
-import { uniqByName, sleep } from "../../util/util.js"
-import type { ExecInPodResult } from "./api.js"
-import { KubeApi, KubernetesError } from "./api.js"
-import { getPodLogs, checkPodStatus } from "./status/pod.js"
-import type { KubernetesResource, KubernetesPod, KubernetesServerResource, SupportedRuntimeAction } from "./types.js"
-import type { ContainerEnvVars, ContainerResourcesSpec, ContainerVolumeSpec } from "../container/config.js"
-import { prepareEnvVars, makePodName, renderPodEvents } from "./util.js"
-import { dedent, deline, randomString } from "../../util/string.js"
-import type { ArtifactSpec } from "../../config/validation.js"
-import { prepareSecrets } from "./secrets.js"
-import { configureVolumes } from "./container/deployment.js"
-import type { PluginContext, PluginEventBroker, PluginEventLogContext } from "../../plugin-context.js"
-import type { ResourceStatus } from "./status/status.js"
-import { waitForResources, DeploymentResourceStatusError } from "./status/status.js"
-import { getResourceRequirements, getSecurityContext } from "./container/util.js"
-import { KUBECTL_DEFAULT_TIMEOUT } from "./kubectl.js"
-import fsExtra from "fs-extra"
-const { copy } = fsExtra
-import type { PodLogEntryConverter, PodLogEntryConverterParams } from "./logs.js"
-import { K8sLogFollower } from "./logs.js"
+import { cloneDeep, omit, pick, some } from "lodash"
+import { Log } from "../../logger/log-entry"
+import { CoreV1Event } from "@kubernetes/client-node"
+import {
+  PluginError,
+  GardenBaseError,
+  TimeoutError,
+  RuntimeError,
+  ConfigurationError,
+  OutOfMemoryError,
+  NotFoundError,
+} from "../../exceptions"
+import { KubernetesProvider } from "./config"
+import { Writable, Readable, PassThrough } from "stream"
+import { uniqByName, sleep } from "../../util/util"
+import { ExecInPodResult, KubeApi, KubernetesError } from "./api"
+import { getPodLogs, checkPodStatus } from "./status/pod"
+import { KubernetesResource, KubernetesPod, KubernetesServerResource, SupportedRuntimeAction } from "./types"
+import { ContainerEnvVars, ContainerResourcesSpec, ContainerVolumeSpec } from "../container/config"
+import { prepareEnvVars, makePodName, renderPodEvents } from "./util"
+import { dedent, deline, randomString } from "../../util/string"
+import { ArtifactSpec } from "../../config/validation"
+import { prepareSecrets } from "./secrets"
+import { configureVolumes } from "./container/deployment"
+import { PluginContext, PluginEventBroker, PluginEventLogContext } from "../../plugin-context"
+import { waitForResources, ResourceStatus } from "./status/status"
+import { getResourceRequirements, getSecurityContext } from "./container/util"
+import { KUBECTL_DEFAULT_TIMEOUT } from "./kubectl"
+import { copy } from "fs-extra"
+import { K8sLogFollower, PodLogEntryConverter, PodLogEntryConverterParams } from "./logs"
 import { Stream } from "ts-stream"
-import type { BaseRunParams } from "../../plugin/handlers/base/base.js"
-import type { V1PodSpec, V1Container, V1Pod, V1ContainerStatus, V1PodStatus } from "@kubernetes/client-node"
-import type { RunResult } from "../../plugin/base.js"
-import { LogLevel } from "../../logger/logger.js"
-import { getResourceEvents } from "./status/events.js"
+import { BaseRunParams } from "../../plugin/handlers/base/base"
+import { V1PodSpec, V1Container, V1Pod, V1ContainerStatus, V1PodStatus } from "@kubernetes/client-node"
+import { RunResult } from "../../plugin/base"
+import { LogLevel } from "../../logger/logger"
+import { getResourceEvents } from "./status/events"
 import stringify from "json-stringify-safe"
 
 // ref: https://kubernetes.io/docs/reference/labels-annotations-taints/#kubectl-kubernetes-io-default-container
@@ -124,6 +125,7 @@
   resources,
   description,
   namespace,
+  version,
   volumes,
   privileged,
   addCapabilities,
@@ -142,6 +144,7 @@
   resources?: ContainerResourcesSpec
   description?: string
   namespace: string
+  version: string
   volumes?: ContainerVolumeSpec[]
   privileged?: boolean
   addCapabilities?: string[]
@@ -156,6 +159,8 @@
   if (!description) {
     description = action.longDescription()
   }
+
+  const errorMetadata: any = { actionName: action.name, description, args, artifacts }
 
   podSpec = await prepareRunPodSpec({
     podSpec,
@@ -169,6 +174,7 @@
     envVars,
     resources,
     description: description || "",
+    errorMetadata,
     mainContainerName,
     image,
     container,
@@ -188,6 +194,8 @@
     api,
     provider,
     log,
+    action,
+    version,
     podData: {
       podSpec,
       podName,
@@ -225,6 +233,7 @@
       artifacts,
       artifactsPath: artifactsPath!,
       description,
+      errorMetadata,
       stdout: outputStream,
       stderr: outputStream,
     })
@@ -246,6 +255,7 @@
   envVars,
   resources,
   description,
+  errorMetadata,
   mainContainerName,
   image,
   container,
@@ -266,6 +276,7 @@
   envVars: ContainerEnvVars
   resources?: ContainerResourcesSpec
   description: string
+  errorMetadata: any
   mainContainerName: string
   image: string
   container?: V1Container
@@ -322,6 +333,7 @@
         tests and tasks that export artifacts, because the image's entrypoint cannot be inferred in that execution
         mode. Please set the \`command\` field and try again.
         `,
+        detail: errorMetadata,
       })
     }
 
@@ -384,15 +396,19 @@
 async function runWithoutArtifacts({
   ctx,
   api,
+  action,
   provider,
   log,
   podData,
   run,
+  version,
 }: {
   ctx: PluginContext
   log: Log
   api: KubeApi
   provider: KubernetesProvider
+  action: SupportedRuntimeAction
+  version: string
   podData: PodData
   run: BaseRunParams
 }): Promise<RunResult> {
@@ -421,12 +437,12 @@
       ...res,
     }
   } catch (err) {
-    if (!(err instanceof GardenError)) {
-      throw err
-    }
-    result = runner.handlePodError({
+    result = await runner.handlePodError({
       err,
+      command: runner.getFullCommand(),
       startedAt,
+      version,
+      moduleName: action.moduleName(),
     })
   }
 
@@ -479,31 +495,37 @@
   api,
   provider,
   log,
+  action,
   mainContainerName,
   artifacts,
   artifactsPath,
   description,
+  errorMetadata,
   stdout,
   stderr,
+  version,
   podData,
   run,
 }: {
   ctx: PluginContext
   log: Log
+  action: SupportedRuntimeAction
   mainContainerName: string
   api: KubeApi
   provider: KubernetesProvider
   artifacts: ArtifactSpec[]
   artifactsPath: string
   description?: string
+  errorMetadata: any
   stdout: Writable
   stderr: Writable
+  version: string
   podData: PodData
   run: BaseRunParams
 }): Promise<RunResult> {
   const { args, command, timeout: timeoutSec } = run
 
-  const { runner } = getPodResourceAndRunner({
+  const { pod, runner } = getPodResourceAndRunner({
     ctx,
     api,
     provider,
@@ -514,16 +536,20 @@
   const startedAt = new Date()
 
   try {
+    errorMetadata.pod = pod
+
     // Start the Pod
     try {
       await runner.start({ log, timeoutSec })
     } catch (err) {
-      if (!(err instanceof DeploymentResourceStatusError)) {
+      if (err.type !== "deployment") {
         throw err
       }
 
       // Specifically look for deployment error indicating `sh` is missing, and report with more helpful message.
-      const status = err.status
+      const status = err.detail.status
+
+      errorMetadata.status = status
 
       if (status.state !== "ready") {
         const containerStatus = status.resource.status.containerStatuses![0]
@@ -538,10 +564,12 @@
 
               Original error message:
               ${message}`,
+            detail: errorMetadata,
           })
         } else {
           throw new RuntimeError({
             message: `Failed to start Pod ${runner.podName}: ${stringify(status.resource.status, null, 2)}`,
+            detail: errorMetadata,
           })
         }
       }
@@ -576,6 +604,7 @@
         ${description} specifies artifacts to export, but the image doesn't
         contain the tar binary. In order to copy artifacts out of Kubernetes containers, both sh and tar need to
         be installed in the image.`,
+        detail: errorMetadata,
       })
     }
 
@@ -601,12 +630,12 @@
         log: res.log || (await runner.getMainContainerLogs()),
       }
     } catch (err) {
-      if (!(err instanceof GardenError)) {
-        throw err
-      }
-      result = runner.handlePodError({
+      result = await runner.handlePodError({
         err,
+        command: cmd,
         startedAt,
+        version,
+        moduleName: action.moduleName(),
       })
     }
 
@@ -658,9 +687,6 @@
       try {
         await copy(tmpDir.path, artifactsPath, { filter: (f) => !f.endsWith(".garden-placeholder") })
       } catch (err) {
-        if (!(err instanceof Error)) {
-          throw err
-        }
         // Ignore error thrown when the directory is empty
         if (err.name !== "CpyError" || !err.message.includes("the file doesn't exist")) {
           throw err
@@ -676,7 +702,7 @@
   return result
 }
 
-type PodRunnerParams = {
+class PodRunnerParams {
   ctx: PluginContext
   logEventContext?: PluginEventLogContext
   annotations?: { [key: string]: string }
@@ -708,110 +734,16 @@
   throwOnExitCode?: boolean
 }
 
-type PodRunnerDetailsParams = { details: PodErrorDetails }
-type PodRunnerErrorParams = GardenErrorParams & PodRunnerDetailsParams
-
-export abstract class PodRunnerError extends GardenError {
+class PodRunnerError extends GardenBaseError {
   type = "pod-runner"
-
-  details: PodErrorDetails
-
-  constructor({ message, details }: PodRunnerErrorParams) {
-    super({
-      message,
-    })
-    this.details = details
-  }
-}
-
-class PodRunnerWorkloadError extends PodRunnerError {
-  override type = "pod-runner-exit-code"
-
-  constructor({ message, details }: PodRunnerErrorParams) {
-    let errorDesc = message + "\n\n"
-
-    const containerState = details.containerStatus?.state
-    const terminatedContainerState = containerState?.terminated
-
-    if (!!terminatedContainerState) {
-      let terminationDesc = ""
-      if (!!terminatedContainerState.exitCode && !message.includes(`${terminatedContainerState.exitCode}`)) {
-        terminationDesc += `Exited with code: ${terminatedContainerState.exitCode}. `
-      }
-      if (!!terminatedContainerState.signal) {
-        terminationDesc += `Stopped with signal: ${terminatedContainerState.signal}. `
-      }
-      if (terminatedContainerState.reason && terminatedContainerState.reason !== "Error") {
-        terminationDesc += `Reason: ${terminatedContainerState.reason}. `
-      }
-      if (terminatedContainerState.message) {
-        terminationDesc += `Message: ${terminatedContainerState.message}.`
-      }
-      terminationDesc = terminationDesc.trim()
-
-      if (!!terminationDesc) {
-        errorDesc += terminationDesc + "\n\n"
-      }
-    }
-
-    if (details.logs) {
-      errorDesc += `Here are the logs until the error occurred:\n\n${details.logs}`
-    }
-
-    super({
-      message: errorDesc,
-      details,
-    })
-  }
-}
-
-class PodRunnerOutOfMemoryError extends PodRunnerError {
-  override type = "pod-runner-oom"
-
-  constructor({ message, details }: PodRunnerErrorParams) {
-    const logsMessage = details.logs
-      ? ` Here are the logs until the out-of-memory event occurred:\n\n${details.logs}`
-      : ""
-    super({
-      message: `${message}${logsMessage}`,
-      details,
-    })
-  }
-}
-
-class PodRunnerNotFoundError extends PodRunnerError {
-  override type = "pod-runner-not-found"
-
-  constructor({ details }: PodRunnerDetailsParams) {
-    const events = details.podEvents
-
-    super({
-      message: dedent`
-        Could not find Pod while waiting for it to complete. The Pod might have been evicted or deleted.
-
-        There are several different possible causes for Pod disruptions.
-
-        You can read more about the topic in the Kubernetes documentation:
-        https://kubernetes.io/docs/concepts/workloads/pods/disruptions/${
-          events?.length ? `\n\n${renderPodEvents(events)}` : ""
-        }
-      `,
-      details,
-    })
-  }
-}
-
-class PodRunnerTimeoutError extends PodRunnerError {
-  override type = "pod-runner-timeout"
-
-  //
-  constructor({ message, details }: PodRunnerErrorParams) {
-    const logsMessage = details.logs ? ` Here are the logs until the timeout occurred:\n\n${details.logs}` : ""
-    super({
-      message: `${message}${logsMessage}`,
-      details,
-    })
-  }
+}
+
+function newExitCodePodRunnerError(podErrorDetails: PodErrorDetails): PodRunnerError {
+  const { exitCode, logs } = podErrorDetails
+  const errorMessage = !!logs
+    ? `Command exited with code ${exitCode}:\n${logs}`
+    : `Command exited with code ${exitCode}.`
+  return new PodRunnerError({ message: errorMessage, detail: omit(podErrorDetails, "logs") })
 }
 
 interface RunAndWaitResult {
@@ -833,35 +765,26 @@
   podEvents?: CoreV1Event[]
 }
 
-export class PodRunner {
+export class PodRunner extends PodRunnerParams {
   podName: string
-
-  ctx: PluginContext
-  logEventContext?: PluginEventLogContext
-  annotations?: { [key: string]: string }
-  api: KubeApi
-  pod: KubernetesPod | KubernetesServerResource<V1Pod>
-  namespace: string
-  provider: KubernetesProvider
+  running: boolean
+  override logEventContext: PluginEventLogContext | undefined
 
   constructor(params: PodRunnerParams) {
-    const { ctx, logEventContext, annotations, api, pod, namespace, provider } = params
-
-    this.ctx = ctx
-    this.logEventContext = logEventContext
-    this.annotations = annotations
-    this.api = api
-    this.pod = pod
-    this.namespace = namespace
-    this.provider = provider
+    super()
 
     const spec = params.pod.spec
 
     if (!spec.containers || spec.containers.length === 0) {
       throw new PluginError({
         message: `Pod spec for PodRunner must contain at least one container`,
+        detail: {
+          spec,
+        },
       })
     }
+
+    Object.assign(this, params)
 
     this.podName = this.pod.metadata.name
     this.logEventContext = params.logEventContext
@@ -927,6 +850,9 @@
    *
    * If tty=true, we attach to the process stdio during execution.
    *
+   * @throws {OutOfMemoryError}
+   * @throws {NotFoundError}
+   * @throws {TimeoutError}
    * @throws {PodRunnerError}
    * @throws {KubernetesError}
    */
@@ -973,8 +899,10 @@
   }
 
   /**
+   * @throws {OutOfMemoryError}
+   * @throws {NotFoundError}
+   * @throws {TimeoutError}
    * @throws {PodRunnerError}
-   * @throws {KubernetesError}
    */
   private async awaitRunningPod(params: RunParams, startedAt: Date): Promise<number | undefined> {
     const { timeoutSec, throwOnExitCode } = params
@@ -996,14 +924,16 @@
     while (true) {
       let serverPod: KubernetesServerResource<V1Pod>
       try {
-        serverPod = await this.api.core.readNamespacedPodStatus({ name: podName, namespace })
+        serverPod = await this.api.core.readNamespacedPodStatus(podName, namespace)
       } catch (e) {
         if (e instanceof KubernetesError) {
           // if the pod has been deleted during execution we might run into a 404 error.
-          // Convert it to PodRunnerNotFoundError and fetch the logs for more details.
-          if (e.responseStatusCode === 404) {
-            throw new PodRunnerNotFoundError({
-              details: await notFoundErrorDetails(),
+          // Convert it to Garden NotFoundError and fetch the logs for more details.
+          if (e.statusCode === 404) {
+            throw new NotFoundError({
+              message:
+                "Could not find Pod while waiting for it to complete. The Pod might have been evicted or deleted.",
+              detail: await notFoundErrorDetails(),
             })
           }
         }
@@ -1029,10 +959,7 @@
       // Garden computes is "stopped". However, in those instances the exitReason is still "OOMKilled"
       // and we handle that case specifically here.
       if (exitCode === 137 || exitReason === "OOMKilled") {
-        throw new PodRunnerOutOfMemoryError({
-          message: "Pod container was OOMKilled.",
-          details: await podErrorDetails(),
-        })
+        throw new OutOfMemoryError({ message: "Pod container was OOMKilled.", detail: await podErrorDetails() })
       }
 
       if (state === "unhealthy") {
@@ -1045,23 +972,12 @@
           // Successfully ran the command in the main container, but returned non-zero exit code.
           if (throwOnExitCode === true) {
             // Consider it as a task execution error inside the Pod.
-            throw new PodRunnerWorkloadError({
-              message: `Failed with exit code ${exitCode}.`,
-              details: await podErrorDetails(),
-            })
+            throw newExitCodePodRunnerError(await podErrorDetails())
           } else {
             return exitCode
           }
-        } else if (exitCode === 127) {
-          throw new PodRunnerWorkloadError({
-            message: `Failed with error "command not found". Is there a typo in the task or test spec?`,
-            details: await podErrorDetails(),
-          })
         } else {
-          throw new PodRunnerWorkloadError({
-            message: `Failed to start Pod ${podName}.`,
-            details: await podErrorDetails(),
-          })
+          throw new PodRunnerError({ message: `Failed to start Pod ${podName}.`, detail: await podErrorDetails() })
         }
       }
 
@@ -1069,10 +985,7 @@
       if (state === "stopped" || exitReason === "Completed") {
         if (exitCode !== undefined && exitCode !== 0) {
           if (throwOnExitCode === true) {
-            throw new PodRunnerWorkloadError({
-              message: `Failed with exit code ${exitCode}.`,
-              details: await podErrorDetails(),
-            })
+            throw newExitCodePodRunnerError(await podErrorDetails())
           } else {
             return exitCode
           }
@@ -1083,9 +996,9 @@
       const elapsed = (new Date().getTime() - startedAt.getTime()) / 1000
 
       if (timeoutSec && elapsed > timeoutSec) {
-        throw new PodRunnerTimeoutError({
+        throw new TimeoutError({
           message: `Command timed out after ${timeoutSec} seconds.`,
-          details: await podErrorDetails(),
+          detail: await podErrorDetails(),
         })
       }
 
@@ -1112,8 +1025,10 @@
   /**
    * Executes a command in the running Pod. Must be called after {@link start()}.
    *
+   * @throws {OutOfMemoryError}
+   * @throws {NotFoundError}
+   * @throws {TimeoutError}
    * @throws {PodRunnerError}
-   * @throws {KubernetesError}
    */
   async exec(params: PodRunnerExecParams) {
     const { command, containerName: container, timeoutSec, tty = false, log, buffer = true } = params
@@ -1161,7 +1076,6 @@
 
     log.debug(`Execing command in ${this.namespace}/Pod/${this.podName}/${containerName}: ${command.join(" ")}`)
     const startTime = new Date(Date.now())
-
     const result = await this.api.execInPod({
       log,
       namespace: this.namespace,
@@ -1180,10 +1094,7 @@
 
     if (result.timedOut) {
       const errorDetails: PodErrorDetails = { logs: await collectLogs(), result }
-      throw new PodRunnerTimeoutError({
-        message: `Command timed out after ${timeoutSec} seconds.`,
-        details: errorDetails,
-      })
+      throw new TimeoutError({ message: `Command timed out after ${timeoutSec} seconds.`, detail: errorDetails })
     }
 
     if (result.exitCode === 137) {
@@ -1192,7 +1103,7 @@
         exitCode: result.exitCode,
         result,
       }
-      throw new PodRunnerOutOfMemoryError({ message: "Pod container was OOMKilled.", details: errorDetails })
+      throw new OutOfMemoryError({ message: "Pod container was OOMKilled.", detail: errorDetails })
     }
 
     // the Pod might have been killed – if the process exits with code zero when
@@ -1205,7 +1116,7 @@
         exitCode: result.exitCode,
         result,
       }
-      throw new PodRunnerWorkloadError({ message: `Failed with exit code ${result.exitCode}.`, details: errorDetails })
+      throw newExitCodePodRunnerError(errorDetails)
     }
 
     return {
@@ -1230,7 +1141,7 @@
       some(events, (event) => event.reason === "Killing" && (!event.lastTimestamp || event.lastTimestamp > afterTime))
     ) {
       const details: PodErrorDetails = { podEvents: events }
-      throw new PodRunnerNotFoundError({ details })
+      throw new NotFoundError({ message: "Pod has been killed or evicted.", detail: details })
     }
   }
 
@@ -1251,7 +1162,9 @@
       const containerLogs = allLogs.find((l) => l.containerName === mainContainerName)?.log?.trim()
       return containerLogs || ""
     } catch (err) {
-      return `[Could not retrieve logs for container '${mainContainerName}': ${err}]`
+      return `[Could not retrieve logs for container '${mainContainerName}': ${
+        err.message || "unknown error occurred"
+      }]`
     }
   }
 
@@ -1261,12 +1174,9 @@
    */
   async stop() {
     try {
-      await this.api.core.deleteNamespacedPod({ name: this.podName, namespace: this.namespace, gracePeriodSeconds: 0 })
+      await this.api.core.deleteNamespacedPod(this.podName, this.namespace, undefined, undefined, 0)
     } catch (err) {
-      if (!(err instanceof KubernetesError)) {
-        throw err
-      }
-      if (err.responseStatusCode !== 404) {
+      if (err.statusCode !== 404) {
         throw err
       }
     }
@@ -1295,30 +1205,37 @@
     await this.api.createPod(this.namespace, pod)
   }
 
-  handlePodError({ err, startedAt }: { err: GardenError; startedAt: Date }): RunResult {
-    let message: string
-    let diagnosticErrorMsg: string | undefined
-    let exitCode: number | undefined
-
-    if (err instanceof KubernetesError) {
-      throw new KubernetesError({
-        message: dedent`
-          Unable to start command execution. Failed to initiate a runner pod with error:
-          ${err.message}
-
-<<<<<<< HEAD
-          Please check the cluster health and network connectivity.
-      `,
-      })
-    } else if (err instanceof PodRunnerWorkloadError || err instanceof PodRunnerTimeoutError) {
-      // If we return here, we'll throw TestFailedError or TaskFailedError down the line, which should only be thrown if the actual test failed.
-      // In all other failure conditions, we want to throw and the original error incl. stack trace to bubble up.
-      message = err.message
-      exitCode = err.details.exitCode
-
-      if (err.details.podStatus) {
-        diagnosticErrorMsg = `PodStatus:\n${stringify(err.details.podStatus, null, 2)}`
-=======
+  async handlePodError({
+    err,
+    command,
+    startedAt,
+    version,
+    moduleName,
+  }: {
+    err: Error
+    command: string[]
+    startedAt: Date
+    version: string
+    moduleName
+  }) {
+    // Some types and predicates to identify known errors
+    const knownErrorTypes = ["out-of-memory", "not-found", "timeout", "pod-runner", "kubernetes"] as const
+    type KnownErrorType = (typeof knownErrorTypes)[number]
+    // A known error is always an instance of a subclass of GardenBaseError
+    type KnownError = Error & {
+      message: string
+      type: KnownErrorType
+      detail: PodErrorDetails
+    }
+    const isKnownError = (error: any): error is KnownError => {
+      return knownErrorTypes.includes(error.type) && !!error.detail
+    }
+
+    // Rethrow any unexpected/unknown error
+    if (!isKnownError(err)) {
+      throw err
+    }
+
     function renderDiagnosticErrorMessage(error: KnownError): string | undefined {
       if (error.type === "pod-runner" && error.detail.podStatus) {
         return `PodStatus:\n${stringify(error.detail.podStatus, null, 2)}`
@@ -1389,21 +1306,10 @@
           return `Unable to start command execution. Failed to initiate a runner pod with error:\n${error.message}\n\nPlease check the cluster health and network connectivity.`
         default:
           return error.type satisfies never
->>>>>>> 50a2ac38
-      }
-    } else {
-      throw err
+      }
     }
 
     return {
-<<<<<<< HEAD
-      log: message,
-      diagnosticErrorMsg,
-      success: false,
-      startedAt,
-      completedAt: new Date(),
-      exitCode,
-=======
       log: renderError(err),
       diagnosticErrorMsg: renderDiagnosticErrorMessage(err),
       moduleName,
@@ -1414,7 +1320,6 @@
       command,
       exitCode: err.detail.exitCode,
       errorDetail: err.detail,
->>>>>>> 50a2ac38
     }
   }
 }