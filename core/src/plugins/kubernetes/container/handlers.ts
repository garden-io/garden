--- conflicted
+++ resolved
@@ -110,35 +110,21 @@
     const hostname = ingressSpec.hostname || provider.config.defaultHostname
 
     if (!hostname) {
-<<<<<<< HEAD
       if (isProviderEphemeralKubernetes(provider) && !provider.config.setupIngressController) {
         throw new ConfigurationError({
           message:
             `No hostname configured for one of the ingresses on service/deploy ${name}. ` +
             `You are using ${EPHEMERAL_KUBERNETES_PROVIDER_NAME} provider and and have disabled ingress controller setup by specifying setupIngressController=false in the provider configuration. Either allow Garden to deploy an ingress controller for using the dynamically assigned hostname, or specify the hostname yourself.`,
-          detail: {
-            name,
-            ingressSpec,
-          },
         })
       } else {
         throw new ConfigurationError({
           message:
             `No hostname configured for one of the ingresses on service/deploy ${name}. ` +
             `Please configure a default hostname or specify a hostname for the ingress.`,
-          detail: {
-            name,
-            ingressSpec,
-          },
         })
+
       }
-=======
-      throw new ConfigurationError({
-        message:
-          `No hostname configured for one of the ingresses on service/deploy ${name}. ` +
-          `Please configure a default hostname or specify a hostname for the ingress.`,
-      })
->>>>>>> e7c38a45
+
     }
 
     // make sure the hostname is set
