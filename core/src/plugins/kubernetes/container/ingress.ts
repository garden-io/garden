--- conflicted
+++ resolved
@@ -6,26 +6,21 @@
  * file, You can obtain one at http://mozilla.org/MPL/2.0/.
  */
 
-import { V1Ingress, V1Secret } from "@kubernetes/client-node"
-import chalk from "chalk"
 import { extend } from "lodash"
-import { Resolved } from "../../../actions/types"
-import { ConfigurationError, PluginError } from "../../../exceptions"
-import { Log } from "../../../logger/log-entry"
+import { findByName } from "../../../util/util"
+import { ContainerIngressSpec, ContainerDeployAction } from "../../container/moduleConfig"
+import { IngressTlsCertificate, KubernetesProvider } from "../config"
 import { ServiceIngress, ServiceProtocol } from "../../../types/service"
-<<<<<<< HEAD
-import { getHostnamesFromPem } from "../../../util/tls"
-import { findByName } from "../../../util/util"
-import { ContainerDeployAction, ContainerIngressSpec } from "../../container/moduleConfig"
-import { KubeApi } from "../api"
-import { IngressTlsCertificate, KubernetesProvider } from "../config"
-import { isProviderEphemeralKubernetes } from "../ephemeral/ephemeral"
-=======
 import { KubeApi, KubernetesError } from "../api"
 import { ConfigurationError, PluginError } from "../../../exceptions"
->>>>>>> e7c38a45
 import { ensureSecret } from "../secrets"
+import { getHostnamesFromPem } from "../../../util/tls"
 import { KubernetesResource } from "../types"
+import { V1Ingress, V1Secret } from "@kubernetes/client-node"
+import { Log } from "../../../logger/log-entry"
+import chalk from "chalk"
+import { Resolved } from "../../../actions/types"
+import { isProviderEphemeralKubernetes } from "../ephemeral/ephemeral"
 
 // Ingress API versions in descending order of preference
 export const supportedIngressApiVersions = ["networking.k8s.io/v1", "networking.k8s.io/v1beta1", "extensions/v1beta1"]
