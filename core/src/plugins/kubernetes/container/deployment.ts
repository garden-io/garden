--- conflicted
+++ resolved
@@ -39,7 +39,6 @@
 import { k8sGetContainerDeployStatus } from "./status.js"
 import { K8_POD_DEFAULT_CONTAINER_ANNOTATION_KEY } from "../run.js"
 import { styles } from "../../../logger/styles.js"
-import { reportDeprecatedFeatureUsage } from "../../../util/deprecations.js"
 
 export const REVISION_HISTORY_LIMIT_PROD = 10
 export const REVISION_HISTORY_LIMIT_DEFAULT = 3
@@ -49,11 +48,6 @@
 export const k8sContainerDeploy: DeployActionHandler<"deploy", ContainerDeployAction> = async (params) => {
   const { ctx, action, log, force } = params
   const k8sCtx = <KubernetesPluginContext>ctx
-<<<<<<< HEAD
-  const mode = action.mode()
-=======
-  const { deploymentStrategy } = k8sCtx.provider.config
->>>>>>> 94be11e4
   const api = await KubeApi.factory(log, k8sCtx, k8sCtx.provider)
 
   const imageId = getDeployedImageId(action)
