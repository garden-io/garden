/*
 * Copyright (C) 2018-2024 Garden Technologies, Inc. <info@garden.io>
 *
 * This Source Code Form is subject to the terms of the Mozilla Public
 * License, v. 2.0. If a copy of the MPL was not distributed with this
 * file, You can obtain one at http://mozilla.org/MPL/2.0/.
 */

import type {
  V1Affinity,
  V1Container,
  V1DaemonSet,
  V1Deployment,
  V1PodSpec,
  V1VolumeMount,
} from "@kubernetes/client-node"
import { extend, keyBy, omit, set } from "lodash-es"
import type { ContainerDeployAction, ContainerDeploySpec, ContainerVolumeSpec } from "../../container/moduleConfig.js"
import { createIngressResources } from "./ingress.js"
import { createServiceResources } from "./service.js"
import { waitForResources } from "../status/status.js"
import { apply, deleteObjectsBySelector, deleteResourceKeys, KUBECTL_DEFAULT_TIMEOUT } from "../kubectl.js"
import { getAppNamespace, getNamespaceStatus } from "../namespace.js"
import type { PluginContext } from "../../../plugin-context.js"
import { KubeApi } from "../api.js"
import type { KubernetesPluginContext, KubernetesProvider } from "../config.js"
import type { ActionLog, Log } from "../../../logger/log-entry.js"
import { prepareEnvVars } from "../util.js"
import { deline, gardenAnnotationKey } from "../../../util/string.js"
import { resolve } from "path"
import { killPortForwards } from "../port-forward.js"
import { prepareSecrets } from "../secrets.js"
import { configureSyncMode, convertContainerSyncSpec } from "../sync.js"
import { getDeployedImageId, getResourceRequirements, getSecurityContext } from "./util.js"
import { configureLocalMode, convertContainerLocalModeSpec, startServiceInLocalMode } from "../local-mode.js"
import type { DeployActionHandler, DeployActionParams } from "../../../plugin/action-types.js"
import type { ActionMode, Resolved } from "../../../actions/types.js"
import { ConfigurationError, DeploymentError } from "../../../exceptions.js"
import type {
  SyncableKind,
  SyncableResource,
  KubernetesWorkload,
  KubernetesResource,
  SupportedRuntimeAction,
} from "../types.js"
import { syncableKinds } from "../types.js"
import type { ContainerServiceStatus } from "./status.js"
import { k8sGetContainerDeployStatus } from "./status.js"
import { K8_POD_DEFAULT_CONTAINER_ANNOTATION_KEY } from "../run.js"
import { styles } from "../../../logger/styles.js"
import { reportApiV1DeprecatedFeatureUsage } from "../../../util/deprecations.js"

export const REVISION_HISTORY_LIMIT_PROD = 10
export const REVISION_HISTORY_LIMIT_DEFAULT = 3
export const DEFAULT_MINIMUM_REPLICAS = 1
export const PRODUCTION_MINIMUM_REPLICAS = 3

export const k8sContainerDeploy: DeployActionHandler<"deploy", ContainerDeployAction> = async (params) => {
  const { ctx, action, log, force } = params
  const k8sCtx = <KubernetesPluginContext>ctx
  const mode = action.mode()
  const { deploymentStrategy } = k8sCtx.provider.config
  const api = await KubeApi.factory(log, k8sCtx, k8sCtx.provider)

  const imageId = getDeployedImageId(action)

  const status = await k8sGetContainerDeployStatus(params)
  const specChangedResourceKeys: string[] = status.detail?.detail.selectorChangedResourceKeys || []
  if (specChangedResourceKeys.length > 0) {
    const namespaceStatus = await getNamespaceStatus({ ctx: k8sCtx, log, provider: k8sCtx.provider })
    await handleChangedSelector({
      action,
      specChangedResourceKeys,
      ctx: k8sCtx,
      namespace: namespaceStatus.namespaceName,
      log,
      production: ctx.production,
      force,
    })
  }

<<<<<<< HEAD
  if (deploymentStrategy) {
    reportApiV1DeprecatedFeatureUsage({
=======
  if (deploymentStrategy === "blue-green") {
    reportDeprecatedFeatureUsage({
>>>>>>> f855d91c
      apiVersion: ctx.projectApiVersion,
      log,
      deprecation: "containerDeploymentStrategy",
    })
  }
  await deployContainerServiceRolling({ ...params, api, imageId })

  const postDeployStatus = await k8sGetContainerDeployStatus(params)

  // Make sure port forwards work after redeployment
  killPortForwards(action, postDeployStatus.detail?.forwardablePorts || [], log)

  if (mode === "local") {
    await startLocalMode({
      ctx: k8sCtx,
      log,
      status: postDeployStatus.detail!,
      action,
    })
    postDeployStatus.attached = true
  }

  return postDeployStatus
}

export async function startLocalMode({
  ctx,
  log,
  status,
  action,
}: {
  ctx: KubernetesPluginContext
  status: ContainerServiceStatus
  log: ActionLog
  action: Resolved<ContainerDeployAction>
}) {
  const localModeSpec = action.getSpec("localMode")

  if (!localModeSpec) {
    return
  }

  const namespace = await getAppNamespace(ctx, log, ctx.provider)
  const targetResource = status.detail.remoteResources.find((r) => syncableKinds.includes(r.kind))! as SyncableResource

  await startServiceInLocalMode({
    ctx,
    spec: localModeSpec,
    targetResource,
    manifests: status.detail.remoteResources,
    action,
    namespace,
    log,
  })
}

export const deployContainerServiceRolling = async (
  params: DeployActionParams<"deploy", ContainerDeployAction> & { api: KubeApi; imageId: string }
) => {
  const { ctx, api, action, log, imageId } = params
  const k8sCtx = <KubernetesPluginContext>ctx

  const namespaceStatus = await getNamespaceStatus({ ctx: k8sCtx, log, provider: k8sCtx.provider })
  const namespace = namespaceStatus.namespaceName

  const { manifests } = await createContainerManifests({
    ctx: k8sCtx,
    api,
    log,
    action,
    imageId,
  })

  const provider = k8sCtx.provider
  const pruneLabels = { [gardenAnnotationKey("service")]: action.name }

  await apply({ log, ctx, api, provider, manifests, namespace, pruneLabels })

  await waitForResources({
    namespace,
    ctx,
    provider,
    actionName: action.key(),
    resources: manifests,
    log,
    timeoutSec: action.getSpec("timeout") || KUBECTL_DEFAULT_TIMEOUT,
  })
}

export async function createContainerManifests({
  ctx,
  api,
  log,
  action,
  imageId,
}: {
  ctx: PluginContext
  api: KubeApi
  log: ActionLog
  action: Resolved<ContainerDeployAction>
  imageId: string
}) {
  const k8sCtx = <KubernetesPluginContext>ctx
  const provider = k8sCtx.provider
  const { production } = ctx
  const namespace = await getAppNamespace(k8sCtx, log, provider)
  const ingresses = await createIngressResources(api, provider, namespace, action, log)
  const workload = await createWorkloadManifest({
    ctx: k8sCtx,
    api,
    provider,
    action,
    imageId,
    namespace,
    log,
    production,
  })
  const kubeServices = await createServiceResources(action, namespace)
  const manifests = [workload, ...kubeServices, ...ingresses]

  for (const obj of manifests) {
    set(obj, ["metadata", "labels", gardenAnnotationKey("module")], action.moduleName() || "")
    set(obj, ["metadata", "labels", gardenAnnotationKey("service")], action.name)
    set(obj, ["metadata", "annotations", gardenAnnotationKey("generated")], "true")
    set(obj, ["metadata", "annotations", gardenAnnotationKey("version")], action.versionString())
  }

  return { workload, manifests }
}

interface CreateDeploymentParams {
  ctx: KubernetesPluginContext
  api: KubeApi
  provider: KubernetesProvider
  action: Resolved<ContainerDeployAction>
  namespace: string
  imageId: string
  log: ActionLog
  production: boolean
}

const getDefaultWorkloadTarget = (w: KubernetesResource<V1Deployment | V1DaemonSet>) => ({
  kind: <SyncableKind>w.kind,
  name: w.metadata.name,
})

export async function createWorkloadManifest({
  ctx,
  api,
  provider,
  action,
  imageId,
  namespace,
  log,
  production,
}: CreateDeploymentParams): Promise<KubernetesWorkload> {
  const spec = action.getSpec()

  const mode = action.mode()

  let configuredReplicas = spec.replicas || DEFAULT_MINIMUM_REPLICAS
  let workload = workloadConfig({ action, configuredReplicas, namespace })

  if (production && !spec.replicas) {
    configuredReplicas = PRODUCTION_MINIMUM_REPLICAS
  }

  if (mode === "sync" && configuredReplicas > 1) {
    log.warn(`Ignoring replicas config on container service ${action.name} while in sync mode`)
    configuredReplicas = 1
  }

  if (mode === "local" && configuredReplicas > 1) {
    log.verbose({
      msg: styles.warning(`Ignoring replicas config on container Deploy ${action.name} while in local mode`),
      symbol: "warning",
    })
    configuredReplicas = 1
  }

  const env = prepareEnvVars({ ...action.getEnvVars(), ...spec.env })

  // expose some metadata to the container
  env.push({
    name: "POD_HOST_IP",
    valueFrom: { fieldRef: { fieldPath: "status.hostIP" } },
  })

  env.push({
    name: "POD_IP",
    valueFrom: { fieldRef: { fieldPath: "status.podIP" } },
  })

  env.push({
    name: "POD_NAME",
    valueFrom: { fieldRef: { fieldPath: "metadata.name" } },
  })

  env.push({
    name: "POD_NAMESPACE",
    valueFrom: { fieldRef: { fieldPath: "metadata.namespace" } },
  })

  env.push({
    name: "POD_NODE_NAME",
    valueFrom: { fieldRef: { fieldPath: "spec.nodeName" } },
  })

  env.push({
    name: "POD_SERVICE_ACCOUNT",
    valueFrom: { fieldRef: { fieldPath: "spec.serviceAccountName" } },
  })

  env.push({
    name: "POD_UID",
    valueFrom: { fieldRef: { fieldPath: "metadata.uid" } },
  })

  const { cpu, memory, limits } = spec

  const container: V1Container = {
    name: action.name,
    image: imageId,
    env,
    ports: [],
    resources: getResourceRequirements({ cpu, memory }, limits),
    imagePullPolicy: "IfNotPresent",
    securityContext: {
      allowPrivilegeEscalation: spec.privileged || false,
      ...getSecurityContext(spec.privileged, spec.addCapabilities, spec.dropCapabilities),
    },
  }

  workload.spec.template.spec!.containers = [container]

  if (spec.command && spec.command.length > 0) {
    container.command = spec.command
  }

  if (spec.args && spec.args.length > 0) {
    container.args = spec.args
  }

  if (spec.tty) {
    container.tty = true
    container.stdin = true
  }

  if (spec.healthCheck) {
    configureHealthCheck(container, spec, mode)
  }

  if (spec.volumes && spec.volumes.length) {
    configureVolumes(action, workload.spec.template.spec!, spec.volumes)
  }

  const ports = spec.ports

  for (const port of ports) {
    container.ports!.push({
      name: port.name,
      protocol: port.protocol,
      containerPort: port.containerPort,
    })
  }

  if (spec.daemon) {
    // this runs a pod on every node
    const daemonSet = <V1DaemonSet>workload
    daemonSet.spec!.updateStrategy = {
      type: "RollingUpdate",
    }

    for (const port of ports.filter((p) => p.hostPort)) {
      // For daemons we can expose host ports directly on the Pod, as opposed to only via the Service resource.
      // This allows us to choose any port.
      // TODO: validate that conflicting ports are not defined.
      container.ports!.push({
        protocol: port.protocol,
        containerPort: port.containerPort,
        hostPort: port.hostPort,
      })
    }
  } else {
    const deployment = <V1Deployment>workload
    deployment.spec!.replicas = configuredReplicas

    const deploymentStrategy = spec.deploymentStrategy
    if (deploymentStrategy === "RollingUpdate") {
      // Need the <any> cast because the library types are busted
      deployment.spec!.strategy = <any>{
        type: deploymentStrategy,
        rollingUpdate: {
          // This is optimized for fast re-deployment.
          maxUnavailable: 1,
          maxSurge: 1,
        },
      }
    } else if (deploymentStrategy === "Recreate") {
      deployment.spec!.strategy = {
        type: deploymentStrategy,
      }
    } else {
      return deploymentStrategy satisfies never
    }

    workload.spec.revisionHistoryLimit = production ? REVISION_HISTORY_LIMIT_PROD : REVISION_HISTORY_LIMIT_DEFAULT
  }

  if (provider.config.imagePullSecrets?.length > 0) {
    // add any configured imagePullSecrets.
    const imagePullSecrets = await prepareSecrets({ api, namespace, secrets: provider.config.imagePullSecrets, log })
    workload.spec.template.spec!.imagePullSecrets = imagePullSecrets
  }
  await prepareSecrets({ api, namespace, secrets: provider.config.copySecrets, log })

  // this is important for status checks to work correctly, because how K8s normalizes resources
  if (!container.ports!.length) {
    delete container.ports
  }

  if (production) {
    const affinity: V1Affinity = {
      podAntiAffinity: {
        preferredDuringSchedulingIgnoredDuringExecution: [
          {
            weight: 100,
            podAffinityTerm: {
              labelSelector: {
                matchExpressions: [
                  {
                    key: gardenAnnotationKey("action"),
                    operator: "In",
                    values: [action.key()],
                  },
                ],
              },
              topologyKey: "kubernetes.io/hostname",
            },
          },
        ],
      },
    }

    const securityContext = {
      runAsUser: 1000,
      runAsGroup: 3000,
      fsGroup: 2000,
    }

    workload.spec.template.spec!.affinity = affinity
    workload.spec.template.spec!.securityContext = securityContext
  }

  const syncSpec = convertContainerSyncSpec(ctx, action)
  const localModeSpec = convertContainerLocalModeSpec(ctx, action)

  // Local mode always takes precedence over sync mode
  if (mode === "local" && localModeSpec) {
    const configured = await configureLocalMode({
      ctx,
      spec: localModeSpec,
      defaultTarget: getDefaultWorkloadTarget(workload),
      manifests: [workload],
      action,
      log,
    })

    workload = <KubernetesResource<V1Deployment | V1DaemonSet>>configured.updated[0]
  } else if (mode === "sync" && syncSpec) {
    log.debug(styles.primary(`-> Configuring in sync mode`))
    const configured = await configureSyncMode({
      ctx,
      log,
      provider,
      action,
      defaultTarget: getDefaultWorkloadTarget(workload),
      manifests: [workload],
      spec: syncSpec,
    })

    workload = <KubernetesResource<V1Deployment | V1DaemonSet>>configured.updated[0]
  }

  if (!workload.spec.template.spec?.volumes?.length) {
    // this is important for status checks to work correctly
    delete workload.spec.template.spec?.volumes
  }

  return workload
}

export function getDeploymentLabels(action: ContainerDeployAction) {
  return {
    [gardenAnnotationKey("module")]: action.moduleName() || "",
    [gardenAnnotationKey("action")]: action.key(),
  }
}

export function getDeploymentSelector(action: ContainerDeployAction) {
  // Unfortunately we need this because matchLabels is immutable, and we had omitted the module annotation before
  // in the selector.
  return omit(getDeploymentLabels(action), gardenAnnotationKey("module"))
}

function workloadConfig({
  action,
  configuredReplicas,
  namespace,
}: {
  action: Resolved<ContainerDeployAction>
  configuredReplicas: number
  namespace: string
}): KubernetesResource<V1Deployment | V1DaemonSet> {
  const labels = getDeploymentLabels(action)
  const selector = {
    matchLabels: getDeploymentSelector(action),
  }

  const { annotations, daemon } = action.getSpec()
  // Add default-container annotation in generated manifest
  // so exec respects it in case of multiple containers in pod
  annotations[K8_POD_DEFAULT_CONTAINER_ANNOTATION_KEY] = action.name

  return {
    kind: daemon ? "DaemonSet" : "Deployment",
    apiVersion: "apps/v1",
    metadata: {
      name: action.name,
      annotations: {
        // we can use this to avoid overriding the replica count if it has been manually scaled
        "garden.io/configured.replicas": configuredReplicas.toString(),
      },
      namespace,
      labels,
    },
    spec: {
      selector,
      template: {
        metadata: {
          // Note: We only have the one set of annotations for both Service and Pod resources. One intended for the
          // other will just be ignored since they don't overlap in any cases I could find with commonly used tools.
          annotations,
          labels,
        },
        spec: {
          // TODO: set this for non-system pods
          // automountServiceAccountToken: false,  // this prevents the pod from accessing the kubernetes API
          containers: [],
          // TODO: make restartPolicy configurable
          restartPolicy: "Always",
          terminationGracePeriodSeconds: 5,
          dnsPolicy: "ClusterFirst",
          volumes: [],
        },
      },
    },
  }
}

function configureHealthCheck(container: V1Container, spec: ContainerDeploySpec, mode: ActionMode): void {
  if (mode === "local") {
    // no need to configure liveness and readiness probes for a service running in local mode
    return
  }

  const readinessPeriodSeconds = 1
  const readinessFailureThreshold = 90

  container.readinessProbe = {
    initialDelaySeconds: 2,
    periodSeconds: readinessPeriodSeconds,
    timeoutSeconds: spec.healthCheck?.readinessTimeoutSeconds || 3,
    successThreshold: 2,
    failureThreshold: readinessFailureThreshold,
  }

  // We wait for the effective failure duration (period * threshold) of the readiness probe before starting the
  // liveness probe.
  // We also increase the periodSeconds and failureThreshold when in sync mode. This is to prevent
  // K8s from restarting the pod when liveness probes fail during build or server restarts on a
  // sync event.
  container.livenessProbe = {
    initialDelaySeconds: readinessPeriodSeconds * readinessFailureThreshold,
    periodSeconds: mode === "sync" ? 10 : 5,
    timeoutSeconds: spec.healthCheck?.livenessTimeoutSeconds || 3,
    successThreshold: 1,
    failureThreshold: mode === "sync" ? 30 : 3,
  }

  const portsByName = keyBy(spec.ports, "name")

  if (spec.healthCheck?.httpGet) {
    const httpGet: any = extend({}, spec.healthCheck.httpGet)
    httpGet.port = portsByName[httpGet.port].containerPort

    container.readinessProbe.httpGet = httpGet
    container.livenessProbe.httpGet = httpGet
  } else if (spec.healthCheck?.command) {
    container.readinessProbe.exec = { command: spec.healthCheck.command.map((s) => s.toString()) }
    container.livenessProbe.exec = container.readinessProbe.exec
  } else if (spec.healthCheck?.tcpPort) {
    container.readinessProbe.tcpSocket = {
      // For some reason the field is an object type
      port: portsByName[spec.healthCheck.tcpPort].containerPort,
    }
    container.livenessProbe.tcpSocket = container.readinessProbe.tcpSocket
  } else {
    throw new ConfigurationError({
      message: "Must specify type of health check when configuring health check.",
    })
  }
}

export function configureVolumes(
  action: SupportedRuntimeAction,
  podSpec: V1PodSpec,
  volumeSpecs: ContainerVolumeSpec[]
): void {
  const volumes: any[] = []
  const volumeMounts: V1VolumeMount[] = []

  for (const volume of volumeSpecs) {
    const volumeName = volume.name

    if (!volumeName) {
      throw new ConfigurationError({ message: "Must specify volume name" })
    }

    volumeMounts.push({
      name: volumeName,
      mountPath: volume.containerPath,
    })

    if (volume.hostPath) {
      volumes.push({
        name: volumeName,
        hostPath: {
          path: resolve(action.sourcePath(), volume.hostPath),
        },
      })
    } else if (volume.action) {
      // Make sure the action is a supported type
      const volumeAction = action.getDependency(volume.action)

      if (!volumeAction) {
        throw new ConfigurationError({
          message: `${action.longDescription()} specifies action '${
            volume.action.name
          }' on volume '${volumeName}' but the Deploy action could not be found. Please make sure it is specified as a dependency on the action.`,
        })
      }

      if (volumeAction.isCompatible("persistentvolumeclaim")) {
        volumes.push({
          name: volumeName,
          persistentVolumeClaim: {
            claimName: volume.action.name,
          },
        })
      } else if (volumeAction.isCompatible("configmap")) {
        volumes.push({
          name: volumeName,
          configMap: {
            name: volume.action.name,
          },
        })
      } else {
        throw new ConfigurationError({
          message: deline`${action.longDescription()} specifies a unsupported config
          ${styles.highlight(volumeAction.name)} for volume mount ${styles.highlight(
            volumeName
          )}. Only \`persistentvolumeclaim\`
          and \`configmap\` action are supported at this time.
          `,
        })
      }
    } else {
      volumes.push({
        name: volumeName,
        emptyDir: {},
      })
    }
  }

  podSpec.volumes = volumes
  podSpec.containers[0].volumeMounts = volumeMounts
}

export const deleteContainerDeploy: DeployActionHandler<"delete", ContainerDeployAction> = async (params) => {
  const { ctx, log, action } = params
  const k8sCtx = <KubernetesPluginContext>ctx
  const namespace = await getAppNamespace(k8sCtx, log, k8sCtx.provider)
  const provider = k8sCtx.provider

  await deleteObjectsBySelector({
    ctx,
    log,
    provider,
    namespace,
    selector: `${gardenAnnotationKey("service")}=${action.name}`,
    objectTypes: ["deployment", "replicaset", "pod", "service", "ingress", "daemonset"],
    includeUninitialized: false,
  })

  return { state: "ready", detail: { state: "missing", detail: {} }, outputs: {} }
}

/**
 * Deletes matching deployed resources for the given Deploy action, unless deploying against a production environment
 * with `force = false`.
 *
 * TODO: Also accept `KubernetesDeployAction`s and reuse this helper for deleting before redeploying when selectors
 * have changed before a `kubernetes` Deploy is redeployed.
 */
export async function handleChangedSelector({
  action,
  specChangedResourceKeys,
  ctx,
  namespace,
  log,
  production,
  force,
}: {
  action: ContainerDeployAction
  specChangedResourceKeys: string[]
  ctx: KubernetesPluginContext
  namespace: string
  log: Log
  production: boolean
  force: boolean
}) {
  const msgPrefix = `Deploy ${styles.highlight(action.name)} was deployed with a different ${styles.accent(
    "spec.selector"
  )} and needs to be deleted before redeploying.`
  if (production && !force) {
    throw new DeploymentError({
      message: `${msgPrefix} Since this environment has production = true, Garden won't automatically delete this resource. To do so, use the ${styles.command(
        "--force"
      )} flag when deploying e.g. with the ${styles.command(
        "garden deploy"
      )} command. You can also delete the resource from your cluster manually and try again.`,
    })
  } else {
    if (production && force) {
      log.warn(`${msgPrefix} Since we're deploying with force = true, we'll now delete it before redeploying.`)
    } else if (!production) {
      log.warn(
        `${msgPrefix} Since this environment does not have production = true, we'll now delete it before redeploying.`
      )
    }
    await deleteResourceKeys({
      ctx,
      log,
      provider: ctx.provider,
      namespace,
      keys: specChangedResourceKeys,
    })
  }
}<|MERGE_RESOLUTION|>--- conflicted
+++ resolved
@@ -79,13 +79,8 @@
     })
   }
 
-<<<<<<< HEAD
-  if (deploymentStrategy) {
+  if (deploymentStrategy === "blue-green") {
     reportApiV1DeprecatedFeatureUsage({
-=======
-  if (deploymentStrategy === "blue-green") {
-    reportDeprecatedFeatureUsage({
->>>>>>> f855d91c
       apiVersion: ctx.projectApiVersion,
       log,
       deprecation: "containerDeploymentStrategy",
