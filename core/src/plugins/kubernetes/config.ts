--- conflicted
+++ resolved
@@ -211,39 +211,21 @@
             .integer()
             .default(defaults.limits.cpu)
             .description("CPU limit in millicpu.")
-<<<<<<< HEAD
-            .example(defaults.limits.cpu)
-            .meta({ deprecation: deprecated }),
-=======
             .example(defaults.limits.cpu),
->>>>>>> b1e20ce5
           memory: joi
             .number()
             .integer()
             .default(defaults.limits.memory)
             .description("Memory limit in megabytes.")
-<<<<<<< HEAD
-            .example(defaults.limits.memory)
-            .meta({ deprecation: deprecated }),
-=======
             .example(defaults.limits.memory),
->>>>>>> b1e20ce5
           ephemeralStorage: joi
             .number()
             .integer()
             .optional()
             .description("Ephemeral storage limit in megabytes.")
-<<<<<<< HEAD
-            .example(8192)
-            .meta({ deprecation: deprecated }),
-        })
-        .default(defaults.limits)
-        .meta({ deprecation: deprecated }),
-=======
             .example(8192),
         })
         .default(defaults.limits),
->>>>>>> b1e20ce5
       requests: joi
         .object()
         .keys({
@@ -252,37 +234,22 @@
             .integer()
             .default(defaults.requests.cpu)
             .description("CPU request in millicpu.")
-<<<<<<< HEAD
-            .example(defaults.requests.cpu)
-            .meta({ deprecation: deprecated }),
-=======
             .example(defaults.requests.cpu),
->>>>>>> b1e20ce5
           memory: joi
             .number()
             .integer()
             .default(defaults.requests.memory)
             .description("Memory request in megabytes.")
-<<<<<<< HEAD
-            .example(defaults.requests.memory)
-            .meta({ deprecation: deprecated }),
-=======
             .example(defaults.requests.memory),
->>>>>>> b1e20ce5
           ephemeralStorage: joi
             .number()
             .integer()
             .optional()
             .description("Ephemeral storage request in megabytes.")
-<<<<<<< HEAD
-            .example(8192)
-            .meta({ deprecation: deprecated }),
-=======
             .example(8192),
->>>>>>> b1e20ce5
         })
         .default(defaults.requests)
-        .meta({ deprecation: deprecated }),
+        .meta({ deprecated }),
     })
     .default(defaults)
 
