/*
 * Copyright (C) 2018-2025 Garden Technologies, Inc. <info@garden.io>
 *
 * This Source Code Form is subject to the terms of the Mozilla Public
 * License, v. 2.0. If a copy of the MPL was not distributed with this
 * file, You can obtain one at http://mozilla.org/MPL/2.0/.
 */

import type { Primitive, PrimitiveMap } from "../../config/common.js"
import {
  artifactsTargetDescription,
  createSchema,
  envVarRegex,
  joi,
  joiPrimitive,
  joiSparseArray,
  joiStringMap,
  joiUserIdentifier,
} from "../../config/common.js"
import type { ArtifactSpec } from "../../config/validation.js"
import { ingressHostnameSchema, linkUrlSchema } from "../../types/service.js"
import { DEFAULT_PORT_PROTOCOL } from "../../constants.js"
import { dedent, deline } from "../../util/string.js"
import { k8sDeploymentTimeoutSchema, runCacheResultSchema } from "../kubernetes/config.js"
import type { BuildAction, BuildActionConfig } from "../../actions/build.js"
import type { DeployAction, DeployActionConfig } from "../../actions/deploy.js"
import type { TestAction, TestActionConfig } from "../../actions/test.js"
import type { RunAction, RunActionConfig } from "../../actions/run.js"
import { memoize } from "lodash-es"
import type Joi from "@hapi/joi"
import type { OctalPermissionMask } from "../kubernetes/types.js"
import { templateStringLiteral } from "../../docs/common.js"
import { syncGuideLink } from "../kubernetes/constants.js"
import { makeSecret, type Secret } from "../../util/secrets.js"
import type { ActionKind } from "../../plugin/action-types.js"

export const defaultDockerfileName = "Dockerfile"

export const defaultContainerLimits: LegacyServiceLimitSpec = {
  cpu: 1000, // = 1000 millicpu = 1 CPU
  memory: 1024, // = 1024MB = 1GB
}

export const defaultContainerResources: ContainerResourcesSpec = {
  cpu: {
    min: 10,
    max: 1000,
  },
  memory: {
    min: 90, // This is the minimum in some clusters.
    max: 1024,
  },
}

export interface ContainerIngressSpec {
  annotations: Annotations
  linkUrl?: string
  hostname?: string
  path: string
  port: string
}

export type ServicePortProtocol = "TCP" | "UDP"

export interface ServicePortSpec {
  name: string
  protocol: ServicePortProtocol
  containerPort: number
  localPort?: number
  // Defaults to containerPort
  servicePort: number
  hostPort?: number
  nodePort?: number | true
}

export interface ContainerVolumeSpec {
  name: string
  containerPath: string
  hostPath?: string
}

export interface ServiceHealthCheckSpec {
  httpGet?: {
    path: string
    port: string
    scheme?: "HTTP" | "HTTPS"
  }
  command?: string[]
  tcpPort?: string
  readinessTimeoutSeconds?: number
  livenessTimeoutSeconds?: number
}

/**
 * TODO(0.15): remove this
 * @deprecated use {@link ContainerResourcesSpec} instead.
 */
export interface LegacyServiceLimitSpec {
  cpu: number | undefined
  memory: number | undefined
}

export interface ContainerResourcesSpec {
  cpu: {
    min: number
    max: number | null
  }
  memory: {
    min: number
    max: number | null
  }
}

interface Annotations {
  [name: string]: string
}

const deploymentStrategies = ["RollingUpdate", "Recreate"] as const
export type DeploymentStrategy = (typeof deploymentStrategies)[number]
export const defaultDeploymentStrategy: DeploymentStrategy = "RollingUpdate"

export const commandExample = ["/bin/sh", "-c"]

export type SyncMode =
  | "one-way"
  | "one-way-safe"
  | "one-way-replica"
  | "one-way-reverse"
  | "one-way-replica-reverse"
  | "two-way"
  | "two-way-safe"
  | "two-way-resolved"

export const defaultSyncMode: SyncMode = "one-way-safe"

export interface DevModeSyncOptions {
  mode?: SyncMode
  exclude?: string[]
  defaultFileMode?: OctalPermissionMask
  defaultDirectoryMode?: OctalPermissionMask
  defaultOwner?: number | string
  defaultGroup?: number | string
}

export interface DevModeSyncSpec extends DevModeSyncOptions {
  source: string
  target: string
}

const permissionsDocs =
  "See the [Mutagen docs](https://mutagen.io/documentation/synchronization/permissions#permissions) for more information."

const ownerDocs =
  "Specify either an integer ID or a string name. See the [Mutagen docs](https://mutagen.io/documentation/synchronization/permissions#owners-and-groups) for more information."

export const syncExcludeSchema = memoize(() =>
  joi
    .array()
    .items(joi.posixPath().allowGlobs().subPathOnly())
    .description(
      dedent`
        Specify a list of POSIX-style paths or glob patterns that should be excluded from the sync.

        \`.git\` directories and \`.garden\` directories are always ignored.
      `
    )
    .example(["dist/**/*", "*.log"])
)

export const syncModeSchema = memoize(() =>
  joi
    .string()
    .allow(
      "one-way",
      "one-way-safe",
      "one-way-replica",
      "one-way-reverse",
      "one-way-replica-reverse",
      "two-way",
      "two-way-safe",
      "two-way-resolved"
    )
    .only()
    .default(defaultSyncMode)
    .description(
      `The sync mode to use for the given paths. See the [Code Synchronization guide](${syncGuideLink}) for details.`
    )
)

const octalPermissionValidationRangeError = deline`
Mode permission bits out of range.
Please specify a number between 0 and 0o777 in octal representation. The number needs to be prefixed with '0o' in YAML, e.g. 0o777.
`
const octalPermissionValidationErrors: Joi.LanguageMessages = {
  "number.min": octalPermissionValidationRangeError,
  "number.max": octalPermissionValidationRangeError,
}

export const syncDefaultFileModeSchema = memoize(() =>
  joi
    .number()
    .min(0o0)
    .max(0o777)
    .default(0o644)
    .meta({ isOctal: true })
    .messages(octalPermissionValidationErrors)
    .description(
      "The default permission bits, specified as an octal, to set on files at the sync target. Defaults to 0o644 (user can read/write, everyone else can read). " +
        permissionsDocs
    )
)

export const syncDefaultDirectoryModeSchema = memoize(() =>
  joi
    .number()
    .min(0o0)
    .max(0o777)
    .default(0o755)
    .meta({ isOctal: true })
    .messages(octalPermissionValidationErrors)
    .description(
      "The default permission bits, specified as an octal, to set on directories at the sync target. Defaults to 0o755 (user can read/write, everyone else can read). " +
        permissionsDocs
    )
)

export const syncDefaultOwnerSchema = memoize(() =>
  joi
    .alternatives(joi.number().integer(), joi.string())
    .description("Set the default owner of files and directories at the target. " + ownerDocs)
)

export const syncDefaultGroupSchema = memoize(() =>
  joi
    .alternatives(joi.number().integer(), joi.string())
    .description("Set the default group on files and directories at the target. " + ownerDocs)
)

const exampleActionRef = templateStringLiteral("actions.build.my-container-image.sourcePath")
const backSlash = "`\\`"
const forwardSlash = "`/`"

export const syncSourcePathSchema = memoize(() =>
  joi
    .string()
    .default(".")
    .description(
      deline`
        Path to a local directory to be synchronized with the target.

        This should generally be a templated path to another action's source path (e.g. ${exampleActionRef}), or a relative path.

        If a path is hard-coded, we recommend sticking with relative paths here, and using forward slashes (${forwardSlash}) as a delimiter, as Windows-style paths with back slashes (${backSlash}) and absolute paths will work on some platforms, but they are not portable and will not work for users on other platforms.

        Defaults to the Deploy action's config's directory if no value is provided.
        `
    )
    .example("src")
)
export const syncTargetPathSchema = memoize(() =>
  joi
    .posixPath()
    .absoluteOnly()
    .required()
    .invalid("/")
    .description(
      deline`
      POSIX-style absolute path to sync to inside the container. The root path (i.e. "/") is not allowed.
      `
    )
    .example("/app/src")
)

const containerSyncSchema = createSchema({
  name: "container-sync",
  keys: () => ({
    source: syncSourcePathSchema(),
    target: syncTargetPathSchema(),
    exclude: syncExcludeSchema(),
    mode: syncModeSchema(),
    defaultFileMode: syncDefaultFileModeSchema(),
    defaultDirectoryMode: syncDefaultDirectoryModeSchema(),
    defaultOwner: syncDefaultOwnerSchema(),
    defaultGroup: syncDefaultGroupSchema(),
  }),
})

export interface ContainerSyncSpec {
  args?: string[]
  command?: string[]
  paths: DevModeSyncSpec[]
}

export const containerSyncPathSchema = createSchema({
  name: "container-sync-path",
  description: dedent`
    Specifies which files or directories to sync to which paths inside the running containers of the service when it's in sync mode, and overrides for the container command and/or arguments.

    Sync is enabled e.g. by setting the \`--sync\` flag on the \`garden deploy\` command.

    See the [Code Synchronization guide](${syncGuideLink}) for more information.
  `,
  keys: () => ({
    args: joi
      .sparseArray()
      .items(joi.string())
      .description("Override the default container arguments when in sync mode."),
    command: joi
      .sparseArray()
      .items(joi.string())
      .description("Override the default container command (i.e. entrypoint) when in sync mode."),
    paths: joi
      .array()
      .items(containerSyncSchema())
      .description("Specify one or more source files or directories to automatically sync with the running container."),
  }),
  rename: [["sync", "paths"]],
})

export const localModeRestartSchema = createSchema({
  name: "local-mode-restart",
  keys: () => ({
    delayMsec: joi.number().integer().optional(),
    max: joi.number().integer().optional(),
  }),
  options: { presence: "optional" },
  meta: { internal: true },
})

export const localModePortsSchema = createSchema({
  name: "local-mode-port",
  keys: () => ({
    local: joi.number().integer().optional(),
    remote: joi.number().integer().optional(),
  }),
  meta: { internal: true },
})

export const containerLocalModeSchema = createSchema({
  name: "container-local-mode",
  description: `This feature has been deleted.`,
  keys: () => ({
    ports: joi.array().optional().items(localModePortsSchema()),
    command: joi.sparseArray().optional().items(joi.string()),
    restart: localModeRestartSchema(),
  }),
  meta: { internal: true },
})

const annotationsSchema = memoize(() =>
  joiStringMap(joi.string())
    .example({ "nginx.ingress.kubernetes.io/proxy-body-size": "0" })
    .default(() => ({}))
)

export interface EnvSecretRef {
  secretRef: {
    name: string
    key?: string
  }
}

const secretRefSchema = createSchema({
  name: "container-secret-ref",
  description:
    "A reference to a secret, that should be applied to the environment variable. " +
    "Note that this secret must already be defined in the provider.",
  keys: () => ({
    secretRef: joi.object().keys({
      name: joi.string().required().description("The name of the secret to refer to."),
      key: joi
        .string()
        .description("The key to read from in the referenced secret. May be required for some providers."),
    }),
  }),
})

export interface ContainerEnvVars {
  [key: string]: Primitive | EnvSecretRef
}

export const containerEnvVarsSchema = memoize(() =>
  joi
    .object()
    .pattern(envVarRegex, joi.alternatives(joiPrimitive(), secretRefSchema()))
    .default(() => ({}))
    .unknown(false)
    .description(
      "Key/value map of environment variables. Keys must be valid POSIX environment variable names " +
        "(must not start with `GARDEN`) and values must be primitives or references to secrets."
    )
    .example([
      {
        MY_VAR: "some-value",
        MY_SECRET_VAR: { secretRef: { name: "my-secret", key: "some-key" } },
      },
      {},
    ])
)

const ingressSchema = createSchema({
  name: "container-ingress",
  keys: () => ({
    annotations: annotationsSchema().description(
      "Annotations to attach to the ingress (Note: May not be applicable to all providers)"
    ),
    hostname: ingressHostnameSchema(),
    linkUrl: linkUrlSchema(),
    path: joi.string().default("/").description("The path which should be routed to the service."),
    port: joi
      .string()
      .required()
      .description("The name of the container port where the specified paths should be routed."),
  }),
})

const healthCheckSchema = createSchema({
  name: "container-health-check",
  keys: () => ({
    httpGet: joi
      .object()
      .keys({
        path: joi
          .string()
          .uri(<any>{ relativeOnly: true })
          .required()
          .description("The path of the service's health check endpoint."),
        port: joi
          .string()
          .required()
          .description("The name of the port where the service's health check endpoint should be available."),
        scheme: joi.string().allow("HTTP", "HTTPS").default("HTTP"),
      })
      .description("Set this to check the service's health by making an HTTP request."),
    command: joi
      .sparseArray()
      .items(joi.string())
      .description("Set this to check the service's health by running a command in its container."),
    tcpPort: joi
      .string()
      .description("Set this to check the service's health by checking if this TCP port is accepting connections."),
    readinessTimeoutSeconds: joi
      .number()
      .min(1)
      .default(3)
      .description("The maximum number of seconds to wait until the readiness check counts as failed."),
    livenessTimeoutSeconds: joi
      .number()
      .min(1)
      .default(3)
      .description("The maximum number of seconds to wait until the liveness check counts as failed."),
  }),
  xor: [["httpGet", "command", "tcpPort"]],
})

const limitsSchema = createSchema({
  name: "container-limits",
  keys: () => ({
    cpu: joi
      .number()
      .min(10)
      .description("The maximum amount of CPU the service can use, in millicpus (i.e. 1000 = 1 CPU)"),
    memory: joi
      .number()
      .min(64)
      .description("The maximum amount of RAM the service can use, in megabytes (i.e. 1024 = 1 GB)"),
  }),
  description: "Specify resource limits for the service.",
  meta: { deprecation: "containerDeployActionLimits" },
})

export const containerCpuSchema = () =>
  joi.object().keys({
    min: joi.number().default(defaultContainerResources.cpu.min).description(deline`
        The minimum amount of CPU the container needs to be available for it to be deployed, in millicpus
        (i.e. 1000 = 1 CPU)
      `),
    max: joi.number().default(defaultContainerResources.cpu.max).min(defaultContainerResources.cpu.min).allow(null)
      .description(deline`
        The maximum amount of CPU the container can use, in millicpus (i.e. 1000 = 1 CPU).
        If set to null will result in no limit being set.
      `),
  })

export const containerMemorySchema = createSchema({
  name: "container-memory",
  keys: () => ({
    min: joi.number().default(defaultContainerResources.memory.min).description(deline`
        The minimum amount of RAM the container needs to be available for it to be deployed, in megabytes
        (i.e. 1024 = 1 GB)
      `),
    max: joi.number().default(defaultContainerResources.memory.max).allow(null).min(64).description(deline`
        The maximum amount of RAM the container can use, in megabytes (i.e. 1024 = 1 GB)
        If set to null will result in no limit being set.
      `),
  }),
})

export const portSchema = createSchema({
  name: "container-port",
  keys: () => ({
    name: joiUserIdentifier()
      .required()
      .description("The name of the port (used when referencing the port elsewhere in the service configuration)."),
    protocol: joi.string().allow("TCP", "UDP").default(DEFAULT_PORT_PROTOCOL).description("The protocol of the port."),
    containerPort: joi.number().required().example(8080).description(deline`
        The port exposed on the container by the running process. This will also be the default value
        for \`servicePort\`.

        This is the port you would expose in your Dockerfile and that your process listens on.
        This is commonly a non-privileged port like 8080 for security reasons.

        The service port maps to the container port:

        \`servicePort:80 -> containerPort:8080 -> process:8080\``),
    localPort: joi
      .number()
      .example(10080)
      .description(
        dedent`
        Specify a preferred local port to attach to when creating a port-forward to the service port. If this port is
        busy, a warning will be shown and an alternative port chosen.
        `
      ),
    servicePort: joi
      .number()
      .default((context) => context.containerPort)
      .example(80).description(deline`
        The port exposed on the service.
        Defaults to \`containerPort\` if not specified.

        This is the port you use when calling a service from another service within the cluster.
        For example, if your service name is my-service and the service port is 8090,
        you would call it with: http://my-service:8090/some-endpoint.

        It is common to use port 80, the default port number, so that you can call the service
        directly with http://my-service/some-endpoint.

        The service port maps to the container port:

        \`servicePort:80 -> containerPort:8080 -> process:8080\``),
<<<<<<< HEAD
    hostPort: joi.number().meta({ deprecated: true }), // TODO(deprecation): deprecate in 0.14
=======
    hostPort: joi
      .number()
      .description("Number of port to expose on the pod's IP address.")
      .meta({ deprecated: makeDeprecationMessage({ deprecation: "containerDeployActionHostPort" }) }),
>>>>>>> b16cd136
    nodePort: joi.number().allow(true).description(deline`
        Set this to expose the service on the specified port on the host node (may not be supported by all providers).
        Set to \`true\` to have the cluster pick a port automatically, which is most often advisable if the cluster is
        shared by multiple users.

        This allows you to call the service from the outside by the node's IP address
        and the port number set in this field.
      `),
  }),
})

export const volumeSchemaBase = createSchema({
  name: "container-volume-base",
  keys: () => ({
    name: joiUserIdentifier().required().description("The name of the allocated volume."),
    containerPath: joi
      .posixPath()
      .required()
      .description("The path where the volume should be mounted in the container."),
    hostPath: joi
      .posixPath()
      .description(
        dedent`
        _NOTE: Usage of hostPath is generally discouraged, since it doesn't work reliably across different platforms and providers. Some providers may not support it at all._

        A local path or path on the node that's running the container, to mount in the container, relative to the config source directory (or absolute).
      `
      )
      .example("/some/dir"),
  }),
})

export function getContainerVolumesSchema(schema: Joi.ObjectSchema) {
  return joiSparseArray(schema).unique("name").description(dedent`
    List of volumes that should be mounted when starting the container.

    Note: If neither \`hostPath\` nor \`action\` is specified,
    an empty ephemeral volume is created and mounted when deploying the container.
  `)
}

const containerPrivilegedSchema = memoize(() =>
  joi
    .boolean()
    .optional()
    .description(
      `If true, run the main container in privileged mode. Processes in privileged containers are essentially equivalent to root on the host. Defaults to false.`
    )
)

const containerAddCapabilitiesSchema = memoize(() =>
  joi.sparseArray().items(joi.string()).optional().description(`POSIX capabilities to add when running the container.`)
)

const containerDropCapabilitiesSchema = memoize(() =>
  joi
    .sparseArray()
    .items(joi.string())
    .optional()
    .description(`POSIX capabilities to remove when running the container.`)
)

interface ContainerCommonRuntimeSpec {
  args: string[]
  command?: string[]
  env: PrimitiveMap

  /**
   * TODO(0.15) remove this
   * @deprecated use {@link #cpu} and {@link #memory} instead
   */
  limits?: LegacyServiceLimitSpec
  cpu: ContainerResourcesSpec["cpu"]
  memory: ContainerResourcesSpec["memory"]

  privileged?: boolean
  addCapabilities?: string[]
  dropCapabilities?: string[]
}

// Passed to ContainerServiceSpec
export interface ContainerCommonDeploySpec extends ContainerCommonRuntimeSpec {
  annotations: Annotations
  daemon: boolean
  sync?: ContainerSyncSpec
  ingresses: ContainerIngressSpec[]
  healthCheck?: ServiceHealthCheckSpec
  timeout?: number
  ports: ServicePortSpec[]
  replicas?: number
  tty?: boolean
  deploymentStrategy: DeploymentStrategy
}

export interface ContainerDeploySpec extends ContainerCommonDeploySpec {
  volumes: ContainerVolumeSpec[]
  image?: string
}

export type ContainerDeployActionConfig = DeployActionConfig<"container", ContainerDeploySpec>

export type ContainerDeployOutputs = {
  deployedImageId: string
}

export const containerDeployOutputsSchema = createSchema({
  name: "container-deploy-outputs",
  keys: () => ({
    deployedImageId: joi.string().required().description("The ID of the image that was deployed."),
  }),
})

export type ContainerDeployAction = DeployAction<ContainerDeployActionConfig, ContainerDeployOutputs>

const containerCommonRuntimeSchemaKeys = memoize(() => ({
  command: joi
    .sparseArray()
    .items(joi.string().allow(""))
    .description("The command/entrypoint to run the container with.")
    .example(commandExample),
  args: joi
    .sparseArray()
    .items(joi.string().allow(""))
    .description("The arguments (on top of the `command`, i.e. entrypoint) to run the container with.")
    .example(["npm", "start"]),
  env: containerEnvVarsSchema(),
  cpu: containerCpuSchema().default(defaultContainerResources.cpu),
  memory: containerMemorySchema().default(defaultContainerResources.memory),
  volumes: getContainerVolumesSchema(volumeSchemaBase()),
  privileged: containerPrivilegedSchema(),
  addCapabilities: containerAddCapabilitiesSchema(),
  dropCapabilities: containerDropCapabilitiesSchema(),
  tty: joi
    .boolean()
    .default(false)
    .description(
      "Specify if containers in this action have TTY support enabled (which implies having stdin support enabled)."
    ),
  deploymentStrategy: joi
    .string()
    .default(defaultDeploymentStrategy)
    .valid(...deploymentStrategies)
    .description("Specifies the container's deployment strategy."),
}))

const containerImageSchema = memoize(() =>
  joi.string().required().description(deline`
    Specify an image ID to deploy. Should be a valid Docker image identifier. Required.
  `)
)

export const containerDeploySchemaKeys = memoize(() => ({
  ...containerCommonRuntimeSchemaKeys(),
  annotations: annotationsSchema().description(
    dedent`
    Annotations to attach to the service _(note: May not be applicable to all providers)_.

    When using the Kubernetes provider, these annotations are applied to both Service and Pod resources. You can generally specify the annotations intended for both Pods or Services here, and the ones that don't apply on either side will be ignored (i.e. if you put a Service annotation here, it'll also appear on Pod specs but will be safely ignored there, and vice versa).
    `
  ),
  daemon: joi.boolean().default(false).description(deline`
      Whether to run the service as a daemon (to ensure exactly one instance runs per node).
      May not be supported by all providers.
    `),
  sync: containerSyncPathSchema(),
  localMode: containerLocalModeSchema(),
  image: containerImageSchema(),
  ingresses: joiSparseArray(ingressSchema())
    .description("List of ingress endpoints that the service exposes.")
    .example([{ path: "/api", port: "http" }]),
  healthCheck: healthCheckSchema().description("Specify how the service's health should be checked after deploying."),
  // TODO(0.15): remove this
  hotReload: joi.any().meta({ internal: true }),
  timeout: k8sDeploymentTimeoutSchema(),
  limits: limitsSchema(),
  ports: joiSparseArray(portSchema())
    .unique("name")
    .default([])
    .description("List of ports that the service container exposes."),
  replicas: joi.number().integer().description(deline`
    The number of instances of the service to deploy.
    Defaults to 3 for environments configured with \`production: true\`, otherwise 1.

    Note: This setting may be overridden or ignored in some cases. For example, when running with \`daemon: true\` or if the provider doesn't support multiple replicas.
  `),
}))

export const containerDeploySchema = createSchema({
  name: "container-deploy",
  keys: containerDeploySchemaKeys,
  rename: [["devMode", "sync"]],
  meta: { name: "container-deploy" },
})

export interface ContainerRegistryConfig {
  hostname: string
  port?: number
  namespace?: string
  insecure: boolean
}

export const containerRegistryConfigSchema = createSchema({
  name: "container-registry-config",
  keys: () => ({
    hostname: joi
      .string()
      .required()
      .description("The hostname (and optionally port, if not the default port) of the registry.")
      .example("gcr.io"),
    port: joi.number().integer().description("The port where the registry listens on, if not the default."),
    namespace: joi
      .string()
      .optional()
      .empty(["", null])
      .description(
        "The registry namespace. Will be placed between hostname and image name, like so: <hostname>/<namespace>/<image name>"
      )
      .example("my-project"),
    insecure: joi
      .boolean()
      .default(false)
      .description("Set to true to allow insecure connections to the registry (without SSL)."),
  }),
})

// TEST //

export const artifactsDescription = dedent`
Specify artifacts to copy out of the container after the run. The artifacts are stored locally under
the \`.garden/artifacts\` directory.
`

export const containerArtifactSchema = createSchema({
  name: "container-artifact",
  keys: () => ({
    source: joi
      .posixPath()
      .allowGlobs()
      .absoluteOnly()
      .required()
      .description("A POSIX-style path or glob to copy. Must be an absolute path. May contain wildcards.")
      .example("/output/**/*"),
    target: joi
      .posixPath()
      .relativeOnly()
      .subPathOnly()
      .default(".")
      .description(artifactsTargetDescription)
      .example("outputs/foo/"),
  }),
})

const artifactsSchema = memoize(() =>
  joi
    .array()
    .items(containerArtifactSchema())
    .description(
      deline`
    ${artifactsDescription}\n

    Note: Depending on the provider, this may require the container image to include \`sh\` \`tar\`, in order
    to enable the file transfer.
  `
    )
    .example([{ source: "/report/**/*" }])
)

export type ContainerTestOutputs = {
  log: string
}

export const containerTestOutputSchema = createSchema({
  name: "container-test-output",
  keys: () => ({
    log: joi
      .string()
      .allow("")
      .default("")
      .description(
        "The full log output from the executed action. (Pro-tip: Make it machine readable so it can be parsed by dependants)"
      ),
  }),
})

export interface ContainerTestActionSpec extends ContainerCommonRuntimeSpec {
  artifacts: ArtifactSpec[]
  image?: string
  volumes: ContainerVolumeSpec[]
  cacheResult: boolean
}

export type ContainerTestActionConfig = TestActionConfig<"container", ContainerTestActionSpec>
export type ContainerTestAction = TestAction<ContainerTestActionConfig, ContainerTestOutputs>

export const containerRunAndTestSpecKeys = memoize((kind: ActionKind) => ({
  ...containerCommonRuntimeSchemaKeys(),
  artifacts: artifactsSchema(),
  image: containerImageSchema(),
  cacheResult: runCacheResultSchema(kind),
}))

export const containerTestSpecKeys = memoize(() => ({
  ...containerRunAndTestSpecKeys("Test"),
}))

export const containerTestActionSchema = createSchema({
  name: "container:Test",
  keys: containerTestSpecKeys,
})

// RUN //

export type ContainerRunOutputs = ContainerTestOutputs

export const containerRunOutputSchema = () => containerTestOutputSchema()

export type ContainerRunActionSpec = ContainerTestActionSpec

export type ContainerRunActionConfig = RunActionConfig<"container", ContainerRunActionSpec>
export type ContainerRunAction = RunAction<ContainerRunActionConfig, ContainerRunOutputs>

export const containerRunSpecKeys = memoize(() => ({
  ...containerRunAndTestSpecKeys("Run"),
}))

export const containerRunActionSchema = createSchema({
  name: "container:Run",
  keys: containerRunSpecKeys,
})

// BUILD //

export type ContainerBuildOutputs = {
  "localImageName": string
  "localImageId": string
  "deploymentImageName": string
  "deploymentImageId": string

  // Aliases, for backwards compatibility.
  // TODO: remove in 0.14
  "local-image-name": string
  "local-image-id": string
  "deployment-image-name": string
  "deployment-image-id": string
}

export const containerBuildOutputSchemaKeys = memoize(() => ({
  "localImageName": joi
    .string()
    .required()
    .description("The name of the image (without tag/version) that the Build uses for local builds and deployments.")
    .example("my-build"),
  "localImageId": joi
    .string()
    .required()
    .description("The full ID of the image (incl. tag/version) that the Build uses for local builds and deployments.")
    .example("my-build:v-abf3f8dca"),
  "deploymentImageName": joi
    .string()
    .required()
    .description("The name of the image (without tag/version) that the Build will use during deployment.")
    .example("my-deployment-registry.io/my-org/my-build"),
  "deploymentImageId": joi
    .string()
    .required()
    .description("The full ID of the image (incl. tag/version) that the Build will use during deployment.")
    .example("my-deployment-registry.io/my-org/my-build:v-abf3f8dca"),

  // Aliases
  "local-image-name": joi.string().required().description("Alias for localImageName, for backward compatibility."),
  "local-image-id": joi.string().required().description("Alias for localImageId, for backward compatibility."),
  "deployment-image-name": joi
    .string()
    .required()
    .description("Alias for deploymentImageName, for backward compatibility."),
  "deployment-image-id": joi
    .string()
    .required()
    .description("Alias for deploymentImageId, for backward compatibility."),
}))

export const containerBuildOutputsSchema = createSchema({
  name: "container:Build:outputs",
  keys: containerBuildOutputSchemaKeys,
})

export interface ContainerBuildActionSpec {
  buildArgs: PrimitiveMap
  dockerfile: string
  extraFlags: string[]
  secrets?: Record<string, Secret>
  localId?: string
  publishId?: string
  targetStage?: string
  platforms?: string[]
}

export type ContainerBuildActionConfig = BuildActionConfig<"container", ContainerBuildActionSpec>
export type ContainerBuildAction = BuildAction<ContainerBuildActionConfig, ContainerBuildOutputs, {}>

export const containerBuildSpecKeys = memoize(() => ({
  localId: joi
    .string()
    .allow(false, null)
    .empty([false, null])
    .description(
      deline`
      Specify an image ID to use when building locally, instead of the default of using the action name. Must be a valid Docker image identifier. **Note that the image _tag_ is always set to the action version.**
      `
    ),
  publishId: joi
    .string()
    .allow(false, null)
    .empty([false, null])
    .description(
      deline`
      Specify an image ID to use when publishing the image (via the \`garden publish\` command), instead of the default of using the action name. Must be a valid Docker image identifier.
      `
    ),
  targetStage: joi.string().description(deline`
    For multi-stage Dockerfiles, specify which image/stage to build (see
    https://docs.docker.com/engine/reference/commandline/build/#specifying-target-build-stage---target for
    details).
  `),
}))

export const containerCommonBuildSpecKeys = memoize(() => ({
  buildArgs: joi
    .object()
    .pattern(/.+/, joiPrimitive())
    .default(() => ({})).description(dedent`
      Specify build arguments to use when building the container image.

      Note: Garden will always set a \`GARDEN_ACTION_VERSION\` (alias \`GARDEN_MODULE_VERSION\`) argument with the module/build version at build time.
    `),
  extraFlags: joi.sparseArray().items(joi.string()).description(deline`
    Specify extra flags to use when building the container image.
    Note that arguments may not be portable across implementations.`),
  platforms: joi.sparseArray().items(joi.string()).description(dedent`
      Specify the platforms to build the image for. This is useful when building multi-platform images.
      The format is \`os/arch\`, e.g. \`linux/amd64\`, \`linux/arm64\`, etc.
    `),
  secrets: joi
    .object()
    .pattern(/.+/, joi.string().custom(makeSecret))
    .description(
      dedent`
      Secret values that can be mounted in the Dockerfile, but do not become part of the image filesystem or image manifest. This is useful e.g. for private registry auth tokens.

      Build arguments and environment variables are inappropriate for secrets, as they persist in the final image.

      The secret can later be consumed in the Dockerfile like so:
      \`\`\`
        RUN --mount=type=secret,id=mytoken \
            TOKEN=$(cat /run/secrets/mytoken) ...
      \`\`\`

      See also https://docs.docker.com/build/building/secrets/
    `
    )
    .example({
      mytoken: "supersecret",
    }),
}))

export const containerBuildSpecSchema = createSchema({
  name: "container:Build",
  keys: () => ({
    ...containerBuildSpecKeys(),
    ...containerCommonBuildSpecKeys(),
    dockerfile: joi
      .posixPath()
      .subPathOnly()
      .default(defaultDockerfileName)
      .description("POSIX-style name of a Dockerfile, relative to the action's source root."),
    targetStage: joi.string().description(deline`
      For multi-stage Dockerfiles, specify which image/stage to build (see
      https://docs.docker.com/engine/reference/commandline/build/#specifying-target-build-stage---target for
      details).
    `),
    // TODO: remove in 0.14, keeping around to avoid config failures
    hotReload: joi.any().meta({ internal: true }),
  }),
})

export type ContainerActionConfig =
  | ContainerDeployActionConfig
  | ContainerRunActionConfig
  | ContainerTestActionConfig
  | ContainerBuildActionConfig

export type ContainerRuntimeAction = ContainerDeployAction | ContainerRunAction | ContainerTestAction
export type ContainerRuntimeActionConfig =
  | ContainerDeployActionConfig
  | ContainerRunActionConfig
  | ContainerTestActionConfig<|MERGE_RESOLUTION|>--- conflicted
+++ resolved
@@ -539,14 +539,10 @@
         The service port maps to the container port:
 
         \`servicePort:80 -> containerPort:8080 -> process:8080\``),
-<<<<<<< HEAD
-    hostPort: joi.number().meta({ deprecated: true }), // TODO(deprecation): deprecate in 0.14
-=======
     hostPort: joi
       .number()
       .description("Number of port to expose on the pod's IP address.")
-      .meta({ deprecated: makeDeprecationMessage({ deprecation: "containerDeployActionHostPort" }) }),
->>>>>>> b16cd136
+      .meta({ deprecation: "containerDeployActionHostPort" }),
     nodePort: joi.number().allow(true).description(deline`
         Set this to expose the service on the specified port on the host node (may not be supported by all providers).
         Set to \`true\` to have the cluster pick a port automatically, which is most often advisable if the cluster is
