/*
 * Copyright (C) 2018-2023 Garden Technologies, Inc. <info@garden.io>
 *
 * This Source Code Form is subject to the terms of the Mozilla Public
 * License, v. 2.0. If a copy of the MPL was not distributed with this
 * file, You can obtain one at http://mozilla.org/MPL/2.0/.
 */

import type { Primitive, PrimitiveMap, ActionReference } from "../../config/common.js"
import {
  artifactsTargetDescription,
  envVarRegex,
  joi,
  joiPrimitive,
  joiSparseArray,
  joiStringMap,
  joiUserIdentifier,
  createSchema,
<<<<<<< HEAD
} from "../../config/common.js"
import type { ArtifactSpec } from "../../config/validation.js"
import { ingressHostnameSchema, linkUrlSchema } from "../../types/service.js"
import { DEFAULT_PORT_PROTOCOL } from "../../constants.js"
import { dedent, deline } from "../../util/string.js"
import { syncGuideLink } from "../kubernetes/sync.js"
import { k8sDeploymentTimeoutSchema, runCacheResultSchema } from "../kubernetes/config.js"
import { localModeGuideLink } from "../kubernetes/local-mode.js"
import type { BuildAction, BuildActionConfig } from "../../actions/build.js"
import type { DeployAction, DeployActionConfig } from "../../actions/deploy.js"
import type { TestAction, TestActionConfig } from "../../actions/test.js"
import type { RunAction, RunActionConfig } from "../../actions/run.js"
import { memoize } from "lodash-es"
import type Joi from "@hapi/joi"
import type { OctalPermissionMask } from "../kubernetes/types.js"
import { templateStringLiteral } from "../../docs/common.js"
=======
  ActionReference,
} from "../../config/common"
import { ArtifactSpec } from "../../config/validation"
import { ingressHostnameSchema, linkUrlSchema } from "../../types/service"
import { DEFAULT_PORT_PROTOCOL } from "../../constants"
import { dedent, deline } from "../../util/string"
import { syncGuideLink } from "../kubernetes/sync"
import { k8sDeploymentTimeoutSchema, runCacheResultSchema } from "../kubernetes/config"
import { localModeGuideLink } from "../kubernetes/local-mode"
import { BuildAction, BuildActionConfig } from "../../actions/build"
import { DeployAction, DeployActionConfig } from "../../actions/deploy"
import { TestAction, TestActionConfig } from "../../actions/test"
import { RunAction, RunActionConfig } from "../../actions/run"
import { memoize } from "lodash"
import Joi from "@hapi/joi"
import { OctalPermissionMask } from "../kubernetes/types"
>>>>>>> 50a2ac38

export const defaultDockerfileName = "Dockerfile"

export const defaultContainerLimits: ServiceLimitSpec = {
  cpu: 1000, // = 1000 millicpu = 1 CPU
  memory: 1024, // = 1024MB = 1GB
}

export const defaultContainerResources: ContainerResourcesSpec = {
  cpu: {
    min: 10,
    max: 1000,
  },
  memory: {
    min: 90, // This is the minimum in some clusters.
    max: 1024,
  },
}

export interface ContainerIngressSpec {
  annotations: Annotations
  linkUrl?: string
  hostname?: string
  path: string
  port: string
}

export type ServicePortProtocol = "TCP" | "UDP"

export interface ServicePortSpec {
  name: string
  protocol: ServicePortProtocol
  containerPort: number
  localPort?: number
  // Defaults to containerPort
  servicePort: number
  hostPort?: number
  nodePort?: number | true
}

export interface ContainerVolumeSpecBase {
  name: string
  containerPath: string
  hostPath?: string
}

export interface ContainerVolumeSpec extends ContainerVolumeSpecBase {
  action?: ActionReference<"Deploy">
}

export interface ServiceHealthCheckSpec {
  httpGet?: {
    path: string
    port: string
    scheme?: "HTTP" | "HTTPS"
  }
  command?: string[]
  tcpPort?: string
  readinessTimeoutSeconds?: number
  livenessTimeoutSeconds?: number
}

/**
 * DEPRECATED: Use {@link ContainerResourcesSpec} instead.
 */
export interface ServiceLimitSpec {
  cpu: number
  memory: number
}

export interface ContainerResourcesSpec {
  cpu: {
    min: number
    max: number | null
  }
  memory: {
    min: number
    max: number | null
  }
}

interface Annotations {
  [name: string]: string
}

const deploymentStrategies = ["RollingUpdate", "Recreate"] as const
export type DeploymentStrategy = (typeof deploymentStrategies)[number]
export const defaultDeploymentStrategy: DeploymentStrategy = "RollingUpdate"

export const commandExample = ["/bin/sh", "-c"]

export type SyncMode =
  | "one-way"
  | "one-way-safe"
  | "one-way-replica"
  | "one-way-reverse"
  | "one-way-replica-reverse"
  | "two-way"
  | "two-way-safe"
  | "two-way-resolved"

export const defaultSyncMode: SyncMode = "one-way-safe"

export interface DevModeSyncOptions {
  mode?: SyncMode
  exclude?: string[]
  defaultFileMode?: OctalPermissionMask
  defaultDirectoryMode?: OctalPermissionMask
  defaultOwner?: number | string
  defaultGroup?: number | string
}

export interface DevModeSyncSpec extends DevModeSyncOptions {
  source: string
  target: string
}

const permissionsDocs =
  "See the [Mutagen docs](https://mutagen.io/documentation/synchronization/permissions#permissions) for more information."

const ownerDocs =
  "Specify either an integer ID or a string name. See the [Mutagen docs](https://mutagen.io/documentation/synchronization/permissions#owners-and-groups) for more information."

export const syncExcludeSchema = memoize(() =>
  joi
    .array()
    .items(joi.posixPath().allowGlobs().subPathOnly())
    .description(
      dedent`
        Specify a list of POSIX-style paths or glob patterns that should be excluded from the sync.

        \`.git\` directories and \`.garden\` directories are always ignored.
      `
    )
    .example(["dist/**/*", "*.log"])
)

export const syncModeSchema = memoize(() =>
  joi
    .string()
    .allow(
      "one-way",
      "one-way-safe",
      "one-way-replica",
      "one-way-reverse",
      "one-way-replica-reverse",
      "two-way",
      "two-way-safe",
      "two-way-resolved"
    )
    .only()
    .default(defaultSyncMode)
    .description(
      `The sync mode to use for the given paths. See the [Code Synchronization guide](${syncGuideLink}) for details.`
    )
)

const octalPermissionValidationRangeError = deline`
Mode permission bits out of range.
<<<<<<< HEAD
Please specify a number between 0 and 0o777 in octal representation. The number needs to be prefixed with '0o' in YAML, e.g. 0o777.
=======
Please specify a number between 0 and 0777 in octal representation. The number needs to be prefixed with a leading zero in YAML, e.g. 0777.
>>>>>>> 50a2ac38
`
const octalPermissionValidationErrors: Joi.LanguageMessages = {
  "number.min": octalPermissionValidationRangeError,
  "number.max": octalPermissionValidationRangeError,
}

export const syncDefaultFileModeSchema = memoize(() =>
  joi
    .number()
    .min(0o0)
    .max(0o777)
    .default(0o644)
<<<<<<< HEAD
    .meta({ isOctal: true })
    .messages(octalPermissionValidationErrors)
    .description(
      "The default permission bits, specified as an octal, to set on files at the sync target. Defaults to 0o644 (user can read/write, everyone else can read). " +
=======
    .messages(octalPermissionValidationErrors)
    .description(
      "The default permission bits, specified as an octal, to set on files at the sync target. Defaults to 0644 (user can read/write, everyone else can read). " +
>>>>>>> 50a2ac38
        permissionsDocs
    )
)

export const syncDefaultDirectoryModeSchema = memoize(() =>
  joi
    .number()
    .min(0o0)
    .max(0o777)
    .default(0o755)
<<<<<<< HEAD
    .meta({ isOctal: true })
    .messages(octalPermissionValidationErrors)
    .description(
      "The default permission bits, specified as an octal, to set on directories at the sync target. Defaults to 0o755 (user can read/write, everyone else can read). " +
=======
    .messages(octalPermissionValidationErrors)
    .description(
      "The default permission bits, specified as an octal, to set on directories at the sync target. Defaults to 0755 (user can read/write, everyone else can read). " +
>>>>>>> 50a2ac38
        permissionsDocs
    )
)

export const syncDefaultOwnerSchema = memoize(() =>
  joi
    .alternatives(joi.number().integer(), joi.string())
    .description("Set the default owner of files and directories at the target. " + ownerDocs)
)

export const syncDefaultGroupSchema = memoize(() =>
  joi
    .alternatives(joi.number().integer(), joi.string())
    .description("Set the default group on files and directories at the target. " + ownerDocs)
)

const exampleActionRef = templateStringLiteral("actions.build.my-container-image.sourcePath")
const backSlash = "`\\`"
const forwardSlash = "`/`"

export const syncSourcePathSchema = memoize(() =>
  joi
    .string()
    .default(".")
    .description(
      deline`
        Path to a local directory to be synchronized with the target.

        This should generally be a templated path to another action's source path (e.g. ${exampleActionRef}), or a relative path.

        If a path is hard-coded, we recommend sticking with relative paths here, and using forward slashes (${forwardSlash}) as a delimiter, as Windows-style paths with back slashes (${backSlash}) and absolute paths will work on some platforms, but they are not portable and will not work for users on other platforms.

        Defaults to the Deploy action's config's directory if no value is provided.
        `
    )
    .example("src")
)
export const syncTargetPathSchema = memoize(() =>
  joi
    .posixPath()
    .absoluteOnly()
    .required()
    .invalid("/")
    .description(
      deline`
      POSIX-style absolute path to sync to inside the container. The root path (i.e. "/") is not allowed.
      `
    )
    .example("/app/src")
)

const containerSyncSchema = createSchema({
  name: "container-sync",
  keys: () => ({
    source: syncSourcePathSchema(),
    target: syncTargetPathSchema(),
    exclude: syncExcludeSchema(),
    mode: syncModeSchema(),
    defaultFileMode: syncDefaultFileModeSchema(),
    defaultDirectoryMode: syncDefaultDirectoryModeSchema(),
    defaultOwner: syncDefaultOwnerSchema(),
    defaultGroup: syncDefaultGroupSchema(),
  }),
})

export interface ContainerSyncSpec {
  args?: string[]
  command?: string[]
  paths: DevModeSyncSpec[]
}

export const containerSyncPathSchema = createSchema({
  name: "container-sync-path",
  description: dedent`
    Specifies which files or directories to sync to which paths inside the running containers of the service when it's in sync mode, and overrides for the container command and/or arguments.

    Sync is enabled e.g. by setting the \`--sync\` flag on the \`garden deploy\` command.

    See the [Code Synchronization guide](${syncGuideLink}) for more information.
  `,
  keys: () => ({
    args: joi
      .sparseArray()
      .items(joi.string())
      .description("Override the default container arguments when in sync mode."),
    command: joi
      .sparseArray()
      .items(joi.string())
      .description("Override the default container command (i.e. entrypoint) when in sync mode."),
    paths: joi
      .array()
      .items(containerSyncSchema())
      .description("Specify one or more source files or directories to automatically sync with the running container."),
  }),
  rename: [["sync", "paths"]],
})

const defaultLocalModeRestartDelayMsec = 1000
const defaultLocalModeMaxRestarts = Number.POSITIVE_INFINITY

export interface LocalModeRestartSpec {
  delayMsec: number
  max: number
}

export const localModeRestartSchema = createSchema({
  name: "local-mode-restart",
  description: `Specifies restarting policy for the local application. By default, the local application will be restarting infinitely with ${defaultLocalModeRestartDelayMsec}ms between attempts.`,
  keys: () => ({
    delayMsec: joi
      .number()
      .integer()
      .greater(-1)
      .optional()
      .default(defaultLocalModeRestartDelayMsec)
      .description(
        `Delay in milliseconds between the local application restart attempts. The default value is ${defaultLocalModeRestartDelayMsec}ms.`
      ),
    max: joi
      .number()
      .integer()
      .greater(-1)
      .optional()
      .default(defaultLocalModeMaxRestarts)
      .allow(defaultLocalModeMaxRestarts)
      .description("Max number of the local application restarts. Unlimited by default."),
  }),
  options: { presence: "optional" },
  default: {
    delayMsec: defaultLocalModeRestartDelayMsec,
    max: defaultLocalModeMaxRestarts,
  },
})

export interface LocalModePortsSpec {
  local: number
  remote: number
}

export const localModePortsSchema = createSchema({
  name: "local-mode-port",
  keys: () => ({
    local: joi
      .number()
      .integer()
      .greater(0)
      .optional()
      .description("The local port to be used for reverse port-forward."),
    remote: joi
      .number()
      .integer()
      .greater(0)
      .optional()
      .description("The remote port to be used for reverse port-forward."),
  }),
})

export interface ContainerLocalModeSpec {
  ports: LocalModePortsSpec[]
  command?: string[]
  restart: LocalModeRestartSpec
}

export const containerLocalModeSchema = createSchema({
  name: "container-local-mode",
  description: dedent`
    [EXPERIMENTAL] Configures the local application which will send and receive network requests instead of the target resource.

    The target service will be replaced by a proxy container which runs an SSH server to proxy requests.
    Reverse port-forwarding will be automatically configured to route traffic to the local service and back.

    Local mode is enabled by setting the \`--local\` option on the \`garden deploy\` command.
    Local mode always takes the precedence over sync mode if there are any conflicting service names.

    Health checks are disabled for services running in local mode.

    See the [Local Mode guide](${localModeGuideLink}) for more information.

    Note! This feature is still experimental. Some incompatible changes can be made until the first non-experimental release.
  `,
  keys: () => ({
    ports: joi
      .array()
      .items(localModePortsSchema())
      .description("The reverse port-forwards configuration for the local application."),
    command: joi
      .sparseArray()
      .optional()
      .items(joi.string())
      .description(
        "The command to run the local application. If not present, then the local application should be started manually."
      ),
    restart: localModeRestartSchema(),
  }),
})

const annotationsSchema = memoize(() =>
  joiStringMap(joi.string())
    .example({ "nginx.ingress.kubernetes.io/proxy-body-size": "0" })
    .default(() => ({}))
)

export interface EnvSecretRef {
  secretRef: {
    name: string
    key?: string
  }
}

const secretRefSchema = createSchema({
  name: "container-secret-ref",
  description:
    "A reference to a secret, that should be applied to the environment variable. " +
    "Note that this secret must already be defined in the provider.",
  keys: () => ({
    secretRef: joi.object().keys({
      name: joi.string().required().description("The name of the secret to refer to."),
      key: joi
        .string()
        .description("The key to read from in the referenced secret. May be required for some providers."),
    }),
  }),
})

export interface ContainerEnvVars {
  [key: string]: Primitive | EnvSecretRef
}

export const containerEnvVarsSchema = memoize(() =>
  joi
    .object()
    .pattern(envVarRegex, joi.alternatives(joiPrimitive(), secretRefSchema()))
    .default(() => ({}))
    .unknown(false)
    .description(
      "Key/value map of environment variables. Keys must be valid POSIX environment variable names " +
        "(must not start with `GARDEN`) and values must be primitives or references to secrets."
    )
    .example([
      {
        MY_VAR: "some-value",
        MY_SECRET_VAR: { secretRef: { name: "my-secret", key: "some-key" } },
      },
      {},
    ])
)

const ingressSchema = createSchema({
  name: "container-ingress",
  keys: () => ({
    annotations: annotationsSchema().description(
      "Annotations to attach to the ingress (Note: May not be applicable to all providers)"
    ),
    hostname: ingressHostnameSchema(),
    linkUrl: linkUrlSchema(),
    path: joi.string().default("/").description("The path which should be routed to the service."),
    port: joi
      .string()
      .required()
      .description("The name of the container port where the specified paths should be routed."),
  }),
})

const healthCheckSchema = createSchema({
  name: "container-health-check",
  keys: () => ({
    httpGet: joi
      .object()
      .keys({
        path: joi
          .string()
          .uri(<any>{ relativeOnly: true })
          .required()
          .description("The path of the service's health check endpoint."),
        port: joi
          .string()
          .required()
          .description("The name of the port where the service's health check endpoint should be available."),
        scheme: joi.string().allow("HTTP", "HTTPS").default("HTTP"),
      })
      .description("Set this to check the service's health by making an HTTP request."),
    command: joi
      .sparseArray()
      .items(joi.string())
      .description("Set this to check the service's health by running a command in its container."),
    tcpPort: joi
      .string()
      .description("Set this to check the service's health by checking if this TCP port is accepting connections."),
    readinessTimeoutSeconds: joi
      .number()
      .min(1)
      .default(3)
      .description("The maximum number of seconds to wait until the readiness check counts as failed."),
    livenessTimeoutSeconds: joi
      .number()
      .min(1)
      .default(3)
      .description("The maximum number of seconds to wait until the liveness check counts as failed."),
  }),
  xor: [["httpGet", "command", "tcpPort"]],
})

const limitsSchema = createSchema({
  name: "container-limits",
  keys: () => ({
    cpu: joi
      .number()
      .min(10)
      .description("The maximum amount of CPU the service can use, in millicpus (i.e. 1000 = 1 CPU)")
      .meta({ deprecated: true }),
    memory: joi
      .number()
      .min(64)
      .description("The maximum amount of RAM the service can use, in megabytes (i.e. 1024 = 1 GB)")
      .meta({ deprecated: true }),
  }),
})

export const containerCpuSchema = () =>
  joi.object().keys({
    min: joi.number().default(defaultContainerResources.cpu.min).description(deline`
        The minimum amount of CPU the container needs to be available for it to be deployed, in millicpus
        (i.e. 1000 = 1 CPU)
      `),
    max: joi.number().default(defaultContainerResources.cpu.max).min(defaultContainerResources.cpu.min).allow(null)
      .description(deline`
        The maximum amount of CPU the container can use, in millicpus (i.e. 1000 = 1 CPU).
        If set to null will result in no limit being set.
      `),
  })

export const containerMemorySchema = createSchema({
  name: "container-memory",
  keys: () => ({
    min: joi.number().default(defaultContainerResources.memory.min).description(deline`
        The minimum amount of RAM the container needs to be available for it to be deployed, in megabytes
        (i.e. 1024 = 1 GB)
      `),
    max: joi.number().default(defaultContainerResources.memory.max).allow(null).min(64).description(deline`
        The maximum amount of RAM the container can use, in megabytes (i.e. 1024 = 1 GB)
        If set to null will result in no limit being set.
      `),
  }),
})

export const portSchema = createSchema({
  name: "container-port",
  keys: () => ({
    name: joiUserIdentifier()
      .required()
      .description("The name of the port (used when referencing the port elsewhere in the service configuration)."),
    protocol: joi.string().allow("TCP", "UDP").default(DEFAULT_PORT_PROTOCOL).description("The protocol of the port."),
    containerPort: joi.number().required().example(8080).description(deline`
        The port exposed on the container by the running process. This will also be the default value
        for \`servicePort\`.

        This is the port you would expose in your Dockerfile and that your process listens on.
        This is commonly a non-privileged port like 8080 for security reasons.

        The service port maps to the container port:

        \`servicePort:80 -> containerPort:8080 -> process:8080\``),
    localPort: joi
      .number()
      .example(10080)
      .description(
        dedent`
        Specify a preferred local port to attach to when creating a port-forward to the service port. If this port is
        busy, a warning will be shown and an alternative port chosen.
        `
      ),
    servicePort: joi
      .number()
      .default((context) => context.containerPort)
      .example(80).description(deline`
        The port exposed on the service.
        Defaults to \`containerPort\` if not specified.

        This is the port you use when calling a service from another service within the cluster.
        For example, if your service name is my-service and the service port is 8090,
        you would call it with: http://my-service:8090/some-endpoint.

        It is common to use port 80, the default port number, so that you can call the service
        directly with http://my-service/some-endpoint.

        The service port maps to the container port:

        \`servicePort:80 -> containerPort:8080 -> process:8080\``),
    hostPort: joi.number().meta({ deprecated: true }),
    nodePort: joi.number().allow(true).description(deline`
        Set this to expose the service on the specified port on the host node (may not be supported by all providers).
        Set to \`true\` to have the cluster pick a port automatically, which is most often advisable if the cluster is
        shared by multiple users.

        This allows you to call the service from the outside by the node's IP address
        and the port number set in this field.
      `),
  }),
})

export const volumeSchemaBase = createSchema({
  name: "container-volume-base",
  keys: () => ({
    name: joiUserIdentifier().required().description("The name of the allocated volume."),
    containerPath: joi
      .posixPath()
      .required()
      .description("The path where the volume should be mounted in the container."),
    hostPath: joi
      .posixPath()
      .description(
        dedent`
        _NOTE: Usage of hostPath is generally discouraged, since it doesn't work reliably across different platforms and providers. Some providers may not support it at all._

        A local path or path on the node that's running the container, to mount in the container, relative to the config source directory (or absolute).
      `
      )
      .example("/some/dir"),
  }),
})

const volumeSchema = createSchema({
  name: "container-volume",
  extend: volumeSchemaBase,
  keys: () => ({
    // TODO-0.13.0: remove when kubernetes-container type is ready, better to swap out with raw k8s references
    action: joi
      .actionReference()
      .kind("Deploy")
      .name("base-volume")
      .description(
        dedent`
        The action reference to a _volume Deploy action_ that should be mounted at \`containerPath\`. The supported action types are \`persistentvolumeclaim\` and \`configmap\`.

        Note: Make sure to pay attention to the supported \`accessModes\` of the referenced volume. Unless it supports the ReadWriteMany access mode, you'll need to make sure it is not configured to be mounted by multiple services at the same time. Refer to the documentation of the module type in question to learn more.
        `
      ),
  }),
  oxor: [["hostPath", "action"]],
})

export function getContainerVolumesSchema(schema: Joi.ObjectSchema) {
  return joiSparseArray(schema).unique("name").description(dedent`
    List of volumes that should be mounted when starting the container.

    Note: If neither \`hostPath\` nor \`action\` is specified,
    an empty ephemeral volume is created and mounted when deploying the container.
  `)
}

const containerPrivilegedSchema = memoize(() =>
  joi
    .boolean()
    .optional()
    .description(
      `If true, run the main container in privileged mode. Processes in privileged containers are essentially equivalent to root on the host. Defaults to false.`
    )
)

const containerAddCapabilitiesSchema = memoize(() =>
  joi.sparseArray().items(joi.string()).optional().description(`POSIX capabilities to add when running the container.`)
)

const containerDropCapabilitiesSchema = memoize(() =>
  joi
    .sparseArray()
    .items(joi.string())
    .optional()
    .description(`POSIX capabilities to remove when running the container.`)
)

interface ContainerCommonRuntimeSpec {
  args: string[]
  command?: string[]
  env: PrimitiveMap

  limits?: ServiceLimitSpec
  cpu: ContainerResourcesSpec["cpu"]
  memory: ContainerResourcesSpec["memory"]

  privileged?: boolean
  addCapabilities?: string[]
  dropCapabilities?: string[]
}

// Passed to ContainerServiceSpec
export interface ContainerCommonDeploySpec extends ContainerCommonRuntimeSpec {
  annotations: Annotations
  daemon: boolean
  sync?: ContainerSyncSpec
  localMode?: ContainerLocalModeSpec
  ingresses: ContainerIngressSpec[]
  healthCheck?: ServiceHealthCheckSpec
  timeout?: number
  ports: ServicePortSpec[]
  replicas?: number
  tty?: boolean
  deploymentStrategy: DeploymentStrategy
}

export interface ContainerDeploySpec extends ContainerCommonDeploySpec {
  volumes: ContainerVolumeSpec[]
  image?: string
}

export type ContainerDeployActionConfig = DeployActionConfig<"container", ContainerDeploySpec>

export interface ContainerDeployOutputs {
  deployedImageId: string
}

export const containerDeployOutputsSchema = createSchema({
  name: "container-deploy-outputs",
  keys: () => ({
    deployedImageId: joi.string().required().description("The ID of the image that was deployed."),
  }),
})

export type ContainerDeployAction = DeployAction<ContainerDeployActionConfig, ContainerDeployOutputs>

const containerCommonRuntimeSchemaKeys = memoize(() => ({
  command: joi
    .sparseArray()
    .items(joi.string().allow(""))
    .description("The command/entrypoint to run the container with.")
    .example(commandExample),
  args: joi
    .sparseArray()
    .items(joi.string().allow(""))
    .description("The arguments (on top of the `command`, i.e. entrypoint) to run the container with.")
    .example(["npm", "start"]),
  env: containerEnvVarsSchema(),
  cpu: containerCpuSchema().default(defaultContainerResources.cpu),
  memory: containerMemorySchema().default(defaultContainerResources.memory),
  volumes: getContainerVolumesSchema(volumeSchema()),
  privileged: containerPrivilegedSchema(),
  addCapabilities: containerAddCapabilitiesSchema(),
  dropCapabilities: containerDropCapabilitiesSchema(),
  tty: joi
    .boolean()
    .default(false)
    .description(
      "Specify if containers in this action have TTY support enabled (which implies having stdin support enabled)."
    ),
  deploymentStrategy: joi
    .string()
    .default(defaultDeploymentStrategy)
    .valid(...deploymentStrategies)
    .description("Specifies the container's deployment strategy."),
}))

const containerImageSchema = memoize(() =>
  joi.string().allow(false, null).empty([false, null]).description(deline`
    Specify an image ID to deploy. Should be a valid Docker image identifier. Required if no \`build\` is specified.
  `)
)

export const containerDeploySchemaKeys = memoize(() => ({
  ...containerCommonRuntimeSchemaKeys(),
  annotations: annotationsSchema().description(
    dedent`
    Annotations to attach to the service _(note: May not be applicable to all providers)_.

    When using the Kubernetes provider, these annotations are applied to both Service and Pod resources. You can generally specify the annotations intended for both Pods or Services here, and the ones that don't apply on either side will be ignored (i.e. if you put a Service annotation here, it'll also appear on Pod specs but will be safely ignored there, and vice versa).
    `
  ),
  daemon: joi.boolean().default(false).description(deline`
      Whether to run the service as a daemon (to ensure exactly one instance runs per node).
      May not be supported by all providers.
    `),
  sync: containerSyncPathSchema(),
  localMode: containerLocalModeSchema(),
  image: containerImageSchema(),
  ingresses: joiSparseArray(ingressSchema())
    .description("List of ingress endpoints that the service exposes.")
    .example([{ path: "/api", port: "http" }]),
  healthCheck: healthCheckSchema().description("Specify how the service's health should be checked after deploying."),
  // TODO: remove in 0.14, keeping around to avoid config failures
  hotReload: joi.any().meta({ internal: true }),
  timeout: k8sDeploymentTimeoutSchema(),
  limits: limitsSchema()
    .description("Specify resource limits for the service.")
    .meta({ deprecated: "Please use the `cpu` and `memory` fields instead." }),
  ports: joiSparseArray(portSchema()).unique("name").description("List of ports that the service container exposes."),
  replicas: joi.number().integer().description(deline`
    The number of instances of the service to deploy.
    Defaults to 3 for environments configured with \`production: true\`, otherwise 1.

    Note: This setting may be overridden or ignored in some cases. For example, when running with \`daemon: true\` or if the provider doesn't support multiple replicas.
  `),
}))

export const containerDeploySchema = createSchema({
  name: "container-deploy",
  keys: containerDeploySchemaKeys,
  rename: [["devMode", "sync"]],
  meta: { name: "container-deploy" },
})

export interface ContainerRegistryConfig {
  hostname: string
  port?: number
  namespace: string
  insecure: boolean
}

export const containerRegistryConfigSchema = createSchema({
  name: "container-registry-config",
  keys: () => ({
    hostname: joi
      .string()
      .required()
      .description("The hostname (and optionally port, if not the default port) of the registry.")
      .example("gcr.io"),
    port: joi.number().integer().description("The port where the registry listens on, if not the default."),
    namespace: joi
      .string()
      .default("_")
      .description(
        "The registry namespace. Will be placed between hostname and image name, like so: <hostname>/<namespace>/<image name>"
      )
      .example("my-project"),
    insecure: joi
      .boolean()
      .default(false)
      .description("Set to true to allow insecure connections to the registry (without SSL)."),
  }),
})

// TEST //

export const artifactsDescription = dedent`
Specify artifacts to copy out of the container after the run. The artifacts are stored locally under
the \`.garden/artifacts\` directory.
`

export const containerArtifactSchema = createSchema({
  name: "container-artifact",
  keys: () => ({
    source: joi
      .posixPath()
      .allowGlobs()
      .absoluteOnly()
      .required()
      .description("A POSIX-style path or glob to copy. Must be an absolute path. May contain wildcards.")
      .example("/output/**/*"),
    target: joi
      .posixPath()
      .relativeOnly()
      .subPathOnly()
      .default(".")
      .description(artifactsTargetDescription)
      .example("outputs/foo/"),
  }),
})

const artifactsSchema = memoize(() =>
  joi
    .array()
    .items(containerArtifactSchema())
    .description(
      deline`
    ${artifactsDescription}\n

    Note: Depending on the provider, this may require the container image to include \`sh\` \`tar\`, in order
    to enable the file transfer.
  `
    )
    .example([{ source: "/report/**/*" }])
)

export interface ContainerTestOutputs {
  log: string
}

export const containerTestOutputSchema = createSchema({
  name: "container-test-output",
  keys: () => ({
    log: joi
      .string()
      .allow("")
      .default("")
      .description(
        "The full log output from the executed action. (Pro-tip: Make it machine readable so it can be parsed by dependants)"
      ),
  }),
})

export interface ContainerTestActionSpec extends ContainerCommonRuntimeSpec {
  artifacts: ArtifactSpec[]
  image?: string
  volumes: ContainerVolumeSpec[]
}

export type ContainerTestActionConfig = TestActionConfig<"container", ContainerTestActionSpec>
export type ContainerTestAction = TestAction<ContainerTestActionConfig, ContainerTestOutputs>

export const containerTestSpecKeys = memoize(() => ({
  ...containerCommonRuntimeSchemaKeys(),
  artifacts: artifactsSchema(),
  image: containerImageSchema(),
}))

export const containerTestActionSchema = createSchema({
  name: "container:Test",
  keys: containerTestSpecKeys,
})

// RUN //

export type ContainerRunOutputs = ContainerTestOutputs

export const containerRunOutputSchema = () => containerTestOutputSchema()

export interface ContainerRunActionSpec extends ContainerTestActionSpec {
  cacheResult: boolean
}

export type ContainerRunActionConfig = RunActionConfig<"container", ContainerRunActionSpec>
export type ContainerRunAction = RunAction<ContainerRunActionConfig, ContainerRunOutputs>

export const containerRunSpecKeys = memoize(() => ({
  ...containerTestSpecKeys(),
  cacheResult: runCacheResultSchema(),
}))

export const containerRunActionSchema = createSchema({
  name: "container:Run",
  keys: containerRunSpecKeys,
})

// BUILD //

export interface ContainerBuildOutputs {
  "localImageName": string
  "localImageId": string
  "deploymentImageName": string
  "deploymentImageId": string

  // Aliases, for backwards compatibility.
  // TODO: remove in 0.14
  "local-image-name": string
  "local-image-id": string
  "deployment-image-name": string
  "deployment-image-id": string
}

export const containerBuildOutputSchemaKeys = memoize(() => ({
  "localImageName": joi
    .string()
    .required()
    .description("The name of the image (without tag/version) that the Build uses for local builds and deployments.")
    .example("my-build"),
  "localImageId": joi
    .string()
    .required()
    .description("The full ID of the image (incl. tag/version) that the Build uses for local builds and deployments.")
    .example("my-build:v-abf3f8dca"),
  "deploymentImageName": joi
    .string()
    .required()
    .description("The name of the image (without tag/version) that the Build will use during deployment.")
    .example("my-deployment-registry.io/my-org/my-build"),
  "deploymentImageId": joi
    .string()
    .required()
    .description("The full ID of the image (incl. tag/version) that the Build will use during deployment.")
    .example("my-deployment-registry.io/my-org/my-build:v-abf3f8dca"),

  // Aliases
  "local-image-name": joi.string().required().description("Alias for localImageName, for backward compatibility."),
  "local-image-id": joi.string().required().description("Alias for localImageId, for backward compatibility."),
  "deployment-image-name": joi
    .string()
    .required()
    .description("Alias for deploymentImageName, for backward compatibility."),
  "deployment-image-id": joi
    .string()
    .required()
    .description("Alias for deploymentImageId, for backward compatibility."),
}))

export const containerBuildOutputsSchema = createSchema({
  name: "container:Build:outputs",
  keys: containerBuildOutputSchemaKeys,
})

export interface ContainerBuildActionSpec {
  buildArgs: PrimitiveMap
  dockerfile: string
  extraFlags: string[]
  localId?: string
  publishId?: string
  targetStage?: string
}

export type ContainerBuildActionConfig = BuildActionConfig<"container", ContainerBuildActionSpec>
export type ContainerBuildAction = BuildAction<ContainerBuildActionConfig, ContainerBuildOutputs, {}>

export const containerBuildSpecKeys = memoize(() => ({
  localId: joi
    .string()
    .allow(false, null)
    .empty([false, null])
    .description(
      deline`
      Specify an image ID to use when building locally, instead of the default of using the action name. Must be a valid Docker image identifier. **Note that the image _tag_ is always set to the action version.**
      `
    ),
  publishId: joi
    .string()
    .allow(false, null)
    .empty([false, null])
    .description(
      deline`
      Specify an image ID to use when publishing the image (via the \`garden publish\` command), instead of the default of using the action name. Must be a valid Docker image identifier.
      `
    ),
  targetStage: joi.string().description(deline`
    For multi-stage Dockerfiles, specify which image/stage to build (see
    https://docs.docker.com/engine/reference/commandline/build/#specifying-target-build-stage---target for
    details).
  `),
}))

export const containerCommonBuildSpecKeys = memoize(() => ({
  buildArgs: joi
    .object()
    .pattern(/.+/, joiPrimitive())
    .default(() => ({})).description(dedent`
      Specify build arguments to use when building the container image.

      Note: Garden will always set a \`GARDEN_ACTION_VERSION\` (alias \`GARDEN_MODULE_VERSION\`) argument with the module/build version at build time.
    `),
  extraFlags: joi.sparseArray().items(joi.string()).description(deline`
    Specify extra flags to use when building the container image.
    Note that arguments may not be portable across implementations.`),
}))

export const containerBuildSpecSchema = createSchema({
  name: "container:Build",
  keys: () => ({
    ...containerBuildSpecKeys(),
    ...containerCommonBuildSpecKeys(),
    dockerfile: joi
      .posixPath()
      .subPathOnly()
      .default(defaultDockerfileName)
      .description("POSIX-style name of a Dockerfile, relative to the action's source root."),
    targetStage: joi.string().description(deline`
      For multi-stage Dockerfiles, specify which image/stage to build (see
      https://docs.docker.com/engine/reference/commandline/build/#specifying-target-build-stage---target for
      details).
    `),
    // TODO: remove in 0.14, keeping around to avoid config failures
    hotReload: joi.any().meta({ internal: true }),
  }),
})

export type ContainerActionConfig =
  | ContainerDeployActionConfig
  | ContainerRunActionConfig
  | ContainerTestActionConfig
  | ContainerBuildActionConfig

export type ContainerRuntimeAction = ContainerDeployAction | ContainerRunAction | ContainerTestAction
export type ContainerRuntimeActionConfig =
  | ContainerDeployActionConfig
  | ContainerRunActionConfig
  | ContainerTestActionConfig<|MERGE_RESOLUTION|>--- conflicted
+++ resolved
@@ -6,7 +6,6 @@
  * file, You can obtain one at http://mozilla.org/MPL/2.0/.
  */
 
-import type { Primitive, PrimitiveMap, ActionReference } from "../../config/common.js"
 import {
   artifactsTargetDescription,
   envVarRegex,
@@ -15,25 +14,9 @@
   joiSparseArray,
   joiStringMap,
   joiUserIdentifier,
+  Primitive,
+  PrimitiveMap,
   createSchema,
-<<<<<<< HEAD
-} from "../../config/common.js"
-import type { ArtifactSpec } from "../../config/validation.js"
-import { ingressHostnameSchema, linkUrlSchema } from "../../types/service.js"
-import { DEFAULT_PORT_PROTOCOL } from "../../constants.js"
-import { dedent, deline } from "../../util/string.js"
-import { syncGuideLink } from "../kubernetes/sync.js"
-import { k8sDeploymentTimeoutSchema, runCacheResultSchema } from "../kubernetes/config.js"
-import { localModeGuideLink } from "../kubernetes/local-mode.js"
-import type { BuildAction, BuildActionConfig } from "../../actions/build.js"
-import type { DeployAction, DeployActionConfig } from "../../actions/deploy.js"
-import type { TestAction, TestActionConfig } from "../../actions/test.js"
-import type { RunAction, RunActionConfig } from "../../actions/run.js"
-import { memoize } from "lodash-es"
-import type Joi from "@hapi/joi"
-import type { OctalPermissionMask } from "../kubernetes/types.js"
-import { templateStringLiteral } from "../../docs/common.js"
-=======
   ActionReference,
 } from "../../config/common"
 import { ArtifactSpec } from "../../config/validation"
@@ -50,7 +33,6 @@
 import { memoize } from "lodash"
 import Joi from "@hapi/joi"
 import { OctalPermissionMask } from "../kubernetes/types"
->>>>>>> 50a2ac38
 
 export const defaultDockerfileName = "Dockerfile"
 
@@ -210,11 +192,7 @@
 
 const octalPermissionValidationRangeError = deline`
 Mode permission bits out of range.
-<<<<<<< HEAD
-Please specify a number between 0 and 0o777 in octal representation. The number needs to be prefixed with '0o' in YAML, e.g. 0o777.
-=======
 Please specify a number between 0 and 0777 in octal representation. The number needs to be prefixed with a leading zero in YAML, e.g. 0777.
->>>>>>> 50a2ac38
 `
 const octalPermissionValidationErrors: Joi.LanguageMessages = {
   "number.min": octalPermissionValidationRangeError,
@@ -227,16 +205,9 @@
     .min(0o0)
     .max(0o777)
     .default(0o644)
-<<<<<<< HEAD
-    .meta({ isOctal: true })
-    .messages(octalPermissionValidationErrors)
-    .description(
-      "The default permission bits, specified as an octal, to set on files at the sync target. Defaults to 0o644 (user can read/write, everyone else can read). " +
-=======
     .messages(octalPermissionValidationErrors)
     .description(
       "The default permission bits, specified as an octal, to set on files at the sync target. Defaults to 0644 (user can read/write, everyone else can read). " +
->>>>>>> 50a2ac38
         permissionsDocs
     )
 )
@@ -247,16 +218,9 @@
     .min(0o0)
     .max(0o777)
     .default(0o755)
-<<<<<<< HEAD
-    .meta({ isOctal: true })
-    .messages(octalPermissionValidationErrors)
-    .description(
-      "The default permission bits, specified as an octal, to set on directories at the sync target. Defaults to 0o755 (user can read/write, everyone else can read). " +
-=======
     .messages(octalPermissionValidationErrors)
     .description(
       "The default permission bits, specified as an octal, to set on directories at the sync target. Defaults to 0755 (user can read/write, everyone else can read). " +
->>>>>>> 50a2ac38
         permissionsDocs
     )
 )
@@ -273,27 +237,6 @@
     .description("Set the default group on files and directories at the target. " + ownerDocs)
 )
 
-const exampleActionRef = templateStringLiteral("actions.build.my-container-image.sourcePath")
-const backSlash = "`\\`"
-const forwardSlash = "`/`"
-
-export const syncSourcePathSchema = memoize(() =>
-  joi
-    .string()
-    .default(".")
-    .description(
-      deline`
-        Path to a local directory to be synchronized with the target.
-
-        This should generally be a templated path to another action's source path (e.g. ${exampleActionRef}), or a relative path.
-
-        If a path is hard-coded, we recommend sticking with relative paths here, and using forward slashes (${forwardSlash}) as a delimiter, as Windows-style paths with back slashes (${backSlash}) and absolute paths will work on some platforms, but they are not portable and will not work for users on other platforms.
-
-        Defaults to the Deploy action's config's directory if no value is provided.
-        `
-    )
-    .example("src")
-)
 export const syncTargetPathSchema = memoize(() =>
   joi
     .posixPath()
@@ -311,7 +254,15 @@
 const containerSyncSchema = createSchema({
   name: "container-sync",
   keys: () => ({
-    source: syncSourcePathSchema(),
+    source: joi
+      .string()
+      .default(".")
+      .description(
+        deline`
+        POSIX-style or Windows path of the directory to sync to the target. Defaults to the config's directory if no value is provided.
+        `
+      )
+      .example("src"),
     target: syncTargetPathSchema(),
     exclude: syncExcludeSchema(),
     mode: syncModeSchema(),
@@ -614,7 +565,7 @@
         for \`servicePort\`.
 
         This is the port you would expose in your Dockerfile and that your process listens on.
-        This is commonly a non-privileged port like 8080 for security reasons.
+        This is commonly a non-priviledged port like 8080 for security reasons.
 
         The service port maps to the container port:
 
@@ -931,7 +882,6 @@
 export interface ContainerTestOutputs {
   log: string
 }
-
 export const containerTestOutputSchema = createSchema({
   name: "container-test-output",
   keys: () => ({
@@ -967,7 +917,7 @@
 
 // RUN //
 
-export type ContainerRunOutputs = ContainerTestOutputs
+export interface ContainerRunOutputs extends ContainerTestOutputs {}
 
 export const containerRunOutputSchema = () => containerTestOutputSchema()
 
@@ -1126,4 +1076,5 @@
 export type ContainerRuntimeActionConfig =
   | ContainerDeployActionConfig
   | ContainerRunActionConfig
-  | ContainerTestActionConfig+  | ContainerTestActionConfig
+export type ContainerAction = ContainerRuntimeAction | ContainerBuildAction