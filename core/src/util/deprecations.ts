--- conflicted
+++ resolved
@@ -77,24 +77,15 @@
       hint: "Do not use this command. It has no effect.",
       hintReferenceLink: null,
     },
-<<<<<<< HEAD
-    deprecatedPlugins: {
-      contextDesc: "Garden Plugins",
-      featureDesc: `The ${naturalList(deprecatedPluginNames.map((p) => style(p)))} plugins`,
-      hint: "These plugins are still enabled by default in Garden 0.13, but will be removed in Garden 0.14. Do not use these plugins explicitly in Garden 0.14.",
-      hintReferenceLink: null,
-    },
+    hadolintPlugin: makePluginDeprecation("hadolint", style),
+    octantPlugin: makePluginDeprecation("octant", style),
+    conftestPlugin: makePluginDeprecation("conftest", style),
     localMode: {
       contextDesc: "Local mode",
       featureDesc: `The ${style("local mode")} feature for container, kubernetes and helm deploys`,
       hint: "Please do not use this in Garden 0.14",
       hintReferenceLink: null,
     },
-=======
-    hadolintPlugin: makePluginDeprecation("hadolint", style),
-    octantPlugin: makePluginDeprecation("octant", style),
-    conftestPlugin: makePluginDeprecation("conftest", style),
->>>>>>> 97782db9
   } as const
 }
 
