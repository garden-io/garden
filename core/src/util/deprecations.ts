--- conflicted
+++ resolved
@@ -174,21 +174,15 @@
         \`\`\`
       `,
     },
-<<<<<<< HEAD
-    hadolintPlugin: makePluginDeprecation("hadolint", style),
-    octantPlugin: makePluginDeprecation("octant", style),
-    conftestPlugin: makePluginDeprecation("conftest", style),
     ephemeralKubernetesProvider: {
       contextDesc: "Garden plugins",
-      featureDesc: `The ${style("ephemeral-kubernetes")} provider`,
+      featureDesc: `The ${style("ephemeral-kubernetes")} provider of the ${style("kubernetes")} plugin`,
       hint: deline`
       Use ${style("kubernetes")} or ${style("local-kubernetes")} providers instead.
       We are currently exploring how to improve and offer a new hosted Kubernetes experience in the future – reach out on GitHub or Discord if you are interested or have any feedback!
       `,
-      hintReferenceLink: null, // TODO: add link and update tutorials and guides
-    },
-=======
->>>>>>> c10edfda
+      docs: null, // TODO: add link and update tutorials and guides
+    },
     localMode: {
       contextDesc: "Local mode",
       featureDesc: `Using ${style("spec.localMode")} in ${style("helm")}, ${style("kubernetes")} and ${style("container")} deploy actions`,
