--- conflicted
+++ resolved
@@ -311,27 +311,24 @@
     waitForJobs: {
       contextDesc: "Default configuration values",
       featureDesc: `${style("spec.waitForJobs")} of ${style("kubernetes Deploy")}`,
-<<<<<<< HEAD
-      hint: `The new default value is ${style("true")}.`,
-      hintReferenceLink: null,
+      hint: `The new default value is ${style("true")}`,
+      docs: dedent`
+        This means that deploy actions will wait for jobs to complete by default when applying Job manifests. For more information about jobs, please refer to the [official Kubernetes documentation on Jobs](https://kubernetes.io/docs/concepts/workloads/controllers/job/).
+      `,
     },
     buildAtSource: {
       contextDesc: "Default configuration values",
       featureDesc: `${style("buildAtSource")} of ${style("exec Build")}`,
       hint: `The new default value is ${style("true")}.`,
-      hintReferenceLink: null,
+      docs: dedent`
+        This means that deploy actions will wait for jobs to complete by default when applying Job manifests. For more information about jobs, please refer to the [official Kubernetes documentation on Jobs](https://kubernetes.io/docs/concepts/workloads/controllers/job/).
+      `,
     },
     moduleLocalField: {
       contextDesc: "Module configuration",
       featureDesc: `The ${style("local")} config field.`,
       hint: `Use action-level ${style("buildAtSource")} field instead.`,
-      hintReferenceLink: null,
-=======
-      hint: `The new default value is ${style("true")}`,
-      docs: dedent`
-        This means that deploy actions will wait for jobs to complete by default when applying Job manifests. For more information about jobs, please refer to the [official Kubernetes documentation on Jobs](https://kubernetes.io/docs/concepts/workloads/controllers/job/).
-      `,
->>>>>>> c10edfda
+      docs: null,
     },
   } as const
 }
