--- conflicted
+++ resolved
@@ -67,14 +67,6 @@
   } satisfies ApiV1DeprecationShape
 }
 
-<<<<<<< HEAD
-/**
- * Guard type to make sure that all V1 deprecations have the valid `apiVersion` tag.
- */
-type ApiV1DeprecationShape = DeprecationShape<GardenApiVersion.v1>
-
-export function getApiV1Deprecations(style: (s: string) => string = styles.highlight) {
-=======
 export type DeprecatedDeployActionType = "configmap" | "persistentvolumeclaim"
 
 function makeDeployActionTypeDeprecation(actionType: DeprecatedDeployActionType, style: (s: string) => string) {
@@ -86,8 +78,12 @@
   }
 }
 
-export function getDeprecations(style: (s: string) => string = styles.highlight) {
->>>>>>> fd072b34
+/**
+ * Guard type to make sure that all V1 deprecations have the valid `apiVersion` tag.
+ */
+type ApiV1DeprecationShape = DeprecationShape<GardenApiVersion.v1>
+
+export function getApiV1Deprecations(style: (s: string) => string = styles.highlight) {
   return {
     containerDeploymentStrategy: {
       contextDesc: "Kubernetes provider configuration",
@@ -135,11 +131,6 @@
       hintReferenceLink: null,
       apiVersion: GardenApiVersion.v1,
     },
-<<<<<<< HEAD
-    hadolintPlugin: makePluginApiV1Deprecation("hadolint", style),
-    octantPlugin: makePluginApiV1Deprecation("octant", style),
-    conftestPlugin: makePluginApiV1Deprecation("conftest", style),
-=======
     syncStartCommand: {
       contextDesc: "Sync mode",
       featureDesc: `The ${style("sync-start")} command.`,
@@ -149,16 +140,17 @@
         Instead, we recommend running ${style("garden deploy --sync")} or starting syncs inside the dev console
         with either ${style("deploy --sync")} or ${style("sync start")}.`,
       hintReferenceLink: null,
+      apiVersion: GardenApiVersion.v1,
     },
-    hadolintPlugin: makePluginDeprecation("hadolint", style),
-    octantPlugin: makePluginDeprecation("octant", style),
-    conftestPlugin: makePluginDeprecation("conftest", style),
->>>>>>> fd072b34
+    hadolintPlugin: makePluginApiV1Deprecation("hadolint", style),
+    octantPlugin: makePluginApiV1Deprecation("octant", style),
+    conftestPlugin: makePluginApiV1Deprecation("conftest", style),
     localMode: {
       contextDesc: "Local mode",
       featureDesc: `The ${style("local mode")} feature for container, kubernetes and helm deploys`,
       hint: "Please do not use this in Garden 0.14",
       hintReferenceLink: null,
+      apiVersion: GardenApiVersion.v1,
     },
     buildConfigFieldOnRuntimeActions: {
       contextDesc: "Acton configs",
@@ -175,14 +167,10 @@
       featureDesc: `The ${style("legacy rsync-based file syncing")} for build staging`,
       hint: `Do not use ${style("`GARDEN_LEGACY_BUILD_STAGE`")} environment variable in 0.14.`,
       hintReferenceLink: null,
-<<<<<<< HEAD
-      apiVersion: GardenApiVersion.v1,
-    } satisfies ApiV1DeprecationShape,
-=======
-    },
+      apiVersion: GardenApiVersion.v1,
+    } satisfies ApiV1DeprecationShape,
     configmapDeployAction: makeDeployActionTypeDeprecation("configmap", style),
     persistentvolumeclaimDeployAction: makeDeployActionTypeDeprecation("persistentvolumeclaim", style),
->>>>>>> fd072b34
   } as const
 }
 
