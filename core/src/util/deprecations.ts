/*
 * Copyright (C) 2018-2025 Garden Technologies, Inc. <info@garden.io>
 *
 * This Source Code Form is subject to the terms of the Mozilla Public
 * License, v. 2.0. If a copy of the MPL was not distributed with this
 * file, You can obtain one at http://mozilla.org/MPL/2.0/.
 */

import { DOCS_BASE_URL } from "../constants.js"
import { styles } from "../logger/styles.js"
import { GardenError } from "../exceptions.js"
import { emitNonRepeatableWarning } from "../warnings.js"
import type { Log } from "../logger/log-entry.js"
import { deline } from "./string.js"

const deprecatedPluginNames = [] as const
export type DeprecatedPluginName = (typeof deprecatedPluginNames)[number]

export function isDeprecatedPlugin(pluginName: string): pluginName is DeprecatedPluginName {
  for (const deprecatedPluginName of deprecatedPluginNames) {
    if (deprecatedPluginName === pluginName) {
      return true
    }
  }
  return false
}

// This is called by `updateDeprecationGuide` to update deprecations.md in the docs automatically.
export function getDeprecations(style: (s: string) => string = styles.highlight) {
  return {
    hotReload: {
      docsSection: "Old configuration syntax",
      docsHeadline: `${style("hotReload")} configuration field in modules`,
      warnHint: deline`
        The module-level ${style("hotReload")} configuration field was removed in Garden 0.13 and has no effect.
        Please use actions with the ${style("sync")} mode instead.
      `,
      docs: deline`
        See the [Code Synchronization Guide](../features/code-synchronization.md) for details.
      `,
    },
    hotReloadArgs: {
      docsSection: "Old configuration syntax",
      docsHeadline: `${style("serviceResource.hotReloadArgs")} configuration field in ${style("kubernetes")} modules`,
      warnHint: deline`
        The ${style("serviceResource.hotReload")} configuration field in ${style("kubernetes")} modules was removed in Garden 0.13 and has no effect.
        Please use actions with the ${style("sync")} mode instead.
      `,
      // TODO: add "See also the [deprecation notice for ${style("hotReload")} configuration field in modules](#hotreload)."
      //  Now check-docs does not recognize the anchor links.
      docs: deline`
        See the [Code Synchronization Guide](../features/code-synchronization.md) for details.
      `,
    },
    devMode: {
      docsSection: "Old configuration syntax",
      docsHeadline: `${style("spec.devMode")} configuration field in actions`,
      warnHint: deline`
        The ${style("spec.devMode")} configuration field in actions is deprecated in Garden 0.14.
        Please use ${style("spec.sync")} configuration field instead.
      `,
      docs: deline`
        The old fields ${style("spec.devMode")} are automatically converted to ${style("spec.sync")} in Garden 0.14 when using ${style("apiVersion: garden.io/v2")} in the project-level configuration.
      `,
    },
    localMode: {
      docsSection: "Old configuration syntax",
      docsHeadline: `${style("spec.localMode")} configuration field in ${style("helm")}, ${style("kubernetes")} and ${style("container")} Deploy actions`,
      warnHint: deline`
        The local-mode feature was completely removed in 0.14, and the ${style("spec.localMode")} configuration syntax has no effect.
        Please remove all ${style("spec.localMode")} entries from your configuration files.
      `,
      docs: null,
    },
    kubernetesProviderSyncResourceLimit: {
      docsSection: "Old configuration syntax",
      docsHeadline: `${style("resources.sync")} config field in the ${style("kubernetes")} provider`,
      warnHint: deline`
        The ${style("resources.sync")} config field in the ${style("kubernetes")} provider has no effect in Garden 0.13 and 0.14.,
        Please remove it from your ${style("kubernetes")} provider configuration.
      `,
      docs: deline`
        The ${style("resources.sync")} config field in the ${style("kubernetes")} provider was only used for the ${style("cluster-docker")} build mode, which was removed in Garden 0.13.",
      `,
    },
<<<<<<< HEAD
    configTemplateModules: {
      docsSection: "Old configuration syntax",
      docsHeadline: `${style("modules")} configuration field ${style("ConfigTemplate")} action kinds`,
      warnHint: deline`
        The ${style("modules")} configuration field ${style("ConfigTemplate")} action kinds is deprecated in Garden 0.14.
        Please use the ${style("configs")} field instead, and use actions instead of modules.
      `,
      docs: deline`
        For more information, please refer to the [${style("configs")} reference documentation](../reference/config-template-config.md#configs).
      `,
=======
    kubernetesPluginCleanupClusterRegistryCommand: {
      docsSection: "Unsupported commands",
      docsHeadline: `${style("cleanup-cluster-registry")}`,
      warnHint: deline`
        The ${style("cleanup-cluster-registry")} command in the ${style("kubernetes")} and ${style("local-kubernetes")} plugins is not supported in Garden 0.14.
        This command no longer has any effect as of version 0.13!
        Please remove this from any pipelines running it.
      `,
      docs: null,
>>>>>>> 2460bd6e
    },
  } as const
}

export type Deprecation = keyof ReturnType<typeof getDeprecations>

export const DOCS_DEPRECATION_GUIDE = `${DOCS_BASE_URL}/misc/deprecations`
export const DOCS_MIGRATION_GUIDE_CEDAR = `${DOCS_BASE_URL}/misc/migrating-to-cedar`
export const DOCS_MIGRATION_GUIDE_BONSAI = `${DOCS_BASE_URL}/misc/migrating-to-bonsai`

export const CURRENT_MAJOR_VERSION = `0.14`
export const NEXT_MAJOR_VERSION = `the next major release`

export function makeDeprecationMessage({
  deprecation,
  includeLink,
  style,
}: {
  deprecation: Deprecation
  includeLink?: boolean
  style?: boolean
}) {
  const { docsHeadline, warnHint } = getDeprecations(style ? styles.highlight : (s) => `\`${s}\``)[deprecation]

  const lines: string[] = []
  if (warnHint) {
    lines.push(warnHint)
  } else {
    lines.push(
      `${docsHeadline} is deprecated in ${CURRENT_MAJOR_VERSION} and will be removed in ${NEXT_MAJOR_VERSION}.`
    )
  }

  if (includeLink) {
    let link = `${DOCS_DEPRECATION_GUIDE}#${deprecation.toLowerCase()}`
    if (style) {
      link = styles.link(link)
    }
    lines.push(
      `To make sure your configuration does not break when we release ${NEXT_MAJOR_VERSION}, please follow the steps at ${link}`
    )
  }

  return lines.join("\n")
}

export class FeatureNotAvailable extends GardenError {
  override type = "deprecated-feature-unavailable" as const

  constructor({ link, hint }: { link: string; hint: string }) {
    const lines: string[] = [
      `Configuration error: Rejecting use of deprecated functionality due to the \`apiVersion\` setting in your project-level configuration.`,
    ]

    lines.push(hint)

    lines.push(`Please follow the steps at ${link} to solve this problem.`)

    super({ message: lines.join("\n") })
  }
}

type DeprecationWarningParams = {
  log: Log
  deprecation: Deprecation
}

export function reportDeprecatedFeatureUsage({ log, deprecation }: DeprecationWarningParams) {
  // TODO: throw it for GardenApiVersion.v3
  // const apiVersion = getGlobalProjectApiVersion()
  // const docs = getDeprecations(styles.highlight)[deprecation]
  // if (apiVersion === GardenApiVersion.v2) {
  //   throw new FeatureNotAvailable({
  //     hint: docs.warnHint,
  //     link: `${DOCS_DEPRECATION_GUIDE}#${deprecation.toLowerCase()}`,
  //   })
  // }

  const warnMessage = makeDeprecationMessage({ deprecation, includeLink: true, style: true })
  emitNonRepeatableWarning(log, `\nWARNING: ${warnMessage}\n`)
}<|MERGE_RESOLUTION|>--- conflicted
+++ resolved
@@ -83,7 +83,16 @@
         The ${style("resources.sync")} config field in the ${style("kubernetes")} provider was only used for the ${style("cluster-docker")} build mode, which was removed in Garden 0.13.",
       `,
     },
-<<<<<<< HEAD
+    kubernetesPluginCleanupClusterRegistryCommand: {
+      docsSection: "Unsupported commands",
+      docsHeadline: `${style("cleanup-cluster-registry")}`,
+      warnHint: deline`
+        The ${style("cleanup-cluster-registry")} command in the ${style("kubernetes")} and ${style("local-kubernetes")} plugins is not supported in Garden 0.14.
+        This command no longer has any effect as of version 0.13!
+        Please remove this from any pipelines running it.
+      `,
+      docs: null,
+    },
     configTemplateModules: {
       docsSection: "Old configuration syntax",
       docsHeadline: `${style("modules")} configuration field ${style("ConfigTemplate")} action kinds`,
@@ -94,17 +103,6 @@
       docs: deline`
         For more information, please refer to the [${style("configs")} reference documentation](../reference/config-template-config.md#configs).
       `,
-=======
-    kubernetesPluginCleanupClusterRegistryCommand: {
-      docsSection: "Unsupported commands",
-      docsHeadline: `${style("cleanup-cluster-registry")}`,
-      warnHint: deline`
-        The ${style("cleanup-cluster-registry")} command in the ${style("kubernetes")} and ${style("local-kubernetes")} plugins is not supported in Garden 0.14.
-        This command no longer has any effect as of version 0.13!
-        Please remove this from any pipelines running it.
-      `,
-      docs: null,
->>>>>>> 2460bd6e
     },
   } as const
 }
