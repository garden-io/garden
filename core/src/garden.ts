/*
 * Copyright (C) 2018-2022 Garden Technologies, Inc. <info@garden.io>
 *
 * This Source Code Form is subject to the terms of the Mozilla Public
 * License, v. 2.0. If a copy of the MPL was not distributed with this
 * file, You can obtain one at http://mozilla.org/MPL/2.0/.
 */

import Bluebird from "bluebird"
import chalk from "chalk"
import { ensureDir, readdir } from "fs-extra"
import dedent from "dedent"
import { platform, arch } from "os"
import { relative, resolve } from "path"
import { flatten, sortBy, keyBy, mapValues, cloneDeep, groupBy, uniq } from "lodash"
const AsyncLock = require("async-lock")

import { TreeCache } from "./cache"
import { getBuiltinPlugins } from "./plugins/plugins"
import { GardenModule, getModuleCacheContext, ModuleConfigMap, ModuleTypeMap } from "./types/module"
import {
  SourceConfig,
  ProjectConfig,
  resolveProjectConfig,
  pickEnvironment,
  OutputSpec,
  EnvironmentConfig,
  parseEnvironment,
  getDefaultEnvironmentName,
  projectSourcesSchema,
  ProxyConfig,
} from "./config/project"
import {
  findByName,
  pickKeys,
  getPackageVersion,
  getNames,
  findByNames,
  duplicatesByKey,
  getCloudDistributionName,
  getCloudLogSectionName,
} from "./util/util"
import { ConfigurationError, PluginError, RuntimeError } from "./exceptions"
import { VcsHandler, ModuleVersion, getModuleVersionString, VcsInfo } from "./vcs/vcs"
import { GitHandler } from "./vcs/git"
import { BuildStaging } from "./build-staging/build-staging"
import { ConfigGraph, ResolvedConfigGraph } from "./graph/config-graph"
import { getLogger } from "./logger/logger"
import { ProviderHandlers, GardenPlugin } from "./plugin/plugin"
import {
  loadConfigResources,
  findProjectConfig,
  GardenResource,
  configTemplateKind,
  renderTemplateKind,
} from "./config/base"
import { DeepPrimitiveMap, StringMap, PrimitiveMap, treeVersionSchema, joi, allowUnknown } from "./config/common"
import { GlobalConfigStore } from "./config-store/global"
import { LocalConfigStore, LinkedSource } from "./config-store/local"
import { getLinkedSources, ExternalSourceType } from "./util/ext-source-util"
import { ModuleConfig } from "./config/module"
import { convertModules, ModuleResolver } from "./resolve-module"
import { createPluginContext, CommandInfo, PluginEventBroker } from "./plugin-context"
import { ModuleActionHandlers, RegisterPluginParam } from "./plugin/plugin"
import {
  SUPPORTED_PLATFORMS,
  SupportedPlatform,
  DEFAULT_GARDEN_DIR_NAME,
  gardenEnv,
  SupportedArchitecture,
  SUPPORTED_ARCHITECTURES,
} from "./constants"
import { Log } from "./logger/log-entry"
import { EventBus } from "./events"
import { Watcher } from "./watch"
import {
  findConfigPathsInPath,
  getWorkingCopyId,
  fixedProjectExcludes,
  detectModuleOverlap,
  ModuleOverlap,
  defaultConfigFilename,
} from "./util/fs"
import {
  Provider,
  GenericProviderConfig,
  getAllProviderDependencyNames,
  defaultProvider,
  ProviderMap,
} from "./config/provider"
import { ResolveProviderTask } from "./tasks/resolve-provider"
import { ActionRouter } from "./router/router"
import {
  loadAndResolvePlugins,
  getDependencyOrder,
  getModuleTypes,
  loadPlugin,
  getActionTypes,
  ActionDefinitionMap,
  getActionTypeBases,
  ActionTypeMap,
} from "./plugins"
import { deline, naturalList, wordWrap } from "./util/string"
import { DependencyGraph } from "./graph/common"
import { Profile, profileAsync } from "./util/profiling"
import username from "username"
import {
  throwOnMissingSecretKeys,
  resolveTemplateString,
  resolveTemplateStrings,
} from "./template-string/template-string"
import { WorkflowConfig, WorkflowConfigMap, resolveWorkflowConfig, isWorkflowConfig } from "./config/workflow"
import { PluginTool, PluginTools } from "./util/ext-tools"
import { ConfigTemplateResource, resolveConfigTemplate, ConfigTemplateConfig } from "./config/config-template"
import { TemplatedModuleConfig } from "./plugins/templated"
import { BuildStagingRsync } from "./build-staging/rsync"
import {
  DefaultEnvironmentContext,
  ProjectConfigContext,
  RemoteSourceConfigContext,
} from "./config/template-contexts/project"
import { CloudApi, CloudProject, CloudApiDuplicateProjectsError, getGardenCloudDomain } from "./cloud/api"
import { OutputConfigContext } from "./config/template-contexts/module"
import { ProviderConfigContext } from "./config/template-contexts/provider"
import { getSecrets } from "./cloud/get-secrets"
import { ConfigContext } from "./config/template-contexts/base"
import { validateSchema, validateWithPath } from "./config/validation"
import { pMemoizeDecorator } from "./lib/p-memoize"
import { ModuleGraph } from "./graph/modules"
import {
  Action,
  ActionConfigMap,
  ActionConfigsByKey,
  ActionKind,
  actionKinds,
  ActionModeMap,
  BaseActionConfig,
} from "./actions/types"
import { actionReferenceToString, isActionConfig } from "./actions/base"
import { GraphSolver, SolveOpts, SolveParams, SolveResult } from "./graph/solver"
import { actionConfigsToGraph, actionFromConfig, executeAction, resolveAction, resolveActions } from "./graph/actions"
import { ActionTypeDefinition } from "./plugin/action-types"
import { Task } from "./tasks/base"
import { GraphResultFromTask, GraphResults } from "./graph/results"
import { uuidv4 } from "./util/random"
import { convertTemplatedModuleToRender, RenderTemplateConfig, renderConfigTemplate } from "./config/render-template"

const defaultLocalAddress = "localhost"

export interface ActionHandlerMap<T extends keyof ProviderHandlers> {
  [actionName: string]: ProviderHandlers[T]
}

export interface ModuleActionHandlerMap<T extends keyof ModuleActionHandlers> {
  [actionName: string]: ModuleActionHandlers[T]
}

export type PluginActionMap = {
  [A in keyof ProviderHandlers]: {
    [pluginName: string]: ProviderHandlers[A]
  }
}

export interface GardenOpts {
  commandInfo: CommandInfo
  config?: ProjectConfig
  disablePortForwards?: boolean
  environmentName?: string
  forceRefresh?: boolean
  gardenDirPath?: string
  globalConfigStore?: GlobalConfigStore
  legacyBuildSync?: boolean
  log?: Log
  noEnterprise?: boolean
  persistent?: boolean
  plugins?: RegisterPluginParam[]
  sessionId?: string
  variables?: PrimitiveMap
  cloudApi?: CloudApi
}

export interface GardenParams {
  artifactsPath: string
  vcsInfo: VcsInfo
  projectId?: string
  cloudDomain?: string
  cache: TreeCache
  disablePortForwards?: boolean
  dotIgnoreFile: string
  proxy: ProxyConfig
  environmentName: string
  environmentConfigs: EnvironmentConfig[]
  namespace: string
  gardenDirPath: string
  globalConfigStore?: GlobalConfigStore
  log: Log
  moduleIncludePatterns?: string[]
  moduleExcludePatterns?: string[]
  opts: GardenOpts
  outputs: OutputSpec[]
  plugins: RegisterPluginParam[]
  production: boolean
  projectName: string
  projectRoot: string
  projectSources?: SourceConfig[]
  providerConfigs: GenericProviderConfig[]
  variables: DeepPrimitiveMap
  cliVariables: DeepPrimitiveMap
  secrets: StringMap
  sessionId: string
  username: string | undefined
  workingCopyId: string
  forceRefresh?: boolean
  cloudApi?: CloudApi | null
}

@Profile()
export class Garden {
  public log: Log
  private loadedPlugins: GardenPlugin[]
  protected actionConfigs: ActionConfigMap
  protected moduleConfigs: ModuleConfigMap
  protected workflowConfigs: WorkflowConfigMap
  private resolvedProviders: { [key: string]: Provider }
  protected configsScanned: boolean
  protected registeredPlugins: RegisterPluginParam[]
  private readonly solver: GraphSolver
  private watcher: Watcher
  private asyncLock: any
  public readonly projectId?: string
  public readonly cloudDomain?: string
  public sessionId: string
  public readonly configStore: LocalConfigStore
  public globalConfigStore: GlobalConfigStore
  public readonly vcs: VcsHandler
  public readonly cache: TreeCache
  public readonly events: EventBus
  private tools: { [key: string]: PluginTool }
  public configTemplates: { [name: string]: ConfigTemplateConfig }
  private actionTypeBases: ActionTypeMap<ActionTypeDefinition<any>[]>

  public readonly production: boolean
  public readonly projectRoot: string
  public readonly projectName: string
  public readonly environmentName: string
  public readonly environmentConfigs: EnvironmentConfig[]
  public readonly namespace: string
  public readonly variables: DeepPrimitiveMap
  // Any variables passed via the `--var` CLI option (maintained here so that they can be used during module resolution
  // to override module variables and module varfiles).
  public readonly cliVariables: DeepPrimitiveMap
  public readonly secrets: StringMap
  private readonly projectSources: SourceConfig[]
  public readonly buildStaging: BuildStaging
  public readonly gardenDirPath: string
  public readonly artifactsPath: string
  public readonly vcsInfo: VcsInfo
  public readonly opts: GardenOpts
  private readonly providerConfigs: GenericProviderConfig[]
  public readonly workingCopyId: string
  public readonly dotIgnoreFile: string
  public readonly proxy: ProxyConfig
  public readonly moduleIncludePatterns?: string[]
  public readonly moduleExcludePatterns: string[]
  public readonly persistent: boolean
  public readonly rawOutputs: OutputSpec[]
  public readonly systemNamespace: string
  public readonly username?: string
  public readonly version: string
  private readonly forceRefresh: boolean
  public readonly cloudApi: CloudApi | null
  public readonly disablePortForwards: boolean
  public readonly commandInfo: CommandInfo

  // Used internally for introspection
  public readonly isGarden: true

  constructor(params: GardenParams) {
    this.projectId = params.projectId
    this.cloudDomain = params.cloudDomain
    this.sessionId = params.sessionId
    this.environmentName = params.environmentName
    this.environmentConfigs = params.environmentConfigs
    this.namespace = params.namespace
    this.gardenDirPath = params.gardenDirPath
    this.log = params.log
    this.artifactsPath = params.artifactsPath
    this.vcsInfo = params.vcsInfo
    this.opts = params.opts
    this.rawOutputs = params.outputs
    this.production = params.production
    this.projectName = params.projectName
    this.projectRoot = params.projectRoot
    this.projectSources = params.projectSources || []
    this.providerConfigs = params.providerConfigs
    this.variables = params.variables
    this.cliVariables = params.cliVariables
    this.secrets = params.secrets
    this.workingCopyId = params.workingCopyId
    this.dotIgnoreFile = params.dotIgnoreFile
    this.proxy = params.proxy
    this.moduleIncludePatterns = params.moduleIncludePatterns
    this.moduleExcludePatterns = params.moduleExcludePatterns || []
    this.persistent = !!params.opts.persistent
    this.username = params.username
    this.forceRefresh = !!params.forceRefresh
    this.cloudApi = params.cloudApi || null
    this.commandInfo = params.opts.commandInfo
    this.cache = params.cache
    this.isGarden = true
    this.configTemplates = {}

    this.asyncLock = new AsyncLock()

    this.vcs = new GitHandler({
      garden: this,
      projectRoot: params.projectRoot,
      gardenDirPath: params.gardenDirPath,
      ignoreFile: params.dotIgnoreFile,
      cache: params.cache,
    })

    // Use the legacy build sync mode if
    // A) GARDEN_LEGACY_BUILD_STAGE=true is set or
    // B) if running Windows and GARDEN_EXPERIMENTAL_BUILD_STAGE != true (until #2299 is properly fixed)
    const legacyBuildSync =
      params.opts.legacyBuildSync === undefined
        ? gardenEnv.GARDEN_LEGACY_BUILD_STAGE || (platform() === "win32" && !gardenEnv.GARDEN_EXPERIMENTAL_BUILD_STAGE)
        : params.opts.legacyBuildSync

    const buildDirCls = legacyBuildSync ? BuildStagingRsync : BuildStaging
    if (legacyBuildSync) {
      this.log.silly(`Using rsync build staging mode`)
    }
    this.buildStaging = new buildDirCls(params.projectRoot, params.gardenDirPath)

    // make sure we're on a supported platform
    const currentPlatform = platform()
    const currentArch = arch()

    if (!SUPPORTED_PLATFORMS.includes(<SupportedPlatform>currentPlatform)) {
      throw new RuntimeError(`Unsupported platform: ${currentPlatform}`, { platform: currentPlatform })
    }

    if (!SUPPORTED_ARCHITECTURES.includes(<SupportedArchitecture>currentArch)) {
      throw new RuntimeError(`Unsupported CPU architecture: ${currentArch}`, { arch: currentArch })
    }

    this.configsScanned = false
    // TODO: Support other VCS options.
    this.configStore = new LocalConfigStore(this.gardenDirPath)
    this.globalConfigStore = params.globalConfigStore || new GlobalConfigStore()

    this.actionConfigs = {
      Build: {},
      Deploy: {},
      Run: {},
      Test: {},
    }
    this.actionTypeBases = {
      Build: {},
      Deploy: {},
      Run: {},
      Test: {},
    }
    this.moduleConfigs = {}
    this.workflowConfigs = {}
    this.registeredPlugins = [...getBuiltinPlugins(), ...params.plugins]
    this.resolvedProviders = {}

    this.solver = new GraphSolver(this)
    this.events = new EventBus()

    // TODO: actually resolve version, based on the VCS version of the plugin and its dependencies
    this.version = getPackageVersion()

    this.disablePortForwards = gardenEnv.GARDEN_DISABLE_PORT_FORWARDS || params.disablePortForwards || false
  }

  static async factory<T extends typeof Garden>(
    this: T,
    currentDirectory: string,
    opts: GardenOpts
  ): Promise<InstanceType<T>> {
    const garden = new this(await resolveGardenParams(currentDirectory, opts)) as InstanceType<T>

    // Make sure the project root is in a git repo
    await garden.getRepoRoot()

    return garden
  }

  /**
   * Clean up before shutting down.
   */
  async close() {
    this.events.removeAllListeners()
    this.watcher && (await this.watcher.stop())
  }

  /**
   * Get the repository root for the project.
   */
  async getRepoRoot() {
    return this.vcs.getRepoRoot(this.log, this.projectRoot)
  }

  /**
   * Returns a new PluginContext, i.e. the `ctx` object that's passed to plugin handlers.
   *
   * The object contains a helper to resolve template strings. By default the templating context is set to the
   * provider template context. Callers should specify the appropriate templating for the handler that will be
   * called with the PluginContext.
   */
  async getPluginContext({
    provider,
    templateContext,
    events,
  }: {
    provider: Provider
    templateContext: ConfigContext | undefined
    events: PluginEventBroker | undefined
  }) {
    return createPluginContext({
      garden: this,
      provider,
      command: this.opts.commandInfo,
      templateContext: templateContext || new ProviderConfigContext(this, provider.dependencies, this.variables),
      events,
    })
  }

  getProjectConfigContext() {
    const loggedIn = !!this.cloudApi
    const enterpriseDomain = this.cloudApi?.domain
    return new ProjectConfigContext({ ...this, loggedIn, enterpriseDomain })
  }

  async clearBuilds() {
    return this.buildStaging.clear()
  }

  clearCaches() {
    this.cache.clear()
    this.solver.clearCache()
  }

  async emitWarning({ key, log, message }: { key: string; log: Log; message: string }) {
    const existing = await this.configStore.get("warnings", key)

    if (!existing || !existing.hidden) {
      log.warn(
        chalk.yellow(message + `\nRun ${chalk.underline(`garden util hide-warning ${key}`)} to disable this warning.`)
      )
    }
  }

  async hideWarning(key: string) {
    await this.configStore.set("warnings", key, { hidden: true })
  }

  // TODO: would be nice if this returned a type based on the input tasks
  async processTasks(params: SolveParams): Promise<SolveResult> {
    return this.solver.solve(params)
  }

  async processTask<T extends Task>(task: T, log: Log, opts: SolveOpts): Promise<GraphResultFromTask<T> | null> {
    const { results } = await this.solver.solve({ tasks: [task], log, ...opts })
    return results.getResult(task)
  }

  /**
   * Enables the file watcher for the project.
   * Make sure to stop it using `.close()` when cleaning up or when watching is no longer needed.
   */
  async startWatcher({
    graph,
    skipModules = [],
    skipActions = [],
    bufferInterval,
  }: {
    graph: ConfigGraph
    skipModules?: GardenModule[]
    skipActions?: Action[]
    bufferInterval?: number
  }) {
    const actions = graph.getActions()
    const linkedPaths = (await getLinkedSources(this)).map((s) => s.path)
    const paths = [this.projectRoot, ...linkedPaths]

    // For skipped modules/actions (e.g. those with services in sync mode), we skip watching all files and folders in the
    // module/action root except for the config path. This way, we can still react to changes in config files.
    const skipDirectories = uniq([...skipModules.map((m) => m.path), ...skipActions.map((a) => a.basePath())])
    const configPaths = new Set(
      [...skipModules.map((m) => m.configPath), ...skipActions.map((a) => a.configPath())].filter(Boolean)
    )

    const skipPaths = flatten(
      await Bluebird.map(skipDirectories, async (path: string) => {
        return (await readdir(path))
          .map((relPath) => resolve(path, relPath))
          .filter((absPath) => configPaths.has(absPath))
      })
    )
    this.watcher = new Watcher({
      garden: this,
      log: this.log,
      paths,
      actions,
      skipPaths,
      bufferInterval,
    })
  }

  async getRegisteredPlugins(): Promise<GardenPlugin[]> {
    return Bluebird.map(this.registeredPlugins, (p) => loadPlugin(this.log, this.projectRoot, p))
  }

  @pMemoizeDecorator()
  async getPlugin(pluginName: string): Promise<GardenPlugin> {
    const plugins = await this.getAllPlugins()
    const plugin = findByName(plugins, pluginName)

    if (!plugin) {
      const availablePlugins = getNames(plugins)
      throw new PluginError(
        `Could not find plugin '${pluginName}'. Are you missing a provider configuration? ` +
          `Currently configured plugins: ${availablePlugins.join(", ")}`,
        {
          pluginName,
          availablePlugins,
        }
      )
    }

    return plugin
  }

  /**
   * Returns all registered plugins, loading them if necessary.
   */
  @pMemoizeDecorator()
  async getAllPlugins() {
    // The duplicated check is a small optimization to avoid the async lock when possible,
    // since this is called quite frequently.
    if (this.loadedPlugins) {
      return this.loadedPlugins
    }

    await this.asyncLock.acquire("load-plugins", async () => {
      // This check is necessary since we could in theory have two calls waiting for the lock at the same time.
      if (this.loadedPlugins) {
        return
      }

      this.log.silly(`Loading plugins`)
      const rawConfigs = this.getRawProviderConfigs()

      this.loadedPlugins = await loadAndResolvePlugins(this.log, this.projectRoot, this.registeredPlugins, rawConfigs)

      this.log.silly(`Loaded plugins: ${rawConfigs.map((c) => c.name).join(", ")}`)
    })

    return this.loadedPlugins
  }

  /**
   * Returns plugins that are currently configured in provider configs.
   */
  @pMemoizeDecorator()
  async getConfiguredPlugins() {
    const plugins = await this.getAllPlugins()
    const configNames = keyBy(this.getRawProviderConfigs(), "name")
    return plugins.filter((p) => configNames[p.name])
  }

  /**
   * Returns a mapping of all configured module types in the project and their definitions.
   */
  @pMemoizeDecorator()
  async getModuleTypes(): Promise<ModuleTypeMap> {
    const configuredPlugins = await this.getConfiguredPlugins()
    return getModuleTypes(configuredPlugins)
  }

  /**
   * Returns a mapping of all configured action types in the project and their definitions.
   */
  @pMemoizeDecorator()
  async getActionTypes(): Promise<ActionDefinitionMap> {
    const configuredPlugins = await this.getConfiguredPlugins()
    return getActionTypes(configuredPlugins)
  }

  /**
   * Get the bases for the given action kind/type, with schemas modified to allow any unknown fields.
   * Used to validate actions whose types inherit from others.
   *
   * Implemented here so that we can cache the modified schemas.
   */
  async getActionTypeBases(kind: ActionKind, type: string) {
    const definitions = await this.getActionTypes()

    if (this.actionTypeBases[kind][type]) {
      return this.actionTypeBases[kind][type] || []
    }

    const bases = getActionTypeBases(definitions[kind][type].spec, definitions[kind])
    this.actionTypeBases[kind][type] = bases.map((b) => ({ ...b, schema: allowUnknown(b.schema) }))
    return this.actionTypeBases[kind][type] || []
  }

  getRawProviderConfigs(names?: string[]) {
    return names ? findByNames(names, this.providerConfigs, "provider") : this.providerConfigs
  }

  async resolveProvider(log: Log, name: string) {
    if (name === "_default") {
      return defaultProvider
    }

    if (this.resolvedProviders[name]) {
      return cloneDeep(this.resolvedProviders[name])
    }

    this.log.silly(`Resolving provider ${name}`)

    const providers = await this.resolveProviders(log, false, [name])
    const provider = providers[name]

    if (!provider) {
      const providerNames = Object.keys(providers)
      throw new PluginError(
        `Could not find provider '${name}' in environment '${this.environmentName}' ` +
          `(configured providers: ${providerNames.join(", ") || "<none>"})`,
        {
          name,
          providers,
        }
      )
    }

    return provider
  }

  async resolveProviders(log: Log, forceInit = false, names?: string[]): Promise<ProviderMap> {
    // TODO-G2: split this out of the Garden class
    let providers: Provider[] = []

    await this.asyncLock.acquire("resolve-providers", async () => {
      const rawConfigs = this.getRawProviderConfigs(names)

      if (!names) {
        names = getNames(rawConfigs)
      }

      throwOnMissingSecretKeys(rawConfigs, this.secrets, "Provider", log)

      // As an optimization, we return immediately if all requested providers are already resolved
      const alreadyResolvedProviders = names.map((name) => this.resolvedProviders[name]).filter(Boolean)
      if (alreadyResolvedProviders.length === names.length) {
        providers = cloneDeep(alreadyResolvedProviders)
        return
      }

      log.silly(`Resolving providers`)

      const providerLog = log.createLog({ name: "providers", showDuration: true })
      providerLog.info("Getting status...")

      const plugins = keyBy(await this.getAllPlugins(), "name")

      // Detect circular dependencies here
      const validationGraph = new DependencyGraph()

      await Bluebird.map(rawConfigs, async (config) => {
        const plugin = plugins[config.name]

        if (!plugin) {
          throw new ConfigurationError(`Configured provider '${config.name}' has not been registered.`, {
            name: config.name,
            availablePlugins: Object.keys(plugins),
          })
        }

        validationGraph.addNode(plugin.name)

        for (const dep of await getAllProviderDependencyNames(plugin!, config!)) {
          validationGraph.addNode(dep)
          validationGraph.addDependency(plugin.name, dep)
        }
      })

      const cycles = validationGraph.detectCircularDependencies()

      if (cycles.length > 0) {
        const description = validationGraph.cyclesToString(cycles)
        throw new PluginError(
          `One or more circular dependencies found between providers or their configurations:\n\n${description}`,
          { "circular-dependencies": description }
        )
      }

      const tasks = rawConfigs.map((config) => {
        const plugin = plugins[config.name]

        return new ResolveProviderTask({
          garden: this,
          log: providerLog,
          plugin,
          config,
          force: false,
          forceRefresh: this.forceRefresh,
          forceInit,
          allPlugins: Object.values(plugins),
        })
      })

      // Process as many providers in parallel as possible
      const taskResults = await this.processTasks({ tasks, log })

      const providerResults = Object.values(taskResults.results.getMap())

      const failed = providerResults.filter((r) => r && r.error)

      if (failed.length) {
        const messages = failed.map((r) => `- ${r!.name}: ${r!.error!.message}`)
        const failedNames = failed.map((r) => r!.name)
        throw new PluginError(`Failed resolving one or more providers:\n- ${failedNames.join("\n- ")}`, {
          rawConfigs,
          taskResults,
          messages,
        })
      }

      providers = providerResults.map((result) => result!.result)

      const gotCachedResult = !!providers.find((p) => p.status.cached)

      await Bluebird.map(providers, async (provider) =>
        Bluebird.map(provider.moduleConfigs, async (moduleConfig) => {
          // Make sure module and all nested entities are scoped to the plugin
          moduleConfig.plugin = provider.name
          return this.addModuleConfig(moduleConfig)
        })
      )

      for (const provider of providers) {
        this.resolvedProviders[provider.name] = provider
      }

      if (gotCachedResult) {
        providerLog.success("Cached")
        providerLog.info(chalk.gray("Run with --force-refresh to force a refresh of provider statuses."))
      } else {
        providerLog.success("Done")
      }

      providerLog.silly(`Resolved providers: ${providers.map((p) => p.name).join(", ")}`)
    })

    return keyBy(providers, "name")
  }

  @pMemoizeDecorator()
  async getTools() {
    if (!this.tools) {
      const plugins = await this.getAllPlugins()
      const tools: PluginTools = {}

      for (const plugin of Object.values(plugins)) {
        for (const tool of plugin.tools || []) {
          tools[`${plugin.name}.${tool.name}`] = new PluginTool(tool)
        }
      }

      this.tools = tools
    }
    return this.tools
  }

  /**
   * When running workflows via the `run-workflow` command, we only resolve the workflow being executed.
   */
  async getWorkflowConfig(name: string): Promise<WorkflowConfig> {
    return resolveWorkflowConfig(this, await this.getRawWorkflowConfig(name))
  }

  async getRawWorkflowConfig(name: string): Promise<WorkflowConfig> {
    return (await this.getRawWorkflowConfigs([name]))[0]
  }

  async getRawWorkflowConfigs(names?: string[]): Promise<WorkflowConfig[]> {
    if (!this.configsScanned) {
      await this.scanAndAddConfigs()
    }
    if (names) {
      return Object.values(pickKeys(this.workflowConfigs, names, "workflow"))
    } else {
      return Object.values(this.workflowConfigs)
    }
  }

  /**
   * Returns the reported status from all configured providers.
   */
  async getEnvironmentStatus(log: Log) {
    const providers = await this.resolveProviders(log)
    return mapValues(providers, (p) => p.status)
  }

  @pMemoizeDecorator()
  async getActionRouter() {
    const loadedPlugins = await this.getAllPlugins()
    const moduleTypes = await this.getModuleTypes()
    const plugins = keyBy(loadedPlugins, "name")

    // We only pass configured plugins to the router (others won't have the required configuration to call handlers)
    const configuredPlugins = this.getRawProviderConfigs().map((c) => plugins[c.name])

    return new ActionRouter(this, configuredPlugins, loadedPlugins, moduleTypes)
  }

  /**
   * Returns module configs that are registered in this context, before template resolution and validation.
   * Scans for modules in the project root and remote/linked sources if it hasn't already been done.
   */
  async getRawModuleConfigs(keys?: string[]): Promise<ModuleConfig[]> {
    if (!this.configsScanned) {
      await this.scanAndAddConfigs()
    }

    return Object.values(keys ? pickKeys(this.moduleConfigs, keys, "module config") : this.moduleConfigs)
  }

  /**
   * Returns action configs that are registered in this context, before template resolution and validation.
   * Scans for configs in the project root and remote/linked sources if it hasn't already been done.
   */
  async getRawActionConfigs() {
    if (!this.configsScanned) {
      await this.scanAndAddConfigs()
    }

    return this.actionConfigs
  }

  async getOutputConfigContext(log: Log, modules: GardenModule[], graphResults: GraphResults) {
    const providers = await this.resolveProviders(log)
    return new OutputConfigContext({
      garden: this,
      resolvedProviders: providers,
      variables: this.variables,
      modules,
      graphResults,
      partialRuntimeResolution: false,
    })
  }

  /**
   * Resolve the raw module and action configs and return a new instance of ConfigGraph.
   * The graph instance is immutable and represents the configuration at the point of calling this method.
   * For long-running processes, you need to call this again when any module or configuration has been updated.
   *
   * If `emit = true` is passed, a `stackGraph` event with a rendered DAG representation of the graph will be emitted.
   * When implementing a new command that calls this method and also streams events, make sure that the first
   * call to `getConfigGraph` in the command uses `emit = true` to ensure that the graph event gets streamed.
   */
  async getConfigGraph({ log, graphResults, emit, actionModes = {} }: GetConfigGraphParams): Promise<ConfigGraph> {
    // TODO-G2: split this out of the Garden class
    await this.scanAndAddConfigs()

    const resolvedProviders = await this.resolveProviders(log)
    const rawModuleConfigs = await this.getRawModuleConfigs()

<<<<<<< HEAD
    const graphLog = log.makeNewLogContext({ section: "graph" }).info(`Reading actions and modules...`)
=======
    const graphLog = log.createLog({ name: "graph", showDuration: true }).info(`Resolving actions and modules...`)
>>>>>>> fd22084d

    // Resolve the project module configs
    const resolver = new ModuleResolver({
      garden: this,
      log: graphLog,
      rawConfigs: rawModuleConfigs,
      resolvedProviders,
      graphResults,
    })

    const resolvedModules = await resolver.resolveAll()

    // Validate the module dependency structure. This will throw on failure.
    const router = await this.getActionRouter()
    const moduleTypes = await this.getModuleTypes()
    const moduleGraph = new ModuleGraph(resolvedModules, moduleTypes)

    // Require include/exclude on modules if their paths overlap
    const overlaps = detectModuleOverlap({
      projectRoot: this.projectRoot,
      gardenDirPath: this.gardenDirPath,
      moduleConfigs: resolvedModules,
    })
    if (overlaps.length > 0) {
      const { message, detail } = this.makeOverlapError(overlaps)
      throw new ConfigurationError(message, detail)
    }

    // Convert modules to actions
    const { groups: moduleGroups, actions: moduleActionConfigs } = await convertModules(
      this,
      graphLog,
      resolvedModules,
      moduleGraph
    )

    // Get action configs
    const actionConfigs: ActionConfigsByKey = {}

    for (const kind of actionKinds) {
      for (const name in this.actionConfigs[kind]) {
        const key = actionReferenceToString({ kind, name })
        actionConfigs[key] = this.actionConfigs[kind][name]
      }
    }

    for (const config of moduleActionConfigs) {
      const key = actionReferenceToString(config)
      const existing = actionConfigs[key]

      if (existing) {
        const moduleActionPath = config.internal.configFilePath || config.internal.basePath
        const actionPath = existing.internal.configFilePath || existing.internal.basePath
        throw new ConfigurationError(
          `${existing.kind} action '${existing.name}' (in ${actionPath}) conflicts with ${config.kind} action with same name generated from Module ${config.internal?.moduleName} (in ${moduleActionPath}). Please rename either one.`,
          { configFromModule: config, actionConfig: existing }
        )
      }

      actionConfigs[key] = config
    }

    // Resolve configs to Actions
    const graph = await actionConfigsToGraph({
      garden: this,
      configs: Object.values(actionConfigs),
      groupConfigs: moduleGroups,
      log: graphLog,
      moduleGraph,
      actionModes,
    })

    // TODO-G2: detect overlap on Build actions

    // Walk through all plugins in dependency order, and allow them to augment the graph
    const plugins = keyBy(await this.getAllPlugins(), "name")

    for (const pluginName of getDependencyOrder(plugins)) {
      const provider = resolvedProviders[pluginName]

      if (!provider) {
        continue
      }

      // Skip the routine if the provider doesn't have the handler
      const handler = await router.provider.getPluginHandler({
        handlerType: "augmentGraph",
        pluginName,
        throwIfMissing: false,
      })

      if (!handler) {
        continue
      }

      const { addDependencies, addActions } = await router.provider.augmentGraph({
        pluginName,
        log: graphLog,
        providers: resolvedProviders,
        actions: graph.getActions(),
        events: undefined,
      })

      let updated = false

      // TODO-G2: review and add tests
      // Resolve modules from specs and add to the list
      await Bluebird.map(addActions || [], async (config) => {
        // There is no actual config file for plugin modules (which the prepare function assumes)
        delete config.internal?.configFilePath

        if (!config.internal.basePath) {
          config.internal.basePath = this.projectRoot
        }

        const key = actionReferenceToString(config)

        const action = await actionFromConfig({
          garden: this,
          graph,
          config,
          router,
          log: graphLog,
          configsByKey: actionConfigs,
          mode: actionModes[key] || "default",
        })

        graph.addAction(action)
        actionConfigs[key] = config

        updated = true
      })

      for (const dependency of addDependencies || []) {
        for (const key of ["by", "on"]) {
          try {
            graph.getActionByRef(dependency[key])
          } catch (err) {
            throw new PluginError(
              deline`
                Provider '${provider.name}' added a dependency by action '${actionReferenceToString(
                dependency.by
              )}' on '${actionReferenceToString(dependency.on)}'
                but action '${actionReferenceToString(dependency[key])}' could not be found.
              `,
              { provider, dependency }
            )
          }
        }

        graph.addDependency(dependency.by, dependency.on, {
          explicit: true,
          needsStaticOutputs: false,
          needsExecutedOutputs: false,
        })
        updated = true
      }

      if (updated) {
        graph.validate()
      }
    }

    // Ensure dependency structure is alright
    graph.validate()

    if (emit) {
      this.events.emit("stackGraph", graph.render())
    }

    graphLog.success(chalk.green("Done"))

    return graph.toConfigGraph()
  }

  async getResolvedConfigGraph(params: GetConfigGraphParams): Promise<ResolvedConfigGraph> {
    const graph = await this.getConfigGraph(params)
    const resolved = await this.resolveActions({ graph, actions: graph.getActions(), log: params.log })
    return new ResolvedConfigGraph({
      actions: Object.values(resolved),
      moduleGraph: graph.moduleGraph,
      // TODO-G2: perhaps this should be resolved here
      groups: graph.getGroups(),
    })
  }

  async resolveAction<T extends Action>({ action, graph, log }: { action: T; log: Log; graph?: ConfigGraph }) {
    if (!graph) {
      graph = await this.getConfigGraph({ log, emit: false })
    }

    return resolveAction({ garden: this, action, graph, log })
  }

  async resolveActions<T extends Action>({ actions, graph, log }: { actions: T[]; log: Log; graph?: ConfigGraph }) {
    if (!graph) {
      graph = await this.getConfigGraph({ log, emit: false })
    }

    return resolveActions({ garden: this, actions, graph, log })
  }

  async executeAction<T extends Action>({ action, graph, log }: { action: T; log: Log; graph?: ConfigGraph }) {
    if (!graph) {
      graph = await this.getConfigGraph({ log, emit: false })
    }

    return executeAction({ garden: this, action, graph, log })
  }

  /**
   * Resolves the module version (i.e. build version) for the given module configuration and its build dependencies.
   */
  async resolveModuleVersion(
    log: Log,
    moduleConfig: ModuleConfig,
    moduleDependencies: GardenModule[],
    force = false
  ): Promise<ModuleVersion> {
    const moduleName = moduleConfig.name
    const depModuleNames = moduleDependencies.map((m) => m.name)
    depModuleNames.sort()
    const cacheKey = ["moduleVersions", moduleName, ...depModuleNames]

    if (!force) {
      const cached = <ModuleVersion>this.cache.get(log, cacheKey)

      if (cached) {
        return cached
      }
    }

    this.log.silly(`Resolving version for module ${moduleName}`)

    const cacheContexts = [...moduleDependencies, moduleConfig].map((c: ModuleConfig) => getModuleCacheContext(c))

    const treeVersion = await this.vcs.getTreeVersion(this.log, this.projectName, moduleConfig)

    validateSchema(treeVersion, treeVersionSchema(), {
      context: `${this.vcs.name} tree version for module at ${moduleConfig.path}`,
    })

    const namedDependencyVersions = moduleDependencies.map((m) => ({ ...m.version, name: m.name }))

    const versionString = getModuleVersionString(
      moduleConfig,
      { ...treeVersion, name: moduleConfig.name },
      namedDependencyVersions
    )

    const version: ModuleVersion = {
      dependencyVersions: mapValues(keyBy(namedDependencyVersions, "name"), (v) => v.versionString),
      versionString,
      files: treeVersion.files,
    }

    this.cache.set(log, cacheKey, version, ...cacheContexts)
    return version
  }

  /**
   * Scans the specified directories for Garden config files and returns a list of paths.
   */
  async scanForConfigs(path: string) {
    this.log.silly(`Scanning for configs in ${path}`)

    return findConfigPathsInPath({
      vcs: this.vcs,
      dir: path,
      include: this.moduleIncludePatterns,
      exclude: this.moduleExcludePatterns,
      log: this.log,
    })
  }

  /*
    Scans the project root for modules and workflows and adds them to the context.
   */
  async scanAndAddConfigs(force = false) {
    if (this.configsScanned && !force) {
      return
    }

    return this.asyncLock.acquire("scan-configs", async () => {
      if (this.configsScanned && !force) {
        return
      }

      this.log.silly(`Scanning for configs`)

      // Add external sources that are defined at the project level. External sources are either kept in
      // the .garden/sources dir (and cloned there if needed), or they're linked to a local path via the link command.
      const linkedSources = await getLinkedSources(this, "project")
      const projectSources = this.getProjectSources()
      const extSourcePaths = await Bluebird.map(projectSources, ({ name, repositoryUrl }) => {
        return this.loadExtSourcePath({
          name,
          linkedSources,
          repositoryUrl,
          sourceType: "project",
        })
      })

      const dirsToScan = [this.projectRoot, ...extSourcePaths]
      const configPaths = flatten(await Bluebird.map(dirsToScan, (path) => this.scanForConfigs(path)))

      const allResources = flatten(
        await Bluebird.map(configPaths, async (path) => (await this.loadResources(path)) || [])
      )
      const groupedResources = groupBy(allResources, "kind")

      for (const [kind, configs] of Object.entries(groupedResources)) {
        throwOnMissingSecretKeys(configs, this.secrets, kind, this.log)
      }

      let rawModuleConfigs = [...((groupedResources.Module as ModuleConfig[]) || [])]
      const rawWorkflowConfigs = (groupedResources.Workflow as WorkflowConfig[]) || []
      const rawConfigTemplateResources = (groupedResources[configTemplateKind] as ConfigTemplateResource[]) || []

      // Resolve config templates
      const configTemplates = await Bluebird.map(rawConfigTemplateResources, (r) => resolveConfigTemplate(this, r))
      const templatesByName = keyBy(configTemplates, "name")
      // -> detect duplicate templates
      const duplicateTemplates = duplicatesByKey(configTemplates, "name")

      if (duplicateTemplates.length > 0) {
        const messages = duplicateTemplates
          .map(
            (d) =>
              `Name ${d.value} is used at ${naturalList(
                d.duplicateItems.map((i) =>
                  relative(this.projectRoot, i.internal.configFilePath || i.internal.basePath)
                )
              )}`
          )
          .join("\n")
        throw new ConfigurationError(`Found duplicate names of ${configTemplateKind}s:\n${messages}`, {
          duplicateTemplates,
        })
      }

      // Convert type:templated modules to Render configs
      // TODO: remove in 0.14
      const rawTemplatedModules = rawModuleConfigs.filter((m) => m.type === "templated") as TemplatedModuleConfig[]
      // -> removed templated modules from the module config list
      rawModuleConfigs = rawModuleConfigs.filter((m) => m.type !== "templated")

      const renderConfigs = [
        ...(groupedResources[renderTemplateKind] || []),
        ...rawTemplatedModules.map(convertTemplatedModuleToRender),
      ] as RenderTemplateConfig[]

      // Resolve Render configs
      const renderResults = await Bluebird.map(renderConfigs, (config) =>
        renderConfigTemplate({ garden: this, log: this.log, config, templates: templatesByName })
      )
      const actionsFromTemplates = renderResults.flatMap((r) => r.configs.filter(isActionConfig))
      const modulesFromTemplates = renderResults.flatMap((r) => r.modules)
      const workflowsFromTemplates = renderResults.flatMap((r) => r.configs.filter(isWorkflowConfig))

      if (renderConfigs.length) {
        this.log.silly(
          `Rendered ${actionsFromTemplates.length} actions, ${modulesFromTemplates.length} modules, and ${workflowsFromTemplates.length} workflows from templates`
        )
      }

      rawModuleConfigs.push(...modulesFromTemplates)
      rawWorkflowConfigs.push(...workflowsFromTemplates)

      // Add all the configs
      rawModuleConfigs.map((c) => this.addModuleConfig(c))
      rawWorkflowConfigs.map((c) => this.addWorkflow(c))

      let actionsCount = 0

      for (const kind of actionKinds) {
        for (const config of groupedResources[kind] || []) {
          this.addActionConfig(config as unknown as BaseActionConfig)
          actionsCount++
        }
      }

      for (const config of actionsFromTemplates) {
        this.addActionConfig(config)
      }

      this.log.debug(
        `Scanned and found ${actionsCount} actions, ${rawWorkflowConfigs.length} workflows and ${rawModuleConfigs.length} modules`
      )

      this.configsScanned = true
      this.configTemplates = { ...this.configTemplates, ...keyBy(configTemplates, "name") }
    })
  }

  /**
   * Add an action config to the context, after validating and calling the appropriate configure plugin handler.
   */
  protected addActionConfig(config: BaseActionConfig) {
    this.log.silly(`Adding ${config.kind} action ${config.name}`)
    const existing = this.actionConfigs[config.kind][config.name]

    if (existing) {
      const paths = [
        existing.internal.configFilePath || existing.internal.basePath,
        config.internal.configFilePath || config.internal.basePath,
      ]
      const [pathA, pathB] = paths.map((path) => relative(this.projectRoot, path)).sort()

      throw new ConfigurationError(
        `${config.kind} action ${config.name} is declared multiple times (in '${pathA}' and '${pathB}')`,
        {
          pathA,
          pathB,
        }
      )
    }

    this.actionConfigs[config.kind][config.name] = config
  }

  /**
   * Add a module config to the context, after validating and calling the appropriate configure plugin handler.
   */
  private addModuleConfig(config: ModuleConfig) {
    const key = config.name
    this.log.silly(`Adding module ${key}`)
    const existing = this.moduleConfigs[key]

    if (existing) {
      const paths = [existing.configPath || existing.path, config.configPath || config.path]
      const [pathA, pathB] = paths.map((path) => relative(this.projectRoot, path)).sort()

      throw new ConfigurationError(`Module ${key} is declared multiple times (in '${pathA}' and '${pathB}')`, {
        pathA,
        pathB,
      })
    }

    this.moduleConfigs[key] = config
  }

  /**
   * Add a workflow config to the context after validating that its name doesn't conflict with previously
   * added workflows, and partially resolving it (i.e. without fully resolving step configs, which
   * is done just-in-time before a given step is run).
   */
  private addWorkflow(config: WorkflowConfig) {
    const key = config.name
    this.log.silly(`Adding workflow ${key}`)

    const existing = this.workflowConfigs[key]

    if (existing) {
      const paths = [existing.internal.configFilePath || existing.internal.basePath, config.internal.basePath]
      const [pathA, pathB] = paths.map((path) => relative(this.projectRoot, path)).sort()

      throw new ConfigurationError(`Workflow ${key} is declared multiple times (in '${pathA}' and '${pathB}')`, {
        pathA,
        pathB,
      })
    }

    this.workflowConfigs[key] = config
  }

  /**
   * Load any non-Project resources from the specified config file path.
   *
   * @param configPath Path to a garden config file
   */
  private async loadResources(configPath: string): Promise<(GardenResource | ModuleConfig)[]> {
    configPath = resolve(this.projectRoot, configPath)
    this.log.silly(`Load configs from ${configPath}`)
    const resources = await loadConfigResources(this.log, this.projectRoot, configPath)
    this.log.silly(`Loaded configs from ${configPath}`)
    return resources.filter((r) => r.kind && r.kind !== "Project")
  }

  //===========================================================================
  //region Internal helpers
  //===========================================================================

  /**
   * Returns the configured project sources, and resolves any template strings on them.
   */
  public getProjectSources() {
    const context = new RemoteSourceConfigContext(this, this.variables)
    const resolved = validateSchema(resolveTemplateStrings(this.projectSources, context), projectSourcesSchema(), {
      context: "remote source",
    })
    return resolved
  }

  /**
   * Clones the project/module source if needed and returns the path (either from .garden/sources or from a local path)
   */
  public async loadExtSourcePath({
    name,
    linkedSources,
    repositoryUrl,
    sourceType,
  }: {
    name: string
    linkedSources: LinkedSource[]
    repositoryUrl: string
    sourceType: ExternalSourceType
  }): Promise<string> {
    const linked = findByName(linkedSources, name)

    if (linked) {
      return linked.path
    }

    const path = await this.vcs.ensureRemoteSource({
      name,
      sourceType,
      url: repositoryUrl,
      log: this.log,
    })

    return path
  }

  public makeOverlapError(moduleOverlaps: ModuleOverlap[]) {
    const overlapList = sortBy(moduleOverlaps, (o) => o.module.name)
      .map(({ module, overlaps }) => {
        const formatted = overlaps.map((o) => {
          const detail = o.path === module.path ? "same path" : "nested"
          return `${chalk.bold(o.name)} (${detail})`
        })
        return `Module ${chalk.bold(module.name)} overlaps with module(s) ${naturalList(formatted)}.`
      })
      .join("\n\n")
    const message = chalk.red(dedent`
      Found multiple enabled modules that share the same garden.yml file or are nested within another:

      ${overlapList}

      If this was intentional, there are two options to resolve this error:

      - You can add ${chalk.bold("include")} and/or ${chalk.bold("exclude")} directives on the affected modules.
        With explicitly including / encluding files, the modules are actually allowed to overlap in case that is
        what you want.
      - You can use the ${chalk.bold("disabled")} directive to make sure that only one of the modules is enabled
        in any given moment. For example, you can make sure that the modules are enabled only in their exclusive
        environment.
    `)
    // Sanitize error details
    const overlappingModules = moduleOverlaps.map(({ module, overlaps }) => {
      return {
        module: { name: module.name, path: resolve(this.projectRoot, module.path) },
        overlaps: overlaps.map(({ name, path }) => ({ name, path: resolve(this.projectRoot, path) })),
      }
    })
    return { message, detail: { overlappingModules } }
  }

  /**
   * This dumps the full project configuration including all modules.
   * Set includeDisabled=true to include disabled modules, services, tasks and tests.
   * Set partial=true to avoid resolving providers. If set, includeDisabled is implicitly true.
   */
  public async dumpConfig({
    log,
    includeDisabled = false,
    partial = false,
  }: {
    log: Log
    includeDisabled?: boolean
    partial?: boolean
  }): Promise<ConfigDump> {
    let providers: ConfigDump["providers"] = []
    let moduleConfigs: ModuleConfig[]
    let workflowConfigs: WorkflowConfig[]
    let actionConfigs: ActionConfigMap = {
      Build: {},
      Deploy: {},
      Run: {},
      Test: {},
    }

    await this.scanAndAddConfigs()

    if (partial) {
      providers = this.getRawProviderConfigs()
      moduleConfigs = await this.getRawModuleConfigs()
      workflowConfigs = await this.getRawWorkflowConfigs()
      actionConfigs = this.actionConfigs
    } else {
      const graph = await this.getResolvedConfigGraph({ log, emit: false })

      for (const action of graph.getActions()) {
        actionConfigs[action.kind][action.name] = action.getConfig()
      }

      const modules = graph.getModules({ includeDisabled })
      moduleConfigs = sortBy(
        modules.map((m) => m._config),
        "name"
      )

      workflowConfigs = (await this.getRawWorkflowConfigs()).map((config) => resolveWorkflowConfig(this, config))

      providers = Object.values(await this.resolveProviders(log))
    }

    const allEnvironmentNames = this.environmentConfigs.map((c) => c.name)

    return {
      environmentName: this.environmentName,
      allEnvironmentNames,
      namespace: this.namespace,
      providers,
      variables: this.variables,
      actionConfigs,
      moduleConfigs,
      workflowConfigs: sortBy(workflowConfigs, "name"),
      projectName: this.projectName,
      projectRoot: this.projectRoot,
      projectId: this.projectId,
      domain: this.cloudDomain,
      sources: this.projectSources,
    }
  }
}

export const resolveGardenParams = profileAsync(async function _resolveGardenParams(
  currentDirectory: string,
  opts: GardenOpts
): Promise<GardenParams> {
  let { environmentName: environmentStr, config, gardenDirPath, plugins = [], disablePortForwards } = opts
  const log = opts.log || getLogger().createLog()

  if (!config) {
    config = await findProjectConfig(log, currentDirectory)

    if (!config) {
      throw new ConfigurationError(`Not a project directory (or any of the parent directories): ${currentDirectory}`, {
        currentDirectory,
      })
    }
  }

  gardenDirPath = resolve(config.path, gardenDirPath || DEFAULT_GARDEN_DIR_NAME)
  await ensureDir(gardenDirPath)

  const artifactsPath = resolve(gardenDirPath, "artifacts")
  await ensureDir(artifactsPath)

  const _username = (await username()) || ""
  const projectName = config.name

  const { sources: projectSources, path: projectRoot } = config
  const commandInfo = opts.commandInfo

  const treeCache = new TreeCache()

  // Note: another VcsHandler is created later, this one is temporary
  const gitHandler = new GitHandler({
    projectRoot,
    gardenDirPath,
    ignoreFile: defaultConfigFilename,
    cache: treeCache,
  })
  const vcsInfo = await gitHandler.getPathInfo(log, projectRoot)

  // Since we iterate/traverse them before fully validating them (which we do after resolving template strings), we
  // validate that `config.environments` and `config.providers` are both arrays.
  // This prevents cryptic type errors when the user mistakely writes down e.g. a map instead of an array.
  validateWithPath({
    config: config.environments,
    schema: joi.array().items(joi.object()).min(1).required(),
    configType: "project environments",
    path: config.path,
    projectRoot: config.path,
  })

  const defaultEnvironmentName = resolveTemplateString(
    config.defaultEnvironment,
    new DefaultEnvironmentContext({
      projectName,
      projectRoot,
      artifactsPath,
      vcsInfo,
      username: _username,
      commandInfo,
    })
  ) as string

  const defaultEnvironment = getDefaultEnvironmentName(defaultEnvironmentName, config)

  if (!environmentStr) {
    environmentStr = defaultEnvironment
  }

  const { environment: environmentName } = parseEnvironment(environmentStr)

  const sessionId = opts.sessionId || uuidv4()

  let secrets: StringMap = {}
  const cloudApi = opts.cloudApi || null
  // fall back to get the domain from config if the cloudApi instance failed
  // to login or was not defined.
  const cloudDomain = cloudApi?.domain || getGardenCloudDomain(config.domain)

  // The cloudApi instance only has a project ID when the configured ID has
  // been verified against the cloud instance.
  let cloudProjectId: string | undefined = config.id

  if (!opts.noEnterprise && cloudApi) {
    const distroName = getCloudDistributionName(cloudDomain || "")
    const section = getCloudLogSectionName(distroName)
    const cloudLog = log.createLog({ section, showDuration: true })
    cloudLog.info(`Initializing ${distroName}...`)

    let project: CloudProject | undefined

    if (cloudProjectId) {
      // Ensure that the current projectId exists in the remote project
      try {
        project = await cloudApi.verifyAndConfigureProject(cloudProjectId)
      } catch (err) {
        cloudLog.debug(`Getting project from API failed with error: ${err.message}`)
      }
    }

    if (!project && !cloudProjectId && !config.domain) {
      // Create a new project in case the project does not exist
      // and the user is logged in to a default domain.
      // Note: excluding projects with a domain is for backwards compatibility
      cloudLog.debug(`Creating or retrieving a ${distroName} project called ${projectName}.`)

      try {
        project = await cloudApi.getOrCreateProject(projectName)
      } catch (err) {
        if (err instanceof CloudApiDuplicateProjectsError) {
          cloudLog.warn(chalk.yellow(wordWrap(err.message, 120)))
        } else {
          cloudLog.debug(`Creating a new cloud project failed with error: ${err.message}`)
        }
      }
    }

    if (project) {
      if (cloudApi.projectId) {
        // ensure we use the fetched/created project ID
        cloudProjectId = cloudApi.projectId

        // Only fetch secrets if the projectId exists in the cloud API instance
        try {
          secrets = await getSecrets({ log: cloudLog, projectId: cloudApi.projectId, environmentName, cloudApi })
          cloudLog.success(chalk.green("Ready"))
          cloudLog.silly(`Fetched ${Object.keys(secrets).length} secrets from ${cloudDomain}`)
        } catch (err) {
          cloudLog.debug(`Fetching secrets failed with error: ${err.message}`)
        }
      }
    } else {
      cloudLog.info(
        chalk.yellow(
          wordWrap(
            deline`Logged in to ${cloudDomain}, but could not find the project '${projectName}'.
            Command results for this command run will not be available in ${distroName}.`,
            120
          )
        )
      )
    }
  }

  const loggedIn = !!cloudApi

  config = resolveProjectConfig({
    defaultName: defaultEnvironmentName,
    config,
    artifactsPath,
    vcsInfo,
    username: _username,
    loggedIn,
    enterpriseDomain: cloudDomain,
    secrets,
    commandInfo,
  })

  let { namespace, providers, variables, production } = await pickEnvironment({
    projectConfig: config,
    envString: environmentStr,
    artifactsPath,
    vcsInfo,
    username: _username,
    loggedIn,
    enterpriseDomain: cloudDomain,
    secrets,
    commandInfo,
  })

  // Allow overriding variables
  const cliVariables = opts.variables || {}
  variables = { ...variables, ...cliVariables }

  const workingCopyId = await getWorkingCopyId(gardenDirPath)

  // We always exclude the garden dir
  const gardenDirExcludePattern = `${relative(projectRoot, gardenDirPath)}/**/*`
  const moduleExcludePatterns = [
    ...((config.modules || {}).exclude || []),
    gardenDirExcludePattern,
    ...fixedProjectExcludes,
  ]

  // Set proxy hostname with the following order of precedence: env var > config > default value ("localhost")
  let proxyHostname: string
  if (gardenEnv.GARDEN_PROXY_DEFAULT_ADDRESS) {
    proxyHostname = gardenEnv.GARDEN_PROXY_DEFAULT_ADDRESS
  } else if (config.proxy?.hostname) {
    proxyHostname = config.proxy.hostname
  } else {
    proxyHostname = defaultLocalAddress
  }
  const proxy = {
    hostname: proxyHostname,
  }

  return {
    artifactsPath,
    vcsInfo,
    sessionId,
    disablePortForwards,
    projectId: cloudProjectId,
    cloudDomain,
    projectRoot,
    projectName,
    environmentName,
    environmentConfigs: config.environments,
    namespace,
    variables,
    cliVariables,
    secrets,
    projectSources,
    production,
    gardenDirPath,
    globalConfigStore: opts.globalConfigStore,
    opts,
    outputs: config.outputs || [],
    plugins,
    providerConfigs: providers,
    moduleExcludePatterns,
    workingCopyId,
    dotIgnoreFile: config.dotIgnoreFile,
    proxy,
    log,
    moduleIncludePatterns: (config.modules || {}).include,
    username: _username,
    forceRefresh: opts.forceRefresh,
    cloudApi,
    cache: treeCache,
  }
})

/**
 * Dummy Garden class that doesn't scan for modules nor resolves providers.
 * Used by commands that have noProject=true. That is, commands that need
 * to run outside of valid Garden projects.
 */
export class DummyGarden extends Garden {
  async resolveProviders() {
    return {}
  }

  async scanAndAddConfigs() {}

  async getRepoRoot() {
    return ""
  }
}

export interface ConfigDump {
  environmentName: string // TODO: Remove this?
  allEnvironmentNames: string[]
  namespace: string
  providers: (Provider | GenericProviderConfig)[]
  variables: DeepPrimitiveMap
  actionConfigs: ActionConfigMap
  moduleConfigs: ModuleConfig[]
  workflowConfigs: WorkflowConfig[]
  projectName: string
  projectRoot: string
  projectId?: string
  domain?: string
  sources: SourceConfig[]
}

export interface GetConfigGraphParams {
  log: Log
  graphResults?: GraphResults
  emit: boolean
  actionModes?: ActionModeMap
}<|MERGE_RESOLUTION|>--- conflicted
+++ resolved
@@ -873,11 +873,7 @@
     const resolvedProviders = await this.resolveProviders(log)
     const rawModuleConfigs = await this.getRawModuleConfigs()
 
-<<<<<<< HEAD
-    const graphLog = log.makeNewLogContext({ section: "graph" }).info(`Reading actions and modules...`)
-=======
     const graphLog = log.createLog({ name: "graph", showDuration: true }).info(`Resolving actions and modules...`)
->>>>>>> fd22084d
 
     // Resolve the project module configs
     const resolver = new ModuleResolver({
