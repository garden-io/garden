/*
 * Copyright (C) 2018-2024 Garden Technologies, Inc. <info@garden.io>
 *
 * This Source Code Form is subject to the terms of the Mozilla Public
 * License, v. 2.0. If a copy of the MPL was not distributed with this
 * file, You can obtain one at http://mozilla.org/MPL/2.0/.
 */

import type { CommonTaskParams, ResolveProcessDependenciesParams, TaskProcessParams } from "./base.js"
import { BaseTask } from "./base.js"
import type { BaseProviderConfig, Provider, ProviderMap } from "../config/provider.js"
import { providerFromConfig, getProviderTemplateReferences } from "../config/provider.js"
import { ConfigurationError, PluginError } from "../exceptions.js"
import { keyBy, omit, flatten, uniq } from "lodash-es"
import { ProviderConfigContext } from "../config/template-contexts/provider.js"
import type { ModuleConfig } from "../config/module.js"
import type { GardenPluginSpec } from "../plugin/plugin.js"
import { joi } from "../config/common.js"
import { validateWithPath, validateSchema } from "../config/validation.js"
import type { EnvironmentStatus } from "../plugin/handlers/Provider/getEnvironmentStatus.js"
import { defaultEnvironmentStatus } from "../plugin/handlers/Provider/getEnvironmentStatus.js"
import { getPluginBases, getPluginBaseNames } from "../plugins.js"
import { Profile } from "../util/profiling.js"
import { join, dirname } from "path"
import { deserialize, serialize } from "v8"
import { environmentStatusSchema } from "../config/status.js"
import { hashString, isNotNull } from "../util/util.js"
import { CACHE_DIR_NAME, gardenEnv } from "../constants.js"
import { stableStringify } from "../util/string.js"
import { OtelTraced } from "../util/open-telemetry/decorators.js"
import { LogLevel } from "../logger/logger.js"
import type { Log } from "../logger/log-entry.js"
<<<<<<< HEAD
import { styles } from "../logger/styles.js"
=======
import type { ObjectPath } from "../config/base.js"
>>>>>>> 98ebff3b
import fsExtra from "fs-extra"
import { RemoteSourceConfigContext } from "../config/template-contexts/project.js"
import { deepEvaluate } from "../template/evaluate.js"
import type { UnresolvedProviderConfig } from "../config/project.js"

const { readFile, writeFile, ensureDir } = fsExtra

/**
 * Returns a provider log context with the provider name set.
 *
 * Also sets the log level to verbose for some built in providers that aren't really
 * resolved per se. A bit hacky but this is just a cosmetic change.
 */
function getProviderLog(providerName: string, log: Log) {
  const debugLogProviders = ["templated", "container"]
  const fixLevel = debugLogProviders.includes(providerName) ? LogLevel.debug : undefined
  return log.createLog({ name: providerName, fixLevel })
}

interface Params extends CommonTaskParams {
  plugin: GardenPluginSpec
  allPlugins: GardenPluginSpec[]
  config: UnresolvedProviderConfig
  forceRefresh: boolean
  forceInit: boolean
}

interface CachedStatus extends EnvironmentStatus {
  configHash: string
  resolvedAt: Date
}

const cachedStatusSchema = environmentStatusSchema().keys({
  configHash: joi.string().required(),
  resolvedAt: joi.date().required(),
})

const defaultCacheTtl = 3600 // 1 hour

/**
 * Resolves the configuration for the specified provider.
 */
@Profile()
export class ResolveProviderTask extends BaseTask<Provider> {
  readonly type = "resolve-provider"
  override readonly statusConcurrencyLimit = 20
  override readonly executeConcurrencyLimit = 20

  private config: UnresolvedProviderConfig
  private plugin: GardenPluginSpec
  private forceRefresh: boolean
  private forceInit: boolean
  private allPlugins: GardenPluginSpec[]

  constructor(params: Params) {
    super(params)
    this.config = params.config
    this.plugin = params.plugin
    this.allPlugins = params.allPlugins
    this.forceRefresh = params.forceRefresh
    this.forceInit = params.forceInit
  }

  getName() {
    return this.config.name
  }

  getDescription() {
    return `resolve provider ${this.getName()}`
  }

  getInputVersion() {
    return this.garden.version
  }

  resolveStatusDependencies() {
    return []
  }

  resolveProcessDependencies({ status }: ResolveProcessDependenciesParams<Provider>) {
    if (status?.state === "ready" && !this.force) {
      return []
    }

    const pluginDeps = this.plugin.dependencies
    const explicitDeps = (this.config.dependencies || []).map((name) => ({ name }))
    const implicitDeps = getProviderTemplateReferences(
      this.config,
      new RemoteSourceConfigContext(this.garden, this.garden.variables)
    ).map((name) => ({ name }))
    const allDeps = uniq([...pluginDeps, ...explicitDeps, ...implicitDeps])

    const rawProviderConfigs = this.garden.getUnresolvedProviderConfigs()
    const plugins = keyBy(this.allPlugins, "name")

    const matchDependencies = (depName: string) => {
      // Match against a provider if its name matches directly, or it inherits from a base named `depName`
      return rawProviderConfigs.filter(
        (c) => c.name === depName || getPluginBaseNames(c.name, plugins).includes(depName)
      )
    }

    // Make sure explicit dependencies are configured
    pluginDeps.map((dep) => {
      const matched = matchDependencies(dep.name)

      if (matched.length === 0 && !dep.optional) {
        throw new ConfigurationError({
          message:
            `Provider '${this.config.name}' depends on provider '${dep.name}', which is not configured. ` +
            `You need to add '${dep.name}' to your project configuration for the '${this.config.name}' to work.`,
        })
      }
    })

    return flatten(
      allDeps.map((dep) => {
        return matchDependencies(dep.name).map((config) => {
          const plugin = plugins[config.name]

          return new ResolveProviderTask({
            garden: this.garden,
            plugin,
            allPlugins: this.allPlugins,
            config,
            log: this.log,
            force: this.force,
            forceRefresh: this.forceRefresh,
            forceInit: this.forceInit,
          })
        })
      })
    )
  }

  async getStatus() {
    return null
  }

  @OtelTraced({
    name(_params) {
      return this.config.name + ".resolveProvider"
    },
    getAttributes(_spec) {
      return {
        name: this.config.name,
      }
    },
  })
  async process({ dependencyResults, statusOnly }: TaskProcessParams) {
    const providerResults = dependencyResults.getResultsByType(this).filter(isNotNull)
    const resolvedProviders: ProviderMap = keyBy(providerResults.map((r) => r.result).filter(isNotNull), "name")

    // Return immediately if the provider has been previously resolved
    const alreadyResolvedProviders = this.garden["resolvedProviders"][this.config.name]
    if (alreadyResolvedProviders) {
      return alreadyResolvedProviders
    }

    const context = new ProviderConfigContext(this.garden, resolvedProviders, this.garden.variables)

    this.log.silly(() => `Resolving template strings for provider ${this.config.name}`)

    const evaluatedConfig = deepEvaluate(this.config.unresolvedConfig, { context, opts: {} })
    const providerName = this.config.name
    const providerLog = getProviderLog(providerName, this.log)
    providerLog.info("Configuring provider...")

    this.log.silly(() => `Validating ${providerName} config`)

    const validateConfig = (config: unknown) => {
      return validateWithPath<BaseProviderConfig>({
        config,
        schema: this.plugin.configSchema || joi.object(),
        path: this.garden.projectRoot,
        projectRoot: this.garden.projectRoot,
        configType: "provider configuration",
        ErrorClass: ConfigurationError,
        source: undefined,
      })
    }

    let resolvedConfig = validateConfig(evaluatedConfig)

    let moduleConfigs: ModuleConfig[] = []

    this.log.silly(() => `Calling configureProvider on ${providerName}`)

    const actions = await this.garden.getActionRouter()

    // Validating the output config against the base plugins. This is important to make sure base handlers are
    // compatible with the config.
    const plugins = this.allPlugins
    const pluginsByName = keyBy(plugins, "name")
    const plugin = pluginsByName[providerName]

    const configureOutput = await actions.provider.configureProvider({
      ctx: await this.garden.getPluginContext({
        provider: providerFromConfig({
          plugin,
          config: resolvedConfig,
          dependencies: {},
          moduleConfigs: [],
          status: { ready: false, outputs: {} },
        }),
        templateContext: undefined,
        events: undefined,
      }),
      environmentName: this.garden.environmentName,
      namespace: this.garden.namespace,
      pluginName: providerName,
      log: providerLog,
      config: resolvedConfig,
      configStore: this.garden.localConfigStore,
      projectName: this.garden.projectName,
      projectRoot: this.garden.projectRoot,
      dependencies: resolvedProviders,
    })

    this.log.silly(() => `Validating ${providerName} config returned from configureProvider handler`)
    resolvedConfig = validateConfig(configureOutput.config)
    resolvedConfig.path = this.garden.projectRoot

    if (configureOutput.moduleConfigs) {
      moduleConfigs = configureOutput.moduleConfigs
    }

    // Validating the output config against the base plugins. This is important to make sure base handlers are
    // compatible with the config.
    const bases = getPluginBases(this.plugin, pluginsByName)

    for (const base of bases) {
      if (!base.configSchema) {
        continue
      }

      this.log.silly(() => `Validating '${providerName}' config against '${base.name}' schema`)

      resolvedConfig = validateWithPath<BaseProviderConfig>({
        config: resolvedConfig,
        schema: base.configSchema.unknown(true),
        path: this.garden.projectRoot,
        projectRoot: this.garden.projectRoot,
        configType: `provider configuration (base schema from '${base.name}' plugin)`,
        ErrorClass: ConfigurationError,
        source: undefined,
      })
    }

    this.log.silly(() => `Ensuring ${providerName} provider is ready`)
    providerLog.success("Provider configured")

    const tmpProvider = providerFromConfig({
      plugin: this.plugin,
      config: resolvedConfig,
      dependencies: resolvedProviders,
      moduleConfigs,
      status: defaultEnvironmentStatus,
    })

    const status = await this.ensurePrepared(tmpProvider, statusOnly)

    return providerFromConfig({
      plugin: this.plugin,
      config: resolvedConfig,
      dependencies: resolvedProviders,
      moduleConfigs,
      status,
    })
  }

  private getCachePath() {
    return getProviderStatusCachePath({
      gardenDirPath: this.garden.gardenDirPath,
      pluginName: this.plugin.name,
    })
  }

  private hashConfig(config: BaseProviderConfig) {
    return hashString(stableStringify(config))
  }

  private async getCachedStatus(config: BaseProviderConfig): Promise<EnvironmentStatus | null> {
    const cachePath = this.getCachePath()

    this.log.silly(() => `Checking provider status cache for ${this.plugin.name} at ${cachePath}`)

    let cachedStatus: CachedStatus | null = null

    if (!this.forceRefresh) {
      try {
        const cachedData = deserialize(await readFile(cachePath))
        cachedStatus = validateSchema(cachedData, cachedStatusSchema)
      } catch (err) {
        // Can't find or read a cached status
        this.log.silly(() => `Unable to find or read provider status from ${cachePath}: ${err}`)
      }
    }

    if (!cachedStatus) {
      return null
    }

    const configHash = this.hashConfig(config)

    if (cachedStatus.configHash !== configHash) {
      this.log.silly(() => `Cached provider status at ${cachePath} does not match the current config`)
      return null
    }

    const ttl = gardenEnv.GARDEN_CACHE_TTL || defaultCacheTtl
    const cacheAge = (new Date().getTime() - cachedStatus?.resolvedAt.getTime()) / 1000

    if (cacheAge > ttl) {
      this.log.silly(() => `Cached provider status at ${cachePath} is out of date`)
      return null
    }

    return omit(cachedStatus, ["configHash", "resolvedAt"])
  }

  private async setCachedStatus(config: BaseProviderConfig, status: EnvironmentStatus) {
    const cachePath = this.getCachePath()
    this.log.silly(() => `Caching provider status for ${this.plugin.name} at ${cachePath}`)

    const cachedStatus: CachedStatus = {
      ...status,
      cached: true,
      resolvedAt: new Date(),
      configHash: this.hashConfig(config),
    }

    await ensureDir(dirname(cachePath))
    await writeFile(cachePath, serialize(cachedStatus))
  }

  private async ensurePrepared(tmpProvider: Provider, statusOnly: boolean) {
    const pluginName = tmpProvider.name
    const providerLog = getProviderLog(pluginName, this.log)
    const actions = await this.garden.getActionRouter()
    const ctx = await this.garden.getPluginContext({
      provider: tmpProvider,
      templateContext: undefined,
      events: undefined,
    })

    // Forward log events to the CLI.
    // Probably should be solved similarly to
    // https://github.com/garden-io/garden/blob/135ea041306f1d9093ae9d6547b1f862ca809f57/core/src/router/build.ts#L44C12-L44C12
    // to have things consistent
    // but currently the `getEnvironmentStatus` and `prepareEnvironment` handlers don't go through the router
    ctx.events.on("log", ({ msg, origin, level }) => {
      // stream logs to CLI
      ctx.log[level]({ msg, origin })
    })

    // Check for cached provider status
    const cachedStatus = await this.getCachedStatus(tmpProvider.config)

    if (cachedStatus) {
      providerLog.success(`Provider status cached`)
      return cachedStatus
    }

    // TODO: Remove this condition in 0.14 since we no longer check provider statuses when
    // before preparing environments. Instead we should simply set provider statuses to `"unknown"` (or similar)
    // in commands like `garden get status` since returning actual provider statuses doesn't really serve any purpose.
    if (statusOnly) {
      // TODO: avoid calling the handler manually (currently doing it to override the plugin context)
      const getStatusHandler = await actions.provider["getPluginHandler"]({
        handlerType: "getEnvironmentStatus",
        pluginName,
        defaultHandler: async () => defaultEnvironmentStatus,
      })

      const envStatus = await getStatusHandler!({ ctx, log: providerLog })
      if (envStatus.ready) {
        providerLog.success(`Provider is ready`)
      } else {
        providerLog.warn(`Provider is not ready (only checking status)`)
      }

      return envStatus
    }

    providerLog.info(`Preparing environment`)
    // TODO: avoid calling the handler manually
    const prepareHandler = await actions.provider["getPluginHandler"]({
      handlerType: "prepareEnvironment",
      pluginName,
      defaultHandler: async () => ({ status: { ready: true, outputs: {} } }),
    })

    const result = await prepareHandler!({ ctx, log: providerLog, force: this.forceInit })
    const status = result.status
    if (!status.ready) {
      providerLog.error("Failed initializing provider")
      throw new PluginError({
        message: `Provider ${pluginName} reports status as not ready and could not prepare the configured environment.`,
      })
    }

    providerLog.success("Provider ready")

    if (!status.disableCache) {
      await this.setCachedStatus(tmpProvider.config, status)
    }

    return status
  }
}

export function getProviderStatusCachePath({
  gardenDirPath,
  pluginName,
}: {
  gardenDirPath: string
  pluginName: string
}) {
  return join(gardenDirPath, CACHE_DIR_NAME, "provider-statuses", `${pluginName}.json`)
}<|MERGE_RESOLUTION|>--- conflicted
+++ resolved
@@ -30,11 +30,6 @@
 import { OtelTraced } from "../util/open-telemetry/decorators.js"
 import { LogLevel } from "../logger/logger.js"
 import type { Log } from "../logger/log-entry.js"
-<<<<<<< HEAD
-import { styles } from "../logger/styles.js"
-=======
-import type { ObjectPath } from "../config/base.js"
->>>>>>> 98ebff3b
 import fsExtra from "fs-extra"
 import { RemoteSourceConfigContext } from "../config/template-contexts/project.js"
 import { deepEvaluate } from "../template/evaluate.js"
