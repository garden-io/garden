--- conflicted
+++ resolved
@@ -41,11 +41,7 @@
   fromWatch?: boolean
   skipRuntimeDependencies?: boolean
   devModeServiceNames: string[]
-<<<<<<< HEAD
-=======
-  hotReloadServiceNames: string[]
   localModeServiceNames: string[]
->>>>>>> 0f42478b
   silent?: boolean
   interactive?: boolean
 }
@@ -59,11 +55,7 @@
   fromWatch: boolean
   skipRuntimeDependencies: boolean
   devModeServiceNames: string[]
-<<<<<<< HEAD
-=======
-  hotReloadServiceNames: string[]
   localModeServiceNames: string[]
->>>>>>> 0f42478b
   silent: boolean
 
   constructor({
@@ -76,11 +68,7 @@
     fromWatch = false,
     skipRuntimeDependencies = false,
     devModeServiceNames,
-<<<<<<< HEAD
-=======
-    hotReloadServiceNames,
     localModeServiceNames,
->>>>>>> 0f42478b
     silent = true,
     interactive = false,
   }: TestTaskParams) {
@@ -92,11 +80,7 @@
     this.fromWatch = fromWatch
     this.skipRuntimeDependencies = skipRuntimeDependencies
     this.devModeServiceNames = devModeServiceNames
-<<<<<<< HEAD
-=======
-    this.hotReloadServiceNames = hotReloadServiceNames
     this.localModeServiceNames = localModeServiceNames
->>>>>>> 0f42478b
     this.silent = silent
     this.interactive = interactive
   }
@@ -235,11 +219,7 @@
   module,
   filterNames,
   devModeServiceNames,
-<<<<<<< HEAD
-=======
-  hotReloadServiceNames,
   localModeServiceNames,
->>>>>>> 0f42478b
   force = false,
   forceBuild = false,
   fromWatch = false,
@@ -251,11 +231,7 @@
   module: GardenModule
   filterNames?: string[]
   devModeServiceNames: string[]
-<<<<<<< HEAD
-=======
-  hotReloadServiceNames: string[]
   localModeServiceNames: string[]
->>>>>>> 0f42478b
   force?: boolean
   forceBuild?: boolean
   fromWatch?: boolean
@@ -273,11 +249,7 @@
         fromWatch,
         test: testFromConfig(module, testConfig, graph),
         devModeServiceNames,
-<<<<<<< HEAD
-=======
-        hotReloadServiceNames,
         localModeServiceNames,
->>>>>>> 0f42478b
         skipRuntimeDependencies,
       })
   )
