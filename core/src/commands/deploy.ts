--- conflicted
+++ resolved
@@ -158,16 +158,6 @@
   async action(params: CommandParams<Args, Opts>): Promise<CommandResult<ProcessCommandResult>> {
     const { garden, log, args, opts } = params
 
-<<<<<<< HEAD
-    if (opts["local-mode"] !== undefined) {
-      reportDeprecatedFeatureUsage({
-        log,
-        deprecation: "dummy",
-      })
-    }
-
-=======
->>>>>>> 94be11e4
     this.garden = garden
     const commandLog = log.createLog({ name: "garden" })
 
