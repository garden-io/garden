--- conflicted
+++ resolved
@@ -97,16 +97,6 @@
     const sessionId = garden.sessionId
     this.setProps(sessionId, cli?.plugins || [])
 
-<<<<<<< HEAD
-    if (opts["local-mode"] !== undefined) {
-      reportDeprecatedFeatureUsage({
-        log,
-        deprecation: "dummy",
-      })
-    }
-
-=======
->>>>>>> 94be11e4
     const projectConfig = await findProjectConfig({ log, path: garden.projectRoot })
 
     const manager = this.getManager(log, undefined)
