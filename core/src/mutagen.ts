/*
 * Copyright (C) 2018-2023 Garden Technologies, Inc. <info@garden.io>
 *
 * This Source Code Form is subject to the terms of the Mozilla Public
 * License, v. 2.0. If a copy of the MPL was not distributed with this
 * file, You can obtain one at http://mozilla.org/MPL/2.0/.
 */

import AsyncLock from "async-lock"
import dedent from "dedent"
import type EventEmitter from "events"
import type { ExecaReturnValue } from "execa"
import fsExtra from "fs-extra"

const { mkdirp, pathExists } = fsExtra
import hasha from "hasha"
import pRetry from "p-retry"
import { join } from "path"
import respawn from "respawn"
import split2 from "split2"
<<<<<<< HEAD
import { GARDEN_GLOBAL_PATH, MUTAGEN_DIR_NAME } from "./constants.js"
import { ChildProcessError, GardenError } from "./exceptions.js"
import pMemoize from "./lib/p-memoize.js"
import type { Log } from "./logger/log-entry.js"
import type { PluginContext } from "./plugin-context.js"
import type { PluginToolSpec } from "./plugin/tools.js"
import { syncGuideLink } from "./plugins/kubernetes/sync.js"
import { TypedEventEmitter } from "./util/events.js"
import { PluginTool } from "./util/ext-tools.js"
import { deline } from "./util/string.js"
import { registerCleanupFunction, sleep } from "./util/util.js"
import type { OctalPermissionMask } from "./plugins/kubernetes/types.js"
import { styles } from "./logger/styles.js"
=======
import { GARDEN_GLOBAL_PATH, MUTAGEN_DIR_NAME } from "./constants"
import { GardenBaseError } from "./exceptions"
import pMemoize from "./lib/p-memoize"
import { Log } from "./logger/log-entry"
import { PluginContext } from "./plugin-context"
import { PluginToolSpec } from "./plugin/tools"
import { syncGuideLink } from "./plugins/kubernetes/sync"
import { TypedEventEmitter } from "./util/events"
import { PluginTool } from "./util/ext-tools"
import { deline } from "./util/string"
import { registerCleanupFunction, sleep } from "./util/util"
import { emitNonRepeatableWarning } from "./warnings"
import { OctalPermissionMask } from "./plugins/kubernetes/types"
>>>>>>> 50a2ac38

const maxRestarts = 10
const mutagenLogSection = "<mutagen>"
const crashMessage = `Synchronization monitor has crashed ${maxRestarts} times. Aborting.`

export const mutagenAgentPath = "/.garden/mutagen-agent"

let lastDaemonError = ""

export const mutagenModeMap = {
  "one-way": "one-way-safe",
  "one-way-safe": "one-way-safe",
  "one-way-reverse": "one-way-safe",
  "one-way-replica": "one-way-replica",
  "one-way-replica-reverse": "one-way-replica",
  "two-way": "two-way-safe",
  "two-way-safe": "two-way-safe",
  "two-way-resolved": "two-way-resolved",
}

const restartInstructions = (description: string) => deline`
  Once you've examined the source and/or target directories and ${description}, you can
  restart the sync using the garden sync restart command, or by stopping and starting the sync
  using garden sync stop and then garden sync start.`

// This is basically copied from:
// https://github.com/mutagen-io/mutagen/blob/19e087599f187d85416d453cd50e2a9df1602132/pkg/synchronization/state.go
// with an updated description to match Garden's context.

export const mutagenStatusDescriptions = {
  "disconnected": "Sync disconnected",
  "halted-on-root-emptied": `Sync halted because either the source or target directory was emptied. ${restartInstructions(
    "made sure they're not empty"
  )}`,
  "halted-on-root-deletion": `Sync halted because either the source or target was deleted. ${restartInstructions(
    "made sure they exist"
  )}`,
  "halted-on-root-type-change": `Sync halted because either the source or target changed type (e.g. from a directory to a file or vice versa). ${restartInstructions(
    "made sure their type is what it should be"
  )}`,
  "connecting-alpha": "Sync connected to source",
  "connecting-beta": "Sync connected to target",
  "watching": "Watching for changes",
  "scanning": "Scanning files to sync",
  "waiting-for-rescan": "Waiting 5 seconds for sync rescan",
  "reconciling": "Reconciling sync changes",
  "staging-alpha": "Staging files to sync in source",
  "staging-beta": "Staging files to sync in target",
  "transitioning": "Syncing changes...",
  "saving": "Saving sync archive",
}

/**
 * Types are missing for the "respawn" package so adding some basic ones here.
 */
interface MonitorProc extends EventEmitter {
  status: string
  start: () => {}
  stop: () => {}
}

type MutagenStatus = keyof typeof mutagenStatusDescriptions

export const haltedStatuses: MutagenStatus[] = [
  "halted-on-root-emptied",
  "halted-on-root-deletion",
  "halted-on-root-type-change",
]

export interface SyncConfig {
  alpha: string
  beta: string
  mode: keyof typeof mutagenModeMap
  ignore: string[]
  defaultOwner?: number | string
  defaultGroup?: number | string
  defaultFileMode?: OctalPermissionMask
  defaultDirectoryMode?: OctalPermissionMask
}

interface ActiveSync {
  created: Date
  sourceDescription: string
  targetDescription: string
  logSection: string
  sourceConnected: boolean
  targetConnected: boolean
  config: SyncConfig
  lastProblems: string[]
  lastStatus?: string
  lastStatusMsg?: string
  lastSyncCount: number
  initialSyncComplete: boolean
  paused: boolean
  mutagenParameters: string[]
}

export class MutagenError extends GardenError {
  type = "mutagen"
}

interface MutagenDaemonParams {
  ctx: PluginContext
  log: Log
}

interface MutagenMonitorParams {
  log: Log
  dataDir: string
}

const monitorLock = new AsyncLock()
let _monitor: _MutagenMonitor

export function getMutagenMonitor(params: MutagenMonitorParams) {
  if (!_monitor) {
    _monitor = new _MutagenMonitor(params)
  }
  return _monitor
}

interface MonitorEvents {
  status: SyncSession
}

/**
 * We memoize this function for performance reasons, since we only need to create this dir once (assuming that the
 * user doesn't do anything silly like delete the <project-root>/.garden/mutagen directory while the command is
 * running).
 */
const ensureDataDir = pMemoize(async (dataDir: string) => {
  await mkdirp(dataDir)
})

/**
 * Wrapper around `mutagen sync monitor`. This is used as a singleton, and emits events for instances of
 * `Mutagen` to subscribe to and log as appropriate.
 */
class _MutagenMonitor extends TypedEventEmitter<MonitorEvents> {
  private log: Log
  private dataDir: string
  public configLock: AsyncLock
  private proc?: MonitorProc

  constructor({ log, dataDir }: MutagenMonitorParams) {
    super()
    this.log = log.createLog({ name: mutagenLogSection })
    this.configLock = new AsyncLock()
    this.dataDir = dataDir

    registerCleanupFunction("stop-mutagen-monitor", () => {
      this.proc?.stop()
    })
  }

  started() {
    return this.proc?.status && this.proc.status !== "crashed"
  }

  async start() {
    if (this.started()) {
      return
    }

    return monitorLock.acquire("start", async () => {
      if (this.started()) {
        return
      }

      const log = this.log.createLog({ name: mutagenLogSection })

      const mutagenPath = await mutagenCli.ensurePath(log)
      const dataDir = this.dataDir

      await ensureDataDir(dataDir)

      const mutagenOpts = [mutagenPath, "sync", "monitor", "--template", "{{ json . }}", "--long"]
      log.silly(() => `Spawning mutagen using respawn: "${mutagenOpts.join(" ")}"`)

      const proc = respawn(mutagenOpts, {
        cwd: dataDir,
        name: "mutagen",
        env: {
          MUTAGEN_DATA_DIRECTORY: dataDir,
          MUTAGEN_LOG_LEVEL: "debug",
        },
        maxRestarts,
        sleep: 3000,
        kill: 500,
        stdio: "pipe",
        fork: false,
      }) as MonitorProc

      this.proc = proc

      proc.on("crash", () => {
        log.warn(crashMessage)
      })

      proc.on("exit", (code: number) => {
        if (code && code !== 0) {
          log.warn(`Synchronization monitor exited with code ${code}.`)
        }
      })

      const handleOutput = (data: Buffer) => {
        const str = data.toString().trim()
        // This is a little dumb, to detect if the log line starts with a timestamp, but ya know...
        // it'll basically work for the next 979 years :P.
        const msg = styles.primary(str.startsWith("2") ? str.split(" ").slice(3).join(" ") : str)
        if (msg.includes("Unable") && lastDaemonError !== msg) {
          log.warn(msg)
          // Make sure we don't spam with repeated messages
          lastDaemonError = msg
        } else {
          log.silly({
            symbol: "empty",
            msg,
          })
        }
      }

      // Parse JSON lines from monitor
      const jsonStream = split2()

      jsonStream.on("error", () => {})

      jsonStream.on("data", (line: Buffer) => {
        try {
          // TODO: validate this input
          const parsed = JSON.parse(line.toString())
          for (const session of parsed) {
            this.emit("status", session)
          }
        } catch {
          // TODO: see if there are specific errors we need to catch here
        }
      })

      proc.on("stdout", (data: Buffer) => {
        jsonStream.write(data)
      })
      proc.on("stderr", handleOutput)

      return new Promise<MonitorProc>((resolve, reject) => {
        let resolved = false

        proc.on("spawn", () => {
          if (resolved) {
            log.debug({
              symbol: "empty",
              msg: "Mutagen monitor re-started",
            })
          }
        })

        proc.once("spawn", () => {
          setTimeout(() => {
            if (proc?.status === "running") {
              resolved = true
              resolve(proc)
            }
          }, 500)
        })

        proc.once("crash", () => {
          if (!resolved) {
            reject(crashMessage)
          }
        })

        proc.once("start", () => {
          log.verbose("Mutagen synchronization monitor started")
        })

        proc.start()
      })
    })
  }

  async stop() {
    return monitorLock.acquire("monitor", async () => {
      this.proc?.stop()
      delete this.proc
    })
  }
}

/**
 * A class for managing the Mutagen daemon process and its syncs.
 *
 * The mutagen daemon itself is managed by the `mutagen start/stop` commands.
 * An instance of this class is scoped to a specific environment/namespace and only interacts with
 * relevant syncs.
 */
export class Mutagen {
  private log: Log
  private dataDir: string
  private activeSyncs: { [key: string]: ActiveSync }
  private monitorHandler: (session: SyncSession) => void
  private configLock: AsyncLock
  private monitoring: boolean

  constructor({ ctx, log }: MutagenDaemonParams) {
    this.log = log
    this.configLock = new AsyncLock()
    this.dataDir = getMutagenDataDir(ctx.gardenDirPath, log)
    this.activeSyncs = {}
    this.monitoring = false

    // TODO: This is a little noisy atm. We could be a bit smarter and filter some superfluous messages out.
    this.monitorHandler = (session) => {
      const key = session.name
      const activeSync = this.activeSyncs[key]

      if (!activeSync) {
        // Not tracking this sync
        return
      }

      const { sourceDescription, targetDescription } = activeSync

      const problems: string[] = [
        ...(session.alpha.scanProblems || []).map((p) => `Error scanning sync source, path ${p.path}: ${p.error}`),
        ...(session.beta.scanProblems || []).map((p) => `Error scanning sync target, path ${p.path}: ${p.error}`),
        ...(session.alpha.transitionProblems || []).map(
          (p) => `Error transitioning sync source, path ${p.path}: ${p.error}`
        ),
        ...(session.beta.transitionProblems || []).map(
          (p) => `Error transitioning sync target, path ${p.path}: ${p.error}`
        ),
        ...(session.conflicts || []).map((c) => formatSyncConflict(sourceDescription, targetDescription, c)),
      ]

      const { logSection: section } = activeSync
      const syncLog = this.log.createLog({ name: section, origin: "sync" })

      for (const problem of problems) {
        if (!activeSync.lastProblems.includes(problem)) {
          syncLog.warn(problem)
        }
      }

      if (session.alpha.connected && !activeSync.sourceConnected) {
        syncLog.info(`Connected to sync source ${sourceDescription}`)
        activeSync.sourceConnected = true
      }

      if (session.beta.connected && !activeSync.targetConnected) {
        syncLog.info({
          symbol: "success",
          msg: `Connected to sync target ${targetDescription}`,
        })
        activeSync.targetConnected = true
      }

      const syncCount = session.successfulCycles || 0
      const description = `from ${sourceDescription} to ${targetDescription}`
      const isInitialSync = activeSync.lastSyncCount === 0

      // Mutagen resets the sync count to zero after resuming from a sync paused
      // so we keep track of whether the initial sync has completed so that we
      // don't log it multiple times.
      if (syncCount > activeSync.lastSyncCount && !activeSync.initialSyncComplete) {
        syncLog.info({
          symbol: "success",
          msg: `Completed initial sync ${description}`,
        })
        activeSync.initialSyncComplete = true
      }

      let statusMsg: string | undefined

      if (syncCount > activeSync.lastSyncCount && !isInitialSync) {
        const time = new Date().toLocaleTimeString()
        statusMsg = `Synchronized ${description} at ${time}`
      } else if (activeSync.paused && !session.paused) {
        statusMsg = `Sync resumed`
      } else if (!activeSync.paused && session.paused) {
        statusMsg = `Sync paused`
      } else if (activeSync.lastStatus && session.status && session.status === "disconnected") {
        // Don't print disconnected message when no status was set prior (likely when starting the sync)
      } else if (session.status && session.status !== activeSync.lastStatus) {
        statusMsg = mutagenStatusDescriptions[session.status]
      }

      if (statusMsg) {
        syncLog.info(statusMsg)
        activeSync.lastStatusMsg = statusMsg
      }

      activeSync.lastSyncCount = syncCount
      activeSync.lastProblems = problems
      activeSync.lastStatus = session.status
      activeSync.paused = session.paused
    }
  }

  async ensureDaemon() {
    await this.execCommand(["daemon", "start"])
  }

  /**
   * Make sure the specified sync is active. Does nothing if a sync is already active with the same key.
   * (When configuration changes, the whole daemon is reset).
   */
  async ensureSync({
    log,
    logSection,
    key,
    sourceDescription,
    targetDescription,
    config,
  }: {
    log: Log
    logSection: string
    key: string
    sourceDescription: string
    targetDescription: string
    config: SyncConfig
  }) {
    await this.startMonitoring()

    if (this.activeSyncs[key]) {
      return
    }

    return this.configLock.acquire("configure", async () => {
      if (this.activeSyncs[key]) {
        return
      }

      const { alpha, beta, ignore, mode, defaultOwner, defaultGroup, defaultDirectoryMode, defaultFileMode } = config

      const ignoreFlags = ignore.flatMap((i) => ["-i", i])
      const syncMode = mutagenModeMap[mode]
      const params = [alpha, beta, "--name", key, "--sync-mode", syncMode, ...ignoreFlags]

      if (defaultOwner) {
        params.push("--default-owner", defaultOwner.toString())
      }
      if (defaultGroup) {
        params.push("--default-group", defaultGroup.toString())
      }
      if (defaultFileMode) {
        params.push("--default-file-mode", modeToString(defaultFileMode))
      }
      if (defaultDirectoryMode) {
        params.push("--default-directory-mode", modeToString(defaultDirectoryMode))
      }

      const active = await this.getActiveSyncSessions()
      const existing = active.find((s) => s.name === key)

      if (existing) {
        // TODO: compare existing sync instead of just re-creating naively (need help from Mutagen side)
        await this.terminateSync(log, key)
      }

      log.debug(`Starting mutagen sync ${key}...`)

      this.activeSyncs[key] = {
        created: new Date(),
        sourceDescription,
        targetDescription,
        logSection,
        sourceConnected: await isValidLocalPath(config.alpha),
        targetConnected: await isValidLocalPath(config.beta),
        config,
        lastProblems: [],
        lastStatus: "",
        lastSyncCount: 0,
        initialSyncComplete: false,
        paused: false,
        mutagenParameters: params,
      }

      // Might need to retry
      await pRetry(() => this.execCommand(["sync", "create", ...params]), {
        retries: 5,
        minTimeout: 1000,
        onFailedAttempt: (err) => {
          log.warn(
            `Failed to start sync from ${sourceDescription} to ${targetDescription}. ${err.retriesLeft} attempts left.`
          )
        },
      })

      log.debug(`Mutagen sync ${key} started.`)
    })
  }

  /**
   * Remove the specified sync (by name) from the sync daemon.
   */
  async terminateSync(log: Log, key: string) {
    log.debug(`Terminating mutagen sync ${key}...`)

    try {
      await this.execCommand(["sync", "terminate", key])
      delete this.activeSyncs[key]
      log.debug(`Mutagen sync ${key} terminated.`)
    } catch (err) {
      if (!(err instanceof ChildProcessError)) {
        throw err
      }
      // Ignore other errors, which should mean the sync wasn't found
      if (err.message.includes("unable to connect to daemon")) {
        throw err
      }
    }
  }

  /**
   * Ensure a sync is completed.
   */
  async flushSync(key: string) {
    await pRetry(() => this.execCommand(["sync", "flush", key]), {
      retries: 5,
      minTimeout: 1000,
      onFailedAttempt: async (err) => {
        const unableToFlush = err.message.match(/unable to flush session/)
        if (unableToFlush) {
          this.log.warn(
            styles.primary(
              `Could not flush synchronization changes, retrying (attempt ${err.attemptNumber}/${err.retriesLeft})...`
            )
          )
        } else {
          throw err
        }
      },
    })

    await this.execCommand(["sync", "flush", key])
  }

  /**
   * Ensure all active syncs are completed.
   */
  async flushAllSyncs(log: Log) {
    const active = await this.getActiveSyncSessions()
    await Promise.all(
      active.map(async (session) => {
        try {
          await this.flushSync(session.name)
        } catch (err) {
          log.warn(`Failed to flush sync '${session.name}: ${err}`)
        }
      })
    )
  }

  /**
   * List all Mutagen sync sessions.
   */
  async getActiveSyncSessions(): Promise<SyncSession[]> {
    const res = await this.execCommand(["sync", "list", "--template={{ json . }}"])
    return parseSyncListResult(res)
  }

  /**
   * Just register a sync to monitor, without starting it.
   */
  monitorSync({
    logSection,
    key,
    sourceDescription,
    targetDescription,
    config,
  }: {
    logSection: string
    key: string
    sourceDescription: string
    targetDescription: string
    config: SyncConfig
  }) {
    this.activeSyncs[key] = {
      created: new Date(),
      sourceDescription,
      targetDescription,
      logSection,
      sourceConnected: false,
      targetConnected: false,
      config,
      lastProblems: [],
      lastStatus: "",
      lastSyncCount: 0,
      initialSyncComplete: false,
      paused: false,
      mutagenParameters: [],
    }
  }

  /**
   * Execute a Mutagen command with retries. Restarts the daemon process
   * between retries if Mutagen is unable to connect to it.
   */
  private async execCommand(args: string[]) {
    let loops = 0
    const maxRetries = 10
    await ensureDataDir(this.dataDir)

    while (true) {
      try {
        return await mutagenCli.exec({
          cwd: this.dataDir,
          args,
          log: this.log,
          env: getMutagenEnv(this.dataDir),
        })
      } catch (err) {
        if (!(err instanceof ChildProcessError)) {
          throw err
        }
        const unableToConnect = err.message.match(/unable to connect to daemon/)
        if (unableToConnect && loops < 10) {
          loops += 1
          this.log.warn(
            styles.primary(`Could not connect to sync daemon, retrying (attempt ${loops}/${maxRetries})...`)
          )
          await this.ensureDaemon()
          await sleep(2000 + loops * 500)
        } else {
          throw err
        }
      }
    }
  }

  async terminateSyncs() {
    await Promise.all(
      Object.keys(this.activeSyncs).map(async (key) => {
        await this.execCommand(["sync", "terminate", key])
        delete this.activeSyncs[key]
      })
    )
  }

  async restartDaemonProc() {
    await this.stopDaemonProc()
    await this.ensureDaemon()
  }

  async startMonitoring() {
    if (this.monitoring) {
      return
    }
    const monitor = this.getMonitor()
    await monitor.start()
    this.monitoring = true
    monitor.on("status", this.monitorHandler)
  }

  stopMonitoring() {
    const monitor = this.getMonitor()
    monitor.off("status", this.monitorHandler)
    this.monitoring = false
  }

  async killMonitor() {
    const monitor = this.getMonitor()
    await monitor.stop()
  }

  private getMonitor() {
    return getMutagenMonitor({ dataDir: this.dataDir, log: this.log })
  }

  private async stopDaemonProc() {
    try {
      await this.execCommand(["daemon", "stop"])
    } catch {}
  }
}

interface SyncProblem {
  path: string
  error: string
}

interface SyncEntry {
  kind: string
  // TODO: Add contents for directory entries
  digest?: string
  executable?: boolean
  target?: string
  problem?: string
}

interface SyncChange {
  path: string
  old?: SyncEntry
  new?: SyncEntry
}

interface SyncConflict {
  root: string
  alphaChanges: SyncChange[]
  betaChanges: SyncChange[]
}

interface SyncReceiverStatus {
  path: string
  receivedSize: number
  expectedSize: number
  receivedFiles: number
  expectedFiles: number
  totalReceivedSize: number
}

interface SyncEndpoint {
  protocol: string // Only used for remote endpoints
  user?: string // Only used for remote endpoints
  host?: string // Only used for remote endpoints
  port?: number // Only used for remote endpoints
  path: string
  // TODO: Add environment variables
  // TODO: Add parameter variables
  // TODO: Add endpoint-specific configuration
  connected: boolean
  scanned?: boolean
  directories?: number
  files?: number
  symbolicLinks?: number
  totalFileSize?: number
  scanProblems?: SyncProblem[]
  excludedScanProblems?: number
  transitionProblems?: SyncProblem[]
  excludedTransitionProblems?: number
  stagingProgress?: SyncReceiverStatus
}

export interface SyncSession {
  identifier: string
  version: number
  creationTime: string
  creatingVersion: string
  alpha: SyncEndpoint
  beta: SyncEndpoint
  mode: string
  // TODO: Add additional configuration parameters
  name: string // TODO: This is technically an optional field
  // TODO: Add labels
  paused: boolean
  status?: MutagenStatus
  lastError?: string
  successfulCycles?: number
  conflicts?: SyncConflict[]
  excludedConflicts?: number
}

/**
 * Returns mutagen data directory path based on the project dir.
 *
 * It always computes sha256 hash of a project dir path, uses first 9 characters of hash as directory name,
 * and creates a directory in $HOME/.garden/mutagen.
 *
 * This approach ensures that sync source path is never too long to get into one of the known issues with Mutagen,
 * the sync tool that we use as a main synchronization machinery.
 * The Mutagen daemon may fail if the source sync path is too long because of the Unix socket path length limitations.
 * See:
 * <ul>
 *   <li>https://github.com/garden-io/garden/issues/4527#issuecomment-1584286590</li>
 *   <li>https://github.com/mutagen-io/mutagen/issues/433#issuecomment-1440352501</li>
 *   <li>https://unix.stackexchange.com/questions/367008/why-is-socket-path-length-limited-to-a-hundred-chars/367012#367012</li>
 * </ul>
 */
export function getMutagenDataDir(path: string, log: Log) {
  const hash = hasha(path, { algorithm: "sha256" }).slice(0, 9)
  const shortPath = join(GARDEN_GLOBAL_PATH, MUTAGEN_DIR_NAME, hash)
  log.verbose(
    `Your Garden project path looks too long, that might cause errors while starting the syncs. Garden will create a new directory to manage syncs at path: ${shortPath}.`
  )
  return shortPath
}

export function getMutagenEnv(dataDir: string) {
  return {
    MUTAGEN_DATA_DIRECTORY: dataDir,
  }
}

export function parseSyncListResult(res: ExecaReturnValue): SyncSession[] {
  // TODO: validate further
  let parsed: any = []

  try {
    parsed = JSON.parse(res.stdout)
  } catch (err) {
    throw new MutagenError({
      message: dedent`
        Could not parse response from mutagen sync list: ${res.stdout}

        Full output:
        ${res.all}
        `,
    })
  }

  if (!Array.isArray(parsed)) {
    throw new MutagenError({
      message: dedent`
        Unexpected response from mutagen sync list: ${parsed}. Got: ${typeof parsed}

        Full output:
        ${res.all}
        `,
    })
  }

  return parsed
}

export const mutagenCliSpec: PluginToolSpec = {
  name: "mutagen",
  version: "0.15.0",
  description: "The mutagen synchronization tool.",
  type: "binary",
  _includeInGardenImage: false,
  builds: [
    {
      platform: "darwin",
      architecture: "amd64",
      url: "https://github.com/garden-io/mutagen/releases/download/v0.15.0-garden-1/mutagen_darwin_amd64_v0.15.0.tar.gz",
      sha256: "370bf71e28f94002453921fda83282280162df7192bd07042bf622bf54507e3f",
      extract: {
        format: "tar",
        targetPath: "mutagen",
      },
    },
    {
      platform: "darwin",
      architecture: "arm64",
      url: "https://github.com/garden-io/mutagen/releases/download/v0.15.0-garden-1/mutagen_darwin_arm64_v0.15.0.tar.gz",
      sha256: "a0a7be8bb37266ea184cb580004e1741a17c8165b2032ce4b191f23fead821a0",
      extract: {
        format: "tar",
        targetPath: "mutagen",
      },
    },
    {
      platform: "linux",
      architecture: "amd64",
      url: "https://github.com/garden-io/mutagen/releases/download/v0.15.0-garden-1/mutagen_linux_amd64_v0.15.0.tar.gz",
      sha256: "e8c0708258ddd6d574f1b8f514fb214f9ab5d82aed38dd8db49ec10956e5063a",
      extract: {
        format: "tar",
        targetPath: "mutagen",
      },
    },
    {
      platform: "linux",
      architecture: "arm64",
      url: "https://github.com/garden-io/mutagen/releases/download/v0.15.0-garden-1/mutagen_linux_arm64_v0.15.0.tar.gz",
      sha256: "80f108fc316223d8c3d1a48def18192e666b33a334b75aa3ebcc95938b774e64",
      extract: {
        format: "tar",
        targetPath: "mutagen",
      },
    },
    {
      platform: "windows",
      architecture: "amd64",
      url: "https://github.com/garden-io/mutagen/releases/download/v0.15.0-garden-1/mutagen_windows_amd64_v0.15.0.zip",
      sha256: "fdae26b43cc418b2525a937a1613bba36e74ea3dde4dbec3512a9abd004def95",
      extract: {
        format: "zip",
        targetPath: "mutagen.exe",
      },
    },
  ],
}

export const mutagenCli = new PluginTool(mutagenCliSpec)

/**
 * Returns true if the given sync point is a filesystem path that exists.
 */
async function isValidLocalPath(syncPoint: string) {
  return pathExists(syncPoint)
}

function formatSyncConflict(sourceDescription: string, targetDescription: string, conflict: SyncConflict): string {
  return dedent`
    Sync conflict detected at path ${styles.accent(
      conflict.root
    )} in sync from ${sourceDescription} to ${targetDescription}.

    Until the conflict is resolved, the conflicting paths will not be synced.

    If conflicts come up regularly at this destination, you may want to use either the ${styles.accent(
      "one-way-replica"
    )} or ${styles.accent("one-way-replica-reverse")} sync modes instead.

    See the code synchronization guide for more details: ${styles.accent(syncGuideLink + "#sync-modes")}`
}

/**
 * Converts an octal permission mask to string.
 */
function modeToString(mode: OctalPermissionMask) {
  return `0${mode.toString(8)}`
}<|MERGE_RESOLUTION|>--- conflicted
+++ resolved
@@ -7,32 +7,17 @@
  */
 
 import AsyncLock from "async-lock"
+import Bluebird from "bluebird"
+import chalk from "chalk"
 import dedent from "dedent"
-import type EventEmitter from "events"
-import type { ExecaReturnValue } from "execa"
-import fsExtra from "fs-extra"
-
-const { mkdirp, pathExists } = fsExtra
+import EventEmitter from "events"
+import { ExecaReturnValue } from "execa"
+import { mkdirp, pathExists } from "fs-extra"
 import hasha from "hasha"
 import pRetry from "p-retry"
 import { join } from "path"
 import respawn from "respawn"
 import split2 from "split2"
-<<<<<<< HEAD
-import { GARDEN_GLOBAL_PATH, MUTAGEN_DIR_NAME } from "./constants.js"
-import { ChildProcessError, GardenError } from "./exceptions.js"
-import pMemoize from "./lib/p-memoize.js"
-import type { Log } from "./logger/log-entry.js"
-import type { PluginContext } from "./plugin-context.js"
-import type { PluginToolSpec } from "./plugin/tools.js"
-import { syncGuideLink } from "./plugins/kubernetes/sync.js"
-import { TypedEventEmitter } from "./util/events.js"
-import { PluginTool } from "./util/ext-tools.js"
-import { deline } from "./util/string.js"
-import { registerCleanupFunction, sleep } from "./util/util.js"
-import type { OctalPermissionMask } from "./plugins/kubernetes/types.js"
-import { styles } from "./logger/styles.js"
-=======
 import { GARDEN_GLOBAL_PATH, MUTAGEN_DIR_NAME } from "./constants"
 import { GardenBaseError } from "./exceptions"
 import pMemoize from "./lib/p-memoize"
@@ -46,11 +31,11 @@
 import { registerCleanupFunction, sleep } from "./util/util"
 import { emitNonRepeatableWarning } from "./warnings"
 import { OctalPermissionMask } from "./plugins/kubernetes/types"
->>>>>>> 50a2ac38
 
 const maxRestarts = 10
 const mutagenLogSection = "<mutagen>"
 const crashMessage = `Synchronization monitor has crashed ${maxRestarts} times. Aborting.`
+const syncLogPrefix = "[sync]:"
 
 export const mutagenAgentPath = "/.garden/mutagen-agent"
 
@@ -144,7 +129,7 @@
   mutagenParameters: string[]
 }
 
-export class MutagenError extends GardenError {
+export class MutagenError extends GardenBaseError {
   type = "mutagen"
 }
 
@@ -158,7 +143,7 @@
   dataDir: string
 }
 
-const monitorLock = new AsyncLock()
+let monitorLock = new AsyncLock()
 let _monitor: _MutagenMonitor
 
 export function getMutagenMonitor(params: MutagenMonitorParams) {
@@ -223,10 +208,7 @@
 
       await ensureDataDir(dataDir)
 
-      const mutagenOpts = [mutagenPath, "sync", "monitor", "--template", "{{ json . }}", "--long"]
-      log.silly(() => `Spawning mutagen using respawn: "${mutagenOpts.join(" ")}"`)
-
-      const proc = respawn(mutagenOpts, {
+      const proc = respawn([mutagenPath, "sync", "monitor", "--template", "{{ json . }}", "--long"], {
         cwd: dataDir,
         name: "mutagen",
         env: {
@@ -243,7 +225,7 @@
       this.proc = proc
 
       proc.on("crash", () => {
-        log.warn(crashMessage)
+        log.warn(chalk.yellow(crashMessage))
       })
 
       proc.on("exit", (code: number) => {
@@ -256,16 +238,13 @@
         const str = data.toString().trim()
         // This is a little dumb, to detect if the log line starts with a timestamp, but ya know...
         // it'll basically work for the next 979 years :P.
-        const msg = styles.primary(str.startsWith("2") ? str.split(" ").slice(3).join(" ") : str)
+        const msg = chalk.gray(str.startsWith("2") ? str.split(" ").slice(3).join(" ") : str)
         if (msg.includes("Unable") && lastDaemonError !== msg) {
           log.warn(msg)
           // Make sure we don't spam with repeated messages
           lastDaemonError = msg
         } else {
-          log.silly({
-            symbol: "empty",
-            msg,
-          })
+          log.silly({ symbol: "empty", msg })
         }
       }
 
@@ -298,7 +277,7 @@
           if (resolved) {
             log.debug({
               symbol: "empty",
-              msg: "Mutagen monitor re-started",
+              msg: chalk.green("Mutagen monitor re-started"),
             })
           }
         })
@@ -382,7 +361,7 @@
       ]
 
       const { logSection: section } = activeSync
-      const syncLog = this.log.createLog({ name: section, origin: "sync" })
+      const syncLog = this.log.createLog({ name: section })
 
       for (const problem of problems) {
         if (!activeSync.lastProblems.includes(problem)) {
@@ -413,7 +392,7 @@
       if (syncCount > activeSync.lastSyncCount && !activeSync.initialSyncComplete) {
         syncLog.info({
           symbol: "success",
-          msg: `Completed initial sync ${description}`,
+          msg: chalk.white(`${syncLogPrefix} Completed initial sync ${description}`),
         })
         activeSync.initialSyncComplete = true
       }
@@ -434,7 +413,7 @@
       }
 
       if (statusMsg) {
-        syncLog.info(statusMsg)
+        syncLog.info(`${syncLogPrefix} ${statusMsg}`)
         activeSync.lastStatusMsg = statusMsg
       }
 
@@ -498,8 +477,8 @@
         params.push("--default-directory-mode", modeToString(defaultDirectoryMode))
       }
 
-      const active = await this.getActiveSyncSessions()
-      const existing = active.find((s) => s.name === key)
+      const active = await this.getActiveSyncSessions(log)
+      let existing = active.find((s) => s.name === key)
 
       if (existing) {
         // TODO: compare existing sync instead of just re-creating naively (need help from Mutagen side)
@@ -550,9 +529,6 @@
       delete this.activeSyncs[key]
       log.debug(`Mutagen sync ${key} terminated.`)
     } catch (err) {
-      if (!(err instanceof ChildProcessError)) {
-        throw err
-      }
       // Ignore other errors, which should mean the sync wasn't found
       if (err.message.includes("unable to connect to daemon")) {
         throw err
@@ -571,7 +547,7 @@
         const unableToFlush = err.message.match(/unable to flush session/)
         if (unableToFlush) {
           this.log.warn(
-            styles.primary(
+            chalk.gray(
               `Could not flush synchronization changes, retrying (attempt ${err.attemptNumber}/${err.retriesLeft})...`
             )
           )
@@ -588,22 +564,20 @@
    * Ensure all active syncs are completed.
    */
   async flushAllSyncs(log: Log) {
-    const active = await this.getActiveSyncSessions()
-    await Promise.all(
-      active.map(async (session) => {
-        try {
-          await this.flushSync(session.name)
-        } catch (err) {
-          log.warn(`Failed to flush sync '${session.name}: ${err}`)
-        }
-      })
-    )
+    const active = await this.getActiveSyncSessions(log)
+    await Bluebird.map(active, async (session) => {
+      try {
+        await this.flushSync(session.name)
+      } catch (err) {
+        log.warn(chalk.yellow(`Failed to flush sync '${session.name}: ${err.message}`))
+      }
+    })
   }
 
   /**
    * List all Mutagen sync sessions.
    */
-  async getActiveSyncSessions(): Promise<SyncSession[]> {
+  async getActiveSyncSessions(log: Log): Promise<SyncSession[]> {
     const res = await this.execCommand(["sync", "list", "--template={{ json . }}"])
     return parseSyncListResult(res)
   }
@@ -659,18 +633,17 @@
           env: getMutagenEnv(this.dataDir),
         })
       } catch (err) {
-        if (!(err instanceof ChildProcessError)) {
-          throw err
-        }
         const unableToConnect = err.message.match(/unable to connect to daemon/)
         if (unableToConnect && loops < 10) {
           loops += 1
-          this.log.warn(
-            styles.primary(`Could not connect to sync daemon, retrying (attempt ${loops}/${maxRetries})...`)
-          )
+          this.log.warn(chalk.gray(`Could not connect to sync daemon, retrying (attempt ${loops}/${maxRetries})...`))
           await this.ensureDaemon()
           await sleep(2000 + loops * 500)
         } else {
+          emitNonRepeatableWarning(
+            this.log,
+            `Consider making your Garden project path shorter. Syncing could fail because of Unix socket path length limitations. It's recommended that the Garden project path does not exceed ${MUTAGEN_DATA_DIRECTORY_LENGTH_LIMIT} characters. The actual value depends on the platform and the mutagen version.`
+          )
           throw err
         }
       }
@@ -678,12 +651,10 @@
   }
 
   async terminateSyncs() {
-    await Promise.all(
-      Object.keys(this.activeSyncs).map(async (key) => {
-        await this.execCommand(["sync", "terminate", key])
-        delete this.activeSyncs[key]
-      })
-    )
+    await Bluebird.map(Object.keys(this.activeSyncs), async (key) => {
+      await this.execCommand(["sync", "terminate", key])
+      delete this.activeSyncs[key]
+    })
   }
 
   async restartDaemonProc() {
@@ -800,28 +771,34 @@
 }
 
 /**
+ * Exceeding this limit may cause mutagen daemon failures because of the Unix socket path length limitations.
+ * See
+ * https://github.com/garden-io/garden/issues/4527#issuecomment-1584286590
+ * https://github.com/mutagen-io/mutagen/issues/433#issuecomment-1440352501
+ * https://unix.stackexchange.com/questions/367008/why-is-socket-path-length-limited-to-a-hundred-chars/367012#367012
+ */
+const MUTAGEN_DATA_DIRECTORY_LENGTH_LIMIT = 70
+
+/**
  * Returns mutagen data directory path based on the project dir.
- *
- * It always computes sha256 hash of a project dir path, uses first 9 characters of hash as directory name,
+ * If the project path longer than `MUTAGEN_DATA_DIRECTORY_LENGTH_LIMIT`, it computes
+ * hash of project dir path, uses first 9 characters of hash as directory name
  * and creates a directory in $HOME/.garden/mutagen.
  *
- * This approach ensures that sync source path is never too long to get into one of the known issues with Mutagen,
- * the sync tool that we use as a main synchronization machinery.
- * The Mutagen daemon may fail if the source sync path is too long because of the Unix socket path length limitations.
- * See:
- * <ul>
- *   <li>https://github.com/garden-io/garden/issues/4527#issuecomment-1584286590</li>
- *   <li>https://github.com/mutagen-io/mutagen/issues/433#issuecomment-1440352501</li>
- *   <li>https://unix.stackexchange.com/questions/367008/why-is-socket-path-length-limited-to-a-hundred-chars/367012#367012</li>
- * </ul>
+ * However, if the path is not longer than `MUTAGEN_DATA_DIRECTORY_LENGTH_LIMIT`, then
+ * it uses the ./project-root/.garden/mutagen directory.
  */
 export function getMutagenDataDir(path: string, log: Log) {
-  const hash = hasha(path, { algorithm: "sha256" }).slice(0, 9)
-  const shortPath = join(GARDEN_GLOBAL_PATH, MUTAGEN_DIR_NAME, hash)
-  log.verbose(
-    `Your Garden project path looks too long, that might cause errors while starting the syncs. Garden will create a new directory to manage syncs at path: ${shortPath}.`
-  )
-  return shortPath
+  if (path.length > MUTAGEN_DATA_DIRECTORY_LENGTH_LIMIT) {
+    const hash = hasha(path, { algorithm: "sha256" }).slice(0, 9)
+    const shortPath = join(GARDEN_GLOBAL_PATH, MUTAGEN_DIR_NAME, hash)
+    log.verbose(
+      `Your Garden project path looks too long, that might cause errors while starting the syncs. Garden will create a new directory to manage syncs at path: ${shortPath}.`
+    )
+    return shortPath
+  }
+  // if path is not too long, then use relative directory to the project
+  return join(path, MUTAGEN_DIR_NAME)
 }
 
 export function getMutagenEnv(dataDir: string) {
@@ -838,23 +815,15 @@
     parsed = JSON.parse(res.stdout)
   } catch (err) {
     throw new MutagenError({
-      message: dedent`
-        Could not parse response from mutagen sync list: ${res.stdout}
-
-        Full output:
-        ${res.all}
-        `,
+      message: `Could not parse response from mutagen sync list: ${res.stdout}`,
+      detail: { res },
     })
   }
 
   if (!Array.isArray(parsed)) {
     throw new MutagenError({
-      message: dedent`
-        Unexpected response from mutagen sync list: ${parsed}. Got: ${typeof parsed}
-
-        Full output:
-        ${res.all}
-        `,
+      message: `Unexpected response from mutagen sync list: ${parsed}`,
+      detail: { res, parsed },
     })
   }
 
@@ -899,16 +868,6 @@
       },
     },
     {
-      platform: "linux",
-      architecture: "arm64",
-      url: "https://github.com/garden-io/mutagen/releases/download/v0.15.0-garden-1/mutagen_linux_arm64_v0.15.0.tar.gz",
-      sha256: "80f108fc316223d8c3d1a48def18192e666b33a334b75aa3ebcc95938b774e64",
-      extract: {
-        format: "tar",
-        targetPath: "mutagen",
-      },
-    },
-    {
       platform: "windows",
       architecture: "amd64",
       url: "https://github.com/garden-io/mutagen/releases/download/v0.15.0-garden-1/mutagen_windows_amd64_v0.15.0.zip",
@@ -932,17 +891,17 @@
 
 function formatSyncConflict(sourceDescription: string, targetDescription: string, conflict: SyncConflict): string {
   return dedent`
-    Sync conflict detected at path ${styles.accent(
+    Sync conflict detected at path ${chalk.white(
       conflict.root
     )} in sync from ${sourceDescription} to ${targetDescription}.
 
     Until the conflict is resolved, the conflicting paths will not be synced.
 
-    If conflicts come up regularly at this destination, you may want to use either the ${styles.accent(
+    If conflicts come up regularly at this destination, you may want to use either the ${chalk.white(
       "one-way-replica"
-    )} or ${styles.accent("one-way-replica-reverse")} sync modes instead.
-
-    See the code synchronization guide for more details: ${styles.accent(syncGuideLink + "#sync-modes")}`
+    )} or ${chalk.white("one-way-replica-reverse")} sync modes instead.
+
+    See the code synchronization guide for more details: ${chalk.white(syncGuideLink + "#sync-modes")}`
 }
 
 /**
