/*
 * Copyright (C) 2018-2025 Garden Technologies, Inc. <info@garden.io>
 *
 * This Source Code Form is subject to the terms of the Mozilla Public
 * License, v. 2.0. If a copy of the MPL was not distributed with this
 * file, You can obtain one at http://mozilla.org/MPL/2.0/.
 */

import { sortBy, pick } from "lodash-es"
import { createHash } from "node:crypto"
import { isAbsolute, relative, sep } from "path"
import fsExtra from "fs-extra"
import { dirname } from "node:path"

const { writeFile } = fsExtra
import type { ExternalSourceType } from "../util/ext-source-util.js"
import { getRemoteSourceLocalPath, getRemoteSourcesPath } from "../util/ext-source-util.js"
import type { ModuleConfig } from "../config/module.js"
import { serializeConfig } from "../config/module.js"
import type { Log } from "../logger/log-entry.js"
import { dedent, splitLast } from "../util/string.js"
import { fixedProjectExcludes } from "../util/fs.js"
import type { TreeCache } from "../cache.js"
import { pathToCacheContext } from "../cache.js"
import type { ServiceConfig } from "../config/service.js"
import type { TaskConfig } from "../config/task.js"
import type { TestConfig } from "../config/test.js"
import type { ActionKind } from "../plugin/action-types.js"
import type { GardenModule } from "../types/module.js"
import { validateInstall } from "../util/validateInstall.js"
import { isActionConfig, getSourceAbsPath } from "../actions/base.js"
import type { BaseActionConfig } from "../actions/types.js"
import type { Garden } from "../garden.js"
import { getDefaultProfiler, Profile, type Profiler } from "../util/profiling.js"

import AsyncLock from "async-lock"
import { makeDocsLinkStyled } from "../docs/common.js"
import { RuntimeError } from "../exceptions.js"
import { sliceToBatches } from "../util/util.js"

const scanLock = new AsyncLock()

export const versionStringPrefix = "v-"
export const NEW_RESOURCE_VERSION = "0000000000"
const fileCountWarningThreshold = 10000

const minGitVersion = "2.14.0"
export const gitVersionRegex = /git\s+version\s+v?(\d+.\d+.\d+)/

/**
 * throws if no git is installed or version is too old
 */
export async function validateGitInstall() {
  await validateInstall({
    minVersion: minGitVersion,
    name: "git",
    versionCommand: { cmd: "git", args: ["--version"] },
    versionRegex: gitVersionRegex,
  })
}

export interface TreeVersion {
  contentHash: string
  /**
   * Important! Do not use the files to determine if a file will exist when performing an action.
   * Other mechanisms, e.g. the build command itself and `copyFrom` might affect available files at runtime.
   *
   * See also https://github.com/garden-io/garden/issues/5201
   */
  files: string[]
}

export interface TreeVersions {
  [moduleName: string]: TreeVersion
}

// TODO: rename, maybe to ResourceVersion
export interface ModuleVersion extends TreeVersion {
  versionString: string
  dependencyVersions: DependencyVersions
}

<<<<<<< HEAD
export interface ActionVersion {
  versionString: string
  versionStringFull: string
  dependencyVersions: DependencyVersions
  configVersion: string
  sourceVersion: string
  files: string[]
}

=======
>>>>>>> 5cf61c4e
export interface NamedModuleVersion extends ModuleVersion {
  name: string
}

export interface DependencyVersions {
  [key: string]: string
}

export interface NamedTreeVersion extends TreeVersion {
  name: string
}

export interface VcsInfo {
  branch: string
  commitHash: string
  originUrl: string
}

export type ActionDescription = `${ActionKind} action ${string}`
export type ActionRoot = `${ActionDescription} root`

export type ModuleDescription = `module ${string}`
export type ModuleRoot = `${ModuleDescription} root`

export type RepoPathDescription = "directory" | "repository" | "submodule" | "project root" | ActionRoot | ModuleRoot

export interface GetFilesParams {
  log: Log
  path: string
  pathDescription?: RepoPathDescription
  include?: string[]
  exclude?: string[]
  filter?: (path: string) => boolean
  failOnPrompt?: boolean
  scanRoot: string | undefined
  hashUntrackedFiles?: boolean
}

export interface BaseIncludeExcludeFiles {
  include?: string[]
  exclude: string[]
}

export type IncludeExcludeFilesHandler<T extends GetFilesParams, R extends BaseIncludeExcludeFiles> = (
  params: T
) => Promise<R>

export interface GetTreeVersionParams {
  log: Log
  projectName: string
  config: ModuleConfig | BaseActionConfig
  scanRoot?: string // Set the scanning root instead of detecting, in order to optimize the scanning.
  force?: boolean
}

export interface RemoteSourceParams {
  url: string
  name: string
  sourceType: ExternalSourceType
  log: Log
  failOnPrompt?: boolean
}

export interface VcsFile {
  path: string
  hash: string
}

export interface VcsHandlerParams {
  garden?: Garden
  projectRoot: string
  gardenDirPath: string
  ignoreFile: string
  cache: TreeCache
}

@Profile()
export abstract class VcsHandler {
  protected readonly projectRoot: string
  // TODO: this is used only in 1 place to emit a warning;
  //  consider moving warning machinery outside Garden class to remove the reference to Garden from here
  protected readonly garden?: Garden
  protected readonly gardenDirPath: string
  protected readonly ignoreFile: string
  protected readonly profiler: Profiler
  public readonly cache: TreeCache

  constructor(params: VcsHandlerParams) {
    this.garden = params.garden
    this.projectRoot = params.projectRoot
    this.gardenDirPath = params.gardenDirPath
    this.ignoreFile = params.ignoreFile
    this.cache = params.cache
    this.profiler = getDefaultProfiler()
  }

  abstract readonly name: string

  abstract getRepoRoot(log: Log, path: string): Promise<string>

  /**
   * Scans the repository returns the list of the tracked files.
   * Applies Garden's exclude/include filters and .dotignore files.
   *
   * Does NOT sort the results by paths and filenames.
   */
  abstract getFiles(params: GetFilesParams): Promise<VcsFile[]>

  abstract ensureRemoteSource(params: RemoteSourceParams): Promise<string>

  abstract updateRemoteSource(params: RemoteSourceParams): Promise<void>

  abstract getPathInfo(log: Log, path: string): Promise<VcsInfo>

  clearTreeCache() {
    this.cache.clear()
  }

  async getTreeVersion({
    log,
    projectName,
    config,
    force = false,
    scanRoot,
  }: GetTreeVersionParams): Promise<TreeVersion> {
    const cacheKey = getResourceTreeCacheKey(config)
    const description = describeConfig(config)

    // Note: duplicating this as an optimization (avoid the async lock)
    if (!force) {
      const cached = this.cache.get(log, cacheKey)
      if (cached) {
        log.silly(() => `Got cached tree version for ${description} (key ${cacheKey})`)
        this.profiler.inc("VcsHandler.TreeCache.hits")
        return cached
      }
    }

    const configPath = getConfigFilePath(config)
    const path = getSourcePath(config)

    let result: TreeVersion = { contentHash: NEW_RESOURCE_VERSION, files: [] }

    // Make sure we don't concurrently scan the exact same context
    await scanLock.acquire(cacheKey.join(":"), async () => {
      if (!force) {
        const cached = this.cache.get(log, cacheKey)
        if (cached) {
          log.silly(() => `Got cached tree version for ${description} (key ${cacheKey})`)
          result = cached
          this.profiler.inc("VcsHandler.TreeCache.hits")
          return
        }
      }

      // Apply project root excludes if the module config is in the project root and `include` isn't set
      const exclude =
        path === this.projectRoot && !config.include
          ? [...(config.exclude || []), ...fixedProjectExcludes]
          : config.exclude

      // No need to scan for files if nothing should be included
      if (!(config.include && config.include.length === 0)) {
        let files = await this.getFiles({
          log,
          path,
          pathDescription: `${description} root`,
          include: config.include,
          exclude,
          scanRoot,
        })

        if (files.length > fileCountWarningThreshold) {
          // TODO-0.13.0: This will be repeated for modules and actions resulting from module conversion
          await this.garden?.emitWarning({
            key: `${projectName}-filecount-${config.name}`,
            log,
            message: dedent`
              Large number of files (${
                files.length
              }) found in ${description}. You may need to configure file exclusions.
              See ${makeDocsLinkStyled("using-garden/configuration-overview", "#including-excluding-files-and-directories")} for details.
            `,
          })
        }

        files = sortBy(files, "path")
          // Don't include the config file in the file list
          .filter((f) => !configPath || f.path !== configPath)

        let stringsForContentHash: string[]
        if (configPath) {
          // Include the relative path to the file to account for the file being renamed or moved around within the
          // config path (e.g. renaming).
          const configDir = dirname(configPath)
          stringsForContentHash = files.map((f) => `${relative(configDir, f.path)}-${f.hash}`)
        } else {
          stringsForContentHash = files.map((f) => f.hash)
        }
        result.contentHash = hashStrings(stringsForContentHash)
        result.files = files.map((f) => f.path)
      }

      this.cache.set(log, cacheKey, result, pathToCacheContext(path))
      this.profiler.inc("VcsHandler.TreeCache.misses")
    })

    return result
  }

  /**
   * Write a file and ensure relevant caches are invalidated after writing.
   */
  async writeFile(log: Log, path: string, data: string | Buffer) {
    await writeFile(path, data)
    this.cache.invalidateUp(log, pathToCacheContext(path))
  }

  /**
   * Returns a map of the optimal paths for each of the given action/module source path.
   * This is used to avoid scanning more of each git repository than necessary, and
   * reduces duplicate scanning of the same directories (since fewer unique roots mean
   * more tree cache hits).
   */
  async getMinimalRoots(log: Log, paths: Set<string>) {
    const repoRoots: { [path: string]: string } = {}
    const outputs: { [path: string]: string } = {}
    const rootsToPaths: { [repoRoot: string]: string[] } = {}

    // Avoid too many concurrent git commands
    for (const batch of sliceToBatches([...paths], 10)) {
      await Promise.all(
        batch.map(async (path) => {
          const repoRoot = await this.getRepoRoot(log, path)
          repoRoots[path] = repoRoot
          if (rootsToPaths[repoRoot]) {
            rootsToPaths[repoRoot].push(path)
          } else {
            rootsToPaths[repoRoot] = [path]
          }
        })
      )
    }

    for (const path of paths) {
      const repoRoot = repoRoots[path]
      const repoPaths = rootsToPaths[repoRoot]

      for (const repoPath of repoPaths) {
        if (!outputs[path]) {
          // No path set so far
          outputs[path] = repoPath
        } else if (isSubPath(repoPath, outputs[path])) {
          // New path is prefix of prior path
          outputs[path] = repoPath
        } else {
          // Find common prefix
          let p = repoPath

          while (true) {
            p = splitLast(p, sep)[0]
            if (p.length < repoRoot.length) {
              // Don't go past the actual git repo root
              outputs[path] = repoRoot
              break
            } else if (isSubPath(p, outputs[path])) {
              // Found a common prefix
              outputs[path] = p
              break
            }
          }
        }
      }
    }

    return outputs
  }

  /**
   * Returns the absolute path to the local directory for all remote sources
   */
  getRemoteSourcesLocalPath(type: ExternalSourceType) {
    return getRemoteSourcesPath({ gardenDirPath: this.gardenDirPath, type })
  }

  /**
   * Returns the absolute path to the local directory for the remote source
   */
  getRemoteSourceLocalPath(name: string, url: string, type: ExternalSourceType) {
    return getRemoteSourceLocalPath({ gardenDirPath: this.gardenDirPath, name, url, type })
  }
}

/**
 * We prefix with "v-" to prevent this.version from being read as a number when only a prefix of the
 * commit hash is used, and that prefix consists of only numbers. This can cause errors in certain contexts
 * when the version string is used in template variables in configuration files.
 */
export function getModuleVersionString(
  moduleConfig: ModuleConfig,
  treeVersion: NamedTreeVersion,
  dependencyModuleVersions: NamedModuleVersion[]
) {
  // TODO: allow overriding the prefix
  return `${versionStringPrefix}${hashModuleVersion(moduleConfig, treeVersion, dependencyModuleVersions)}`
}

/**
 * Compute the version of the given module, based on its configuration and the versions of its build dependencies.
 * The versions argument should consist of moduleConfig's tree version, and the tree versions of its dependencies.
 */
export function hashModuleVersion(
  moduleConfig: ModuleConfig,
  treeVersion: NamedTreeVersion,
  dependencyModuleVersions: NamedModuleVersion[]
) {
  // If a build config is provided, we use that.
  // Otherwise, we use the full module config, omitting the configPath, path, and outputs fields, as well as individual
  // entity configuration fields, as these often vary between environments and runtimes but are unlikely to impact the
  // build output.
  // Variables, varfile and inputs do not matter for the purposes of the module version.
  const configToHash = moduleConfig.buildConfig || pick(moduleConfig, ["apiVersion", "name", "spec", "type"])

  const configString = serializeConfig(configToHash)

  const versionStrings = sortBy(
    [[treeVersion.name, treeVersion.contentHash], ...dependencyModuleVersions.map((v) => [v.name, v.versionString])],
    (vs) => vs[0]
  ).map((vs) => vs[1])

  return hashStrings([configString, ...versionStrings])
}

/**
 * Return the version string for the given Stack Graph entity (i.e. service, task or test).
 * It is simply a hash of the module version and the configuration of the entity.
 *
 * @param module        The module containing the entity in question
 * @param entityConfig  The configuration of the entity
 */
export function getEntityVersion(module: GardenModule, entityConfig: ServiceConfig | TaskConfig | TestConfig) {
  const configString = serializeConfig(entityConfig)
  return `${versionStringPrefix}${hashStrings([module.version.versionString, configString])}`
}

export const SHORT_VERSION_HASH_LENGTH = 10

export function hashStrings(strings: string[]) {
  return fullHashStrings(strings).slice(0, SHORT_VERSION_HASH_LENGTH)
}

export function fullHashStrings(strings: string[]) {
  const versionHash = createHash("sha256")
  versionHash.update(strings.join("."))
  return versionHash.digest("hex")
}

export function getResourceTreeCacheKey(config: ModuleConfig | BaseActionConfig) {
  const cacheKey = ["source", getSourcePath(config)]

  if (config.include) {
    cacheKey.push("include", hashStrings(config.include.sort()))
  }
  if (config.exclude) {
    cacheKey.push("exclude", hashStrings(config.exclude.sort()))
  }

  return cacheKey
}

export function getConfigFilePath(config: ModuleConfig | BaseActionConfig) {
  return isActionConfig(config) ? config.internal?.configFilePath : config.configPath
}

/**
 * Get the source path from the action config and the provided base path.
 * The base path is not always the config file location.
 * For remote actions it is different, and points to the directory with the cloned sources.
 *
 * @param basePath the location of the config file, or location of the cloned remote sources.
 * @param config the action config
 */
export function getActionSourcePath(basePath: string, config: BaseActionConfig): string {
  const sourceRelPath = config.source?.path
  return sourceRelPath ? getSourceAbsPath(basePath, sourceRelPath) : basePath
}

export function getSourcePath(config: ModuleConfig | BaseActionConfig) {
  if (isActionConfig(config)) {
    const basePath = config.internal.basePath
    return getActionSourcePath(basePath, config)
  } else {
    return config.path
  }
}

export function describeConfig(config: ModuleConfig | BaseActionConfig): ActionDescription | ModuleDescription {
  return isActionConfig(config) ? `${config.kind} action ${config.name}` : `module ${config.name}`
}

/**
 * Checks if the {@code subPathCandidate} is a sub-path of {@code basePath}.
 * Sub-path means that a candidate must be located inside a reference path.
 *
 * Both {@code basePath} and {@code subPathCandidate} must be absolute paths
 *
 * @param basePath the reference path (absolute)
 * @param subPathCandidate the path to be checked (absolute)
 */
export function isSubPath(basePath: string, subPathCandidate: string): boolean {
  if (!isAbsolute(basePath)) {
    throw new RuntimeError({ message: `Expected absolute path as a base path, but got: ${basePath}` })
  }
  if (!isAbsolute(subPathCandidate)) {
    throw new RuntimeError({ message: `Expected absolute path as a sub-path candidate, but got ${subPathCandidate}` })
  }

  const pathParts = basePath.split(sep)
  const subPathCandidateParts = subPathCandidate.split(sep)

  if (subPathCandidateParts.length < pathParts.length) {
    return false
  }

  for (let i = 0; i < pathParts.length; i++) {
    if (pathParts[i] !== subPathCandidateParts[i]) {
      return false
    }
  }

  return true
}<|MERGE_RESOLUTION|>--- conflicted
+++ resolved
@@ -1,43 +1,39 @@
 /*
- * Copyright (C) 2018-2025 Garden Technologies, Inc. <info@garden.io>
+ * Copyright (C) 2018-2023 Garden Technologies, Inc. <info@garden.io>
  *
  * This Source Code Form is subject to the terms of the Mozilla Public
  * License, v. 2.0. If a copy of the MPL was not distributed with this
  * file, You can obtain one at http://mozilla.org/MPL/2.0/.
  */
 
-import { sortBy, pick } from "lodash-es"
-import { createHash } from "node:crypto"
-import { isAbsolute, relative, sep } from "path"
-import fsExtra from "fs-extra"
-import { dirname } from "node:path"
-
-const { writeFile } = fsExtra
-import type { ExternalSourceType } from "../util/ext-source-util.js"
-import { getRemoteSourceLocalPath, getRemoteSourcesPath } from "../util/ext-source-util.js"
-import type { ModuleConfig } from "../config/module.js"
-import { serializeConfig } from "../config/module.js"
-import type { Log } from "../logger/log-entry.js"
-import { dedent, splitLast } from "../util/string.js"
-import { fixedProjectExcludes } from "../util/fs.js"
-import type { TreeCache } from "../cache.js"
-import { pathToCacheContext } from "../cache.js"
-import type { ServiceConfig } from "../config/service.js"
-import type { TaskConfig } from "../config/task.js"
-import type { TestConfig } from "../config/test.js"
-import type { ActionKind } from "../plugin/action-types.js"
-import type { GardenModule } from "../types/module.js"
-import { validateInstall } from "../util/validateInstall.js"
-import { isActionConfig, getSourceAbsPath } from "../actions/base.js"
-import type { BaseActionConfig } from "../actions/types.js"
-import type { Garden } from "../garden.js"
-import { getDefaultProfiler, Profile, type Profiler } from "../util/profiling.js"
-
-import AsyncLock from "async-lock"
-import { makeDocsLinkStyled } from "../docs/common.js"
-import { RuntimeError } from "../exceptions.js"
-import { sliceToBatches } from "../util/util.js"
-
+import Joi from "@hapi/joi"
+import normalize from "normalize-path"
+import { sortBy, pick } from "lodash"
+import { createHash } from "crypto"
+import { validateSchema } from "../config/validation"
+import { join, relative, isAbsolute, sep } from "path"
+import { DOCS_BASE_URL, GARDEN_VERSIONFILE_NAME as GARDEN_TREEVERSION_FILENAME } from "../constants"
+import { pathExists, readFile, writeFile } from "fs-extra"
+import { ConfigurationError } from "../exceptions"
+import { ExternalSourceType, getRemoteSourceLocalPath, getRemoteSourcesPath } from "../util/ext-source-util"
+import { ModuleConfig, serializeConfig } from "../config/module"
+import type { Log } from "../logger/log-entry"
+import { treeVersionSchema } from "../config/common"
+import { dedent, splitLast } from "../util/string"
+import { fixedProjectExcludes } from "../util/fs"
+import { pathToCacheContext, TreeCache } from "../cache"
+import type { ServiceConfig } from "../config/service"
+import type { TaskConfig } from "../config/task"
+import type { TestConfig } from "../config/test"
+import type { GardenModule } from "../types/module"
+import { validateInstall } from "../util/validateInstall"
+import { isActionConfig } from "../actions/base"
+import type { BaseActionConfig } from "../actions/types"
+import { Garden } from "../garden"
+import chalk from "chalk"
+import { Profile } from "../util/profiling"
+
+const AsyncLock = require("async-lock")
 const scanLock = new AsyncLock()
 
 export const versionStringPrefix = "v-"
@@ -61,12 +57,6 @@
 
 export interface TreeVersion {
   contentHash: string
-  /**
-   * Important! Do not use the files to determine if a file will exist when performing an action.
-   * Other mechanisms, e.g. the build command itself and `copyFrom` might affect available files at runtime.
-   *
-   * See also https://github.com/garden-io/garden/issues/5201
-   */
   files: string[]
 }
 
@@ -80,18 +70,6 @@
   dependencyVersions: DependencyVersions
 }
 
-<<<<<<< HEAD
-export interface ActionVersion {
-  versionString: string
-  versionStringFull: string
-  dependencyVersions: DependencyVersions
-  configVersion: string
-  sourceVersion: string
-  files: string[]
-}
-
-=======
->>>>>>> 5cf61c4e
 export interface NamedModuleVersion extends ModuleVersion {
   name: string
 }
@@ -110,41 +88,22 @@
   originUrl: string
 }
 
-export type ActionDescription = `${ActionKind} action ${string}`
-export type ActionRoot = `${ActionDescription} root`
-
-export type ModuleDescription = `module ${string}`
-export type ModuleRoot = `${ModuleDescription} root`
-
-export type RepoPathDescription = "directory" | "repository" | "submodule" | "project root" | ActionRoot | ModuleRoot
-
 export interface GetFilesParams {
   log: Log
   path: string
-  pathDescription?: RepoPathDescription
+  pathDescription?: string
   include?: string[]
   exclude?: string[]
   filter?: (path: string) => boolean
   failOnPrompt?: boolean
   scanRoot: string | undefined
-  hashUntrackedFiles?: boolean
-}
-
-export interface BaseIncludeExcludeFiles {
-  include?: string[]
-  exclude: string[]
-}
-
-export type IncludeExcludeFilesHandler<T extends GetFilesParams, R extends BaseIncludeExcludeFiles> = (
-  params: T
-) => Promise<R>
+}
 
 export interface GetTreeVersionParams {
   log: Log
   projectName: string
   config: ModuleConfig | BaseActionConfig
   scanRoot?: string // Set the scanning root instead of detecting, in order to optimize the scanning.
-  force?: boolean
 }
 
 export interface RemoteSourceParams {
@@ -170,14 +129,11 @@
 
 @Profile()
 export abstract class VcsHandler {
-  protected readonly projectRoot: string
-  // TODO: this is used only in 1 place to emit a warning;
-  //  consider moving warning machinery outside Garden class to remove the reference to Garden from here
-  protected readonly garden?: Garden
-  protected readonly gardenDirPath: string
-  protected readonly ignoreFile: string
-  protected readonly profiler: Profiler
-  public readonly cache: TreeCache
+  protected garden?: Garden
+  protected projectRoot: string
+  protected gardenDirPath: string
+  protected ignoreFile: string
+  protected cache: TreeCache
 
   constructor(params: VcsHandlerParams) {
     this.garden = params.garden
@@ -185,25 +141,14 @@
     this.gardenDirPath = params.gardenDirPath
     this.ignoreFile = params.ignoreFile
     this.cache = params.cache
-    this.profiler = getDefaultProfiler()
-  }
-
-  abstract readonly name: string
+  }
+
+  abstract name: string
 
   abstract getRepoRoot(log: Log, path: string): Promise<string>
-
-  /**
-   * Scans the repository returns the list of the tracked files.
-   * Applies Garden's exclude/include filters and .dotignore files.
-   *
-   * Does NOT sort the results by paths and filenames.
-   */
   abstract getFiles(params: GetFilesParams): Promise<VcsFile[]>
-
   abstract ensureRemoteSource(params: RemoteSourceParams): Promise<string>
-
   abstract updateRemoteSource(params: RemoteSourceParams): Promise<void>
-
   abstract getPathInfo(log: Log, path: string): Promise<VcsInfo>
 
   clearTreeCache() {
@@ -216,7 +161,13 @@
     config,
     force = false,
     scanRoot,
-  }: GetTreeVersionParams): Promise<TreeVersion> {
+  }: {
+    log: Log
+    projectName: string
+    config: ModuleConfig | BaseActionConfig
+    force?: boolean
+    scanRoot?: string
+  }): Promise<TreeVersion> {
     const cacheKey = getResourceTreeCacheKey(config)
     const description = describeConfig(config)
 
@@ -224,14 +175,13 @@
     if (!force) {
       const cached = this.cache.get(log, cacheKey)
       if (cached) {
-        log.silly(() => `Got cached tree version for ${description} (key ${cacheKey})`)
-        this.profiler.inc("VcsHandler.TreeCache.hits")
+        log.silly(`Got cached tree version for ${description} (key ${cacheKey})`)
         return cached
       }
     }
 
     const configPath = getConfigFilePath(config)
-    const path = getSourcePath(config)
+    const path = getConfigBasePath(config)
 
     let result: TreeVersion = { contentHash: NEW_RESOURCE_VERSION, files: [] }
 
@@ -240,9 +190,8 @@
       if (!force) {
         const cached = this.cache.get(log, cacheKey)
         if (cached) {
-          log.silly(() => `Got cached tree version for ${description} (key ${cacheKey})`)
+          log.silly(`Got cached tree version for ${description} (key ${cacheKey})`)
           result = cached
-          this.profiler.inc("VcsHandler.TreeCache.hits")
           return
         }
       }
@@ -258,7 +207,7 @@
         let files = await this.getFiles({
           log,
           path,
-          pathDescription: `${description} root`,
+          pathDescription: description + " root",
           include: config.include,
           exclude,
           scanRoot,
@@ -269,12 +218,10 @@
           await this.garden?.emitWarning({
             key: `${projectName}-filecount-${config.name}`,
             log,
-            message: dedent`
-              Large number of files (${
-                files.length
-              }) found in ${description}. You may need to configure file exclusions.
-              See ${makeDocsLinkStyled("using-garden/configuration-overview", "#including-excluding-files-and-directories")} for details.
-            `,
+            message: chalk.yellow(dedent`
+              Large number of files (${files.length}) found in ${description}. You may need to configure file exclusions.
+              See ${DOCS_BASE_URL}/using-garden/configuration-overview#including-excluding-files-and-directories for details.
+            `),
           })
         }
 
@@ -282,21 +229,12 @@
           // Don't include the config file in the file list
           .filter((f) => !configPath || f.path !== configPath)
 
-        let stringsForContentHash: string[]
-        if (configPath) {
-          // Include the relative path to the file to account for the file being renamed or moved around within the
-          // config path (e.g. renaming).
-          const configDir = dirname(configPath)
-          stringsForContentHash = files.map((f) => `${relative(configDir, f.path)}-${f.hash}`)
-        } else {
-          stringsForContentHash = files.map((f) => f.hash)
-        }
-        result.contentHash = hashStrings(stringsForContentHash)
+        // compute hash using <file-relative-path>-<file-hash> to cater for path changes (e.g. renaming)
+        result.contentHash = hashStrings(files.map((f) => `${relative(this.projectRoot, f.path)}-${f.hash}`))
         result.files = files.map((f) => f.path)
       }
 
       this.cache.set(log, cacheKey, result, pathToCacheContext(path))
-      this.profiler.inc("VcsHandler.TreeCache.misses")
     })
 
     return result
@@ -310,31 +248,36 @@
     this.cache.invalidateUp(log, pathToCacheContext(path))
   }
 
+  async resolveTreeVersion(params: GetTreeVersionParams): Promise<TreeVersion> {
+    // the version file is used internally to specify versions outside of source control
+    const path = getConfigBasePath(params.config)
+    const versionFilePath = join(path, GARDEN_TREEVERSION_FILENAME)
+    const fileVersion = await readTreeVersionFile(versionFilePath)
+    return fileVersion || (await this.getTreeVersion(params))
+  }
+
   /**
    * Returns a map of the optimal paths for each of the given action/module source path.
    * This is used to avoid scanning more of each git repository than necessary, and
    * reduces duplicate scanning of the same directories (since fewer unique roots mean
    * more tree cache hits).
    */
-  async getMinimalRoots(log: Log, paths: Set<string>) {
+  async getMinimalRoots(log: Log, paths: string[]) {
     const repoRoots: { [path: string]: string } = {}
     const outputs: { [path: string]: string } = {}
     const rootsToPaths: { [repoRoot: string]: string[] } = {}
 
-    // Avoid too many concurrent git commands
-    for (const batch of sliceToBatches([...paths], 10)) {
-      await Promise.all(
-        batch.map(async (path) => {
-          const repoRoot = await this.getRepoRoot(log, path)
-          repoRoots[path] = repoRoot
-          if (rootsToPaths[repoRoot]) {
-            rootsToPaths[repoRoot].push(path)
-          } else {
-            rootsToPaths[repoRoot] = [path]
-          }
-        })
-      )
-    }
+    await Promise.all(
+      paths.map(async (path) => {
+        const repoRoot = await this.getRepoRoot(log, path)
+        repoRoots[path] = repoRoot
+        if (rootsToPaths[repoRoot]) {
+          rootsToPaths[repoRoot].push(path)
+        } else {
+          rootsToPaths[repoRoot] = [path]
+        }
+      })
+    )
 
     for (const path of paths) {
       const repoRoot = repoRoots[path]
@@ -344,7 +287,7 @@
         if (!outputs[path]) {
           // No path set so far
           outputs[path] = repoPath
-        } else if (isSubPath(repoPath, outputs[path])) {
+        } else if (outputs[path].startsWith(repoPath)) {
           // New path is prefix of prior path
           outputs[path] = repoPath
         } else {
@@ -357,7 +300,7 @@
               // Don't go past the actual git repo root
               outputs[path] = repoRoot
               break
-            } else if (isSubPath(p, outputs[path])) {
+            } else if (outputs[path].startsWith(p)) {
               // Found a common prefix
               outputs[path] = p
               break
@@ -383,6 +326,49 @@
   getRemoteSourceLocalPath(name: string, url: string, type: ExternalSourceType) {
     return getRemoteSourceLocalPath({ gardenDirPath: this.gardenDirPath, name, url, type })
   }
+}
+
+async function readVersionFile(path: string, schema: Joi.Schema): Promise<any> {
+  if (!(await pathExists(path))) {
+    return null
+  }
+
+  // this is used internally to specify version outside of source control
+  const versionFileContents = (await readFile(path)).toString().trim()
+
+  if (!versionFileContents) {
+    return null
+  }
+
+  try {
+    return validateSchema(JSON.parse(versionFileContents), schema)
+  } catch (error) {
+    throw new ConfigurationError({
+      message: `Unable to parse ${path} as valid version file: ${error}`,
+    })
+  }
+}
+
+export async function readTreeVersionFile(path: string): Promise<TreeVersion | null> {
+  return readVersionFile(path, treeVersionSchema())
+}
+
+/**
+ * Writes a normalized TreeVersion file to the specified directory
+ *
+ * @param dir The directory to write the file to
+ * @param version The TreeVersion for the directory
+ */
+export async function writeTreeVersionFile(dir: string, version: TreeVersion) {
+  const processed = {
+    ...version,
+    files: version.files
+      // Always write relative paths, normalized to POSIX style
+      .map((f) => normalize(isAbsolute(f) ? relative(dir, f) : f))
+      .filter((f) => f !== GARDEN_TREEVERSION_FILENAME),
+  }
+  const path = join(dir, GARDEN_TREEVERSION_FILENAME)
+  await writeFile(path, JSON.stringify(processed, null, 4) + "\n")
 }
 
 /**
@@ -412,8 +398,9 @@
   // Otherwise, we use the full module config, omitting the configPath, path, and outputs fields, as well as individual
   // entity configuration fields, as these often vary between environments and runtimes but are unlikely to impact the
   // build output.
-  // Variables, varfile and inputs do not matter for the purposes of the module version.
-  const configToHash = moduleConfig.buildConfig || pick(moduleConfig, ["apiVersion", "name", "spec", "type"])
+  const configToHash =
+    moduleConfig.buildConfig ||
+    pick(moduleConfig, ["apiVersion", "name", "spec", "type", "variables", "varfile", "inputs"])
 
   const configString = serializeConfig(configToHash)
 
@@ -437,20 +424,14 @@
   return `${versionStringPrefix}${hashStrings([module.version.versionString, configString])}`
 }
 
-export const SHORT_VERSION_HASH_LENGTH = 10
-
-export function hashStrings(strings: string[]) {
-  return fullHashStrings(strings).slice(0, SHORT_VERSION_HASH_LENGTH)
-}
-
-export function fullHashStrings(strings: string[]) {
+export function hashStrings(hashes: string[]) {
   const versionHash = createHash("sha256")
-  versionHash.update(strings.join("."))
-  return versionHash.digest("hex")
+  versionHash.update(hashes.join("."))
+  return versionHash.digest("hex").slice(0, 10)
 }
 
 export function getResourceTreeCacheKey(config: ModuleConfig | BaseActionConfig) {
-  const cacheKey = ["source", getSourcePath(config)]
+  const cacheKey = ["source", getConfigBasePath(config)]
 
   if (config.include) {
     cacheKey.push("include", hashStrings(config.include.sort()))
@@ -466,61 +447,10 @@
   return isActionConfig(config) ? config.internal?.configFilePath : config.configPath
 }
 
-/**
- * Get the source path from the action config and the provided base path.
- * The base path is not always the config file location.
- * For remote actions it is different, and points to the directory with the cloned sources.
- *
- * @param basePath the location of the config file, or location of the cloned remote sources.
- * @param config the action config
- */
-export function getActionSourcePath(basePath: string, config: BaseActionConfig): string {
-  const sourceRelPath = config.source?.path
-  return sourceRelPath ? getSourceAbsPath(basePath, sourceRelPath) : basePath
-}
-
-export function getSourcePath(config: ModuleConfig | BaseActionConfig) {
-  if (isActionConfig(config)) {
-    const basePath = config.internal.basePath
-    return getActionSourcePath(basePath, config)
-  } else {
-    return config.path
-  }
-}
-
-export function describeConfig(config: ModuleConfig | BaseActionConfig): ActionDescription | ModuleDescription {
+export function getConfigBasePath(config: ModuleConfig | BaseActionConfig) {
+  return isActionConfig(config) ? config.internal.basePath : config.path
+}
+
+export function describeConfig(config: ModuleConfig | BaseActionConfig) {
   return isActionConfig(config) ? `${config.kind} action ${config.name}` : `module ${config.name}`
-}
-
-/**
- * Checks if the {@code subPathCandidate} is a sub-path of {@code basePath}.
- * Sub-path means that a candidate must be located inside a reference path.
- *
- * Both {@code basePath} and {@code subPathCandidate} must be absolute paths
- *
- * @param basePath the reference path (absolute)
- * @param subPathCandidate the path to be checked (absolute)
- */
-export function isSubPath(basePath: string, subPathCandidate: string): boolean {
-  if (!isAbsolute(basePath)) {
-    throw new RuntimeError({ message: `Expected absolute path as a base path, but got: ${basePath}` })
-  }
-  if (!isAbsolute(subPathCandidate)) {
-    throw new RuntimeError({ message: `Expected absolute path as a sub-path candidate, but got ${subPathCandidate}` })
-  }
-
-  const pathParts = basePath.split(sep)
-  const subPathCandidateParts = subPathCandidate.split(sep)
-
-  if (subPathCandidateParts.length < pathParts.length) {
-    return false
-  }
-
-  for (let i = 0; i < pathParts.length; i++) {
-    if (pathParts[i] !== subPathCandidateParts[i]) {
-      return false
-    }
-  }
-
-  return true
 }