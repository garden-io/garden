--- conflicted
+++ resolved
@@ -684,13 +684,6 @@
     }
 
     const rawVariables = config.variables
-<<<<<<< HEAD
-    const moduleVariables = resolveTemplateStrings(cloneDeep(rawVariables || {}), moduleConfigContext, resolveOpts)
-    // only override the relevant variables
-    const relevantVariableOverrides = pick(
-      this.garden.variableOverrides,
-      union(keys(moduleVariables), keys(varfileVars))
-=======
     const moduleVariables = resolveTemplateStrings({
       value: cloneDeep(rawVariables || {}),
       context: moduleConfigContext,
@@ -698,9 +691,11 @@
       // Note: We're not implementing the YAML source mapping for modules
       source: undefined,
     })
-    const mergedVariables: DeepPrimitiveMap = <any>(
-      merge(moduleVariables, merge(varfileVars, this.garden.variableOverrides))
->>>>>>> 8b8fc006
+
+    // only override the relevant variables
+    const relevantVariableOverrides = pick(
+      this.garden.variableOverrides,
+      union(keys(moduleVariables), keys(varfileVars))
     )
     const mergedVariables: DeepPrimitiveMap = <any>merge(moduleVariables, merge(varfileVars, relevantVariableOverrides))
     return mergedVariables
