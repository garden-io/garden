/*
 * Copyright (C) 2018-2024 Garden Technologies, Inc. <info@garden.io>
 *
 * This Source Code Form is subject to the terms of the Mozilla Public
 * License, v. 2.0. If a copy of the MPL was not distributed with this
 * file, You can obtain one at http://mozilla.org/MPL/2.0/.
 */

import titleize from "titleize"
import type { ConfigGraph, GetActionOpts, PickTypeByKind, ResolvedConfigGraph } from "../graph/config-graph.js"
import type { ActionReference } from "../config/common.js"
import {
  createSchema,
  includeGuideLink,
  joi,
  joiArray,
  joiIdentifier,
  joiRepositoryUrl,
  joiSparseArray,
  joiUserIdentifier,
  joiVarfile,
  joiVariables,
  parseActionReference,
  unusedApiVersionSchema,
} from "../config/common.js"
import { DOCS_BASE_URL } from "../constants.js"
<<<<<<< HEAD
import { dedent, deline, naturalList, stableStringify } from "../util/string.js"
=======
import { dedent, naturalList, stableStringify } from "../util/string.js"
>>>>>>> 6c6f7414
import type { ActionVersion, ModuleVersion, TreeVersion } from "../vcs/vcs.js"
import { fullHashStrings, SHORT_VERSION_HASH_LENGTH } from "../vcs/vcs.js"
import { getActionSourcePath, hashStrings, versionStringPrefix } from "../vcs/vcs.js"
import type { BuildAction, ResolvedBuildAction } from "./build.js"
import type { ActionKind } from "../plugin/action-types.js"
import pathIsInside from "path-is-inside"
import { actionOutputsSchema } from "../plugin/handlers/base/base.js"
import type { GraphResult, GraphResults } from "../graph/results.js"
import type { RunResult } from "../plugin/base.js"
import { Memoize } from "typescript-memoize"
import { flatten, fromPairs, isString, memoize, omit, sortBy } from "lodash-es"
import { ActionConfigContext, ActionSpecContext } from "../config/template-contexts/actions.js"
import { relative } from "path"
import { InternalError } from "../exceptions.js"
import type {
  Action,
  ActionConfig,
  ActionDependency,
  ActionMode,
  ActionModes,
  ActionReferenceMap,
  ActionStatus,
  ActionWrapperParams,
  BaseActionConfig,
  ExecutedAction,
  ExecutedActionWrapperParams,
  GetOutputValueType,
  ResolvedAction,
  ResolvedActionWrapperParams,
} from "./types.js"
import { actionKinds, actionStates } from "./types.js"
import { baseInternalFieldsSchema, varfileDescription } from "../config/base.js"
import type { DeployAction } from "./deploy.js"
import type { TestAction } from "./test.js"
import type { RunAction } from "./run.js"
import type { Log } from "../logger/log-entry.js"
import { createActionLog } from "../logger/log-entry.js"
import { joinWithPosix } from "../util/fs.js"
import type { LinkedSource } from "../config-store/local.js"
import type { BaseActionTaskParams, ExecuteTask } from "../tasks/base.js"
import { styles } from "../logger/styles.js"
import { dirname } from "node:path"
import type { ResolvedTemplate } from "../template/types.js"
import type { WorkflowConfig } from "../config/workflow.js"
import type { VariablesContext } from "../config/template-contexts/variables.js"
import { deepMap } from "../util/objects.js"
<<<<<<< HEAD
import { makeDeprecationMessage, reportDeprecatedFeatureUsage } from "../util/deprecations.js"
import { RootLogger } from "../logger/logger.js"
import { getProjectApiVersion } from "../project-api-version.js"
=======
>>>>>>> 6c6f7414

// TODO: split this file

const actionInternalFieldsSchema = createSchema({
  name: "action-config-internal-fields",
  extend: baseInternalFieldsSchema,
  keys: () => ({
    groupName: joi.string().optional().meta({ internal: true }),
    moduleName: joi.string().optional().meta({ internal: true }),
    resolved: joi.boolean().optional().meta({ internal: true }),
  }),
  allowUnknown: true,
  meta: { internal: true },
})

const actionSourceSpecSchema = createSchema({
  name: "action-source-spec",
  description: dedent`
    By default, the directory where the action is defined is used as the source for the build context.

    You can override the directory that is used for the build context by setting \`source.path\`.

    You can use \`source.repository\` to get the source from an external repository. For more information on remote actions, please refer to the [Remote Sources guide](${DOCS_BASE_URL}/advanced/using-remote-sources).`,
  keys: () => ({
    path: joi
      .posixPath()
      .relativeOnly()
      .description(
        dedent`
          A relative POSIX-style path to the source directory for this action.

          If specified together with \`source.repository\`, the path will be relative to the repository root.

          Otherwise, the path will be relative to the directory containing the Garden configuration file.`
      ),
    repository: joi
      .object()
      .keys({
        url: joiRepositoryUrl().required(),
      })
      .description(
        `When set, Garden will import the action source from this repository, but use this action configuration (and not scan for configs in the separate repository).`
      ),
  }),
  meta: { name: "action-source", advanced: true, templateContext: ActionConfigContext },
})

export const includeExcludeSchema = memoize(() => joi.sparseArray().items(joi.posixPath().allowGlobs().subPathOnly()))

const varfileName = "my-action.${environment.name}.env"

export const baseActionConfigSchema = createSchema({
  name: "action-config-base",
  keys: () => ({
    // Basics
    apiVersion: unusedApiVersionSchema().meta({ templateContext: null }),
    kind: joi
      .string()
      .required()
      .allow(...actionKinds)
      .description(
        `The kind of action you want to define (one of ${naturalList(actionKinds.map(titleize), {
          trailingWord: "or",
        })}).`
      )
      .meta({ templateContext: null }),
    type: joiIdentifier()
      .required()
      .description(
        "The type of action, e.g. `exec`, `container` or `kubernetes`. Some are built into Garden but mostly these will be defined by your configured providers."
      )
      .meta({ templateContext: null }),
    name: joiUserIdentifier()
      .required()
      .description("A valid name for the action. Must be unique across all actions of the same _kind_ in your project.")
      .meta({ templateContext: null }),
    description: joi.string().description("A description of the action.").meta({ templateContext: null }),

    // Internal metadata fields (these are rejected in `loadConfigResources()` if specified by users)
    internal: actionInternalFieldsSchema,

    // Location
    source: actionSourceSpecSchema(),

    // Flow/execution control
    dependencies: joiSparseArray(joi.actionReference())
      .description(
        dedent`
        A list of other actions that this action depends on, and should be built, deployed or run (depending on the action type) before processing this action.

        Each dependency should generally be expressed as a \`"<kind>.<name>"\` string, where _<kind>_ is one of \`build\`, \`deploy\`, \`run\` or \`test\`, and _<name>_ is the name of the action to depend on.

        You may also optionally specify a dependency as an object, e.g. \`{ kind: "Build", name: "some-image" }\`.

        Any empty values (i.e. null or empty strings) are ignored, so that you can conditionally add in a dependency via template expressions.
        `
      )
      .example(["build.my-image", "deploy.api"])
      .meta({ templateContext: ActionConfigContext }),
    disabled: joi
      .boolean()
      .default(false)
      .description(
        dedent`
        Set this to \`true\` to disable the action. You can use this with conditional template strings to disable actions based on, for example, the current environment or other variables (e.g. \`disabled: \${environment.name == "prod"}\`). This can be handy when you only need certain actions for specific environments, e.g. only for development.

        For Build actions, this means the build is not performed _unless_ it is declared as a dependency by another enabled action (in which case the Build is assumed to be necessary for the dependant action to be run or built).

        For other action kinds, the action is skipped in all scenarios, and dependency declarations to it are ignored. Note however that template strings referencing outputs (i.e. runtime outputs) will fail to resolve when the action is disabled, so you need to make sure to provide alternate values for those if you're using them, using conditional expressions.
      `
      )
      .meta({ templateContext: ActionConfigContext }),
    environments: joi
      .sparseArray()
      .items(joi.string())
      .description(
        dedent`
        If set, the action is only enabled for the listed environment types. This is effectively a cleaner shorthand for the \`disabled\` field with an expression for environments. For example, \`environments: ["prod"]\` is equivalent to \`disabled: \${environment.name != "prod"}\`.
        `
      ),

    // Version/file handling (Note: Descriptions and behaviors are different on Build actions!)
    include: includeExcludeSchema()
      .description(
        dedent`
        Specify a list of POSIX-style paths or globs that should be regarded as source files for this action, and thus will affect the computed _version_ of the action.

        For actions other than _Build_ actions, this is usually not necessary to specify, or is implicitly inferred. An exception would be e.g. an \`exec\` action without a \`build\` reference, where the relevant files cannot be inferred and you want to define which files should affect the version of the action, e.g. to make sure a Test action is run when certain files are modified.

        _Build_ actions have a different behavior, since they generally are based on some files in the source tree, so please reference the docs for more information on those.

        Note that you can also _exclude_ files using the \`exclude\` field or by placing \`.gardenignore\` files in your source tree, which use the same format as \`.gitignore\` files. See the [Configuration Files guide](${includeGuideLink}) for details.`
      )
      .example(["my-app.js", "some-assets/**/*"])
      .meta({ templateContext: ActionConfigContext }),
    exclude: includeExcludeSchema()
      .description(
        dedent`
        Specify a list of POSIX-style paths or glob patterns that should be explicitly excluded from the action's version.

        For actions other than _Build_ actions, this is usually not necessary to specify, or is implicitly inferred. For _Deploy_, _Run_ and _Test_ actions, the exclusions specified here only applied on top of explicitly set \`include\` paths, or such paths inferred by providers. See the [Configuration Files guide](${includeGuideLink}) for details.

        Unlike the \`scan.exclude\` field in the project config, the filters here have _no effect_ on which files and directories are watched for changes when watching is enabled. Use the project \`scan.exclude\` field to affect those, if you have large directories that should not be watched for changes.
        `
      )
      .example(["tmp/**/*", "*.log"])
      .meta({ templateContext: ActionConfigContext }),

    // No default here by intention.
    // Each action kind must override this, declare it as required, and define own timeout and description.
    // FIXME: this is an ugly hack.
    //  Making it .required() will break the `augmentGraph ResolvedActionHandlerDescription`.
    //  See the FIXME-comment in core/src/plugin/handlers/Provider/augmentGraph.ts.
    timeout: joi.number().integer().optional().description("Set a timeout for the action, in seconds."),

    // Variables
    variables: joiVariables()
      .default(() => undefined)
      .description(
        dedent`
          A map of variables scoped to this particular action. These are resolved before any other parts of the action configuration and take precedence over group-scoped variables (if applicable) and project-scoped variables, in that order. They may reference group-scoped and project-scoped variables, and generally can use any template strings normally allowed when resolving the action.
        `
      ),
    varfiles: joiArray(joiVarfile())
      .description(
        dedent`
          Specify a list of paths (relative to the directory where the action is defined) to a file containing variables, that we apply on top of the action-level \`variables\` field, and take precedence over group-level variables (if applicable) and project-level variables, in that order.

          If you specify multiple paths, they are merged in the order specified, i.e. the last one takes precedence over the previous ones.

          ${varfileDescription}

          To use different varfiles in different environments, you can template in the environment name to the varfile name, e.g. \`varfile: "${varfileName}"\` (this assumes that the corresponding varfiles exist).

          If a listed varfile cannot be found, throwing an error.
          To add optional varfiles, you can use a list item object with a \`path\` and an optional \`optional\` boolean field.
          \`\`\`yaml
          varfiles:
            - path: my-action.env
              optional: true
          \`\`\`
        `
      )
      .example("my-action.env")
      .meta({ templateContext: ActionConfigContext }),

    spec: joi
      .object()
      .unknown(true)
      .description("The spec for the specific action type.")
      .meta({ templateContext: ActionSpecContext }),
  }),
})

export interface BaseRuntimeActionConfig<K extends ActionKind = ActionKind, N = string, S = any>
  extends BaseActionConfig<K, N, S> {
  build?: string
}

export const baseRuntimeActionConfigSchema = createSchema({
  name: "runtime-action-base",
  keys: () => ({
    build: joiUserIdentifier()
      .description(
        dedent(
          `Specify a _Build_ action, and resolve this action from the context of that Build.

      For example, you might create an \`exec\` Build which prepares some manifests, and then reference that in a \`kubernetes\` _Deploy_ action, and the resulting manifests from the Build.

      This would mean that instead of looking for manifest files relative to this action's location in your project structure, the output directory for the referenced \`exec\` Build would be the source.
      `
        )
      )
      .meta({
        templateContext: ActionConfigContext,
      }),
  }),
  extend: baseActionConfigSchema,
})

export const actionStatusSchema = createSchema({
  name: "action-status",
  keys: () => ({
    state: joi
      .string()
      .allow(...actionStates)
      .only()
      .required()
      .description("The state of the action."),
    detail: joi
      .object()
      .meta({ extendable: true })
      .allow(null)
      .description("Optional provider-specific information about the action status or results."),
    outputs: actionOutputsSchema(),
    attached: joi
      .boolean()
      .description(
        "Set to true if the action handler is running a process persistently and attached to the Garden process after returning."
      ),
  }),
})

/**
 * Maps a RunResult to the state field on ActionStatus, returned by several action handler types.
 */
export function runResultToActionState(result: RunResult) {
  if (result.success) {
    return "ready"
  } else {
    return "failed"
  }
}

export interface ActionDescription {
  compatibleTypes: string[]
  config: BaseActionConfig<any>
  configVersion: string
  group: string | undefined
  key: string
  kind: ActionKind
  longDescription: string
  moduleName: string | null
  name: string
  treeVersion: TreeVersion
  version: ActionVersion
}

export abstract class BaseAction<
  C extends BaseActionConfig = BaseActionConfig,
  StaticOutputs extends Record<string, unknown> = any,
  RuntimeOutputs extends Record<string, unknown> = any,
> {
  // TODO: figure out why kind and type come out as any types on Action type
  public readonly kind: C["kind"]
  public readonly type: C["type"]
  public readonly name: string
  public readonly uid: string

  protected resolved: boolean
  protected executed: boolean

  // Note: These need to be public because we need to reference the types (a current TS limitation)
  // We do however also use `_staticOutputs` so that one isn't just for types
  _config: C
  abstract _staticOutputs: StaticOutputs
  // This property is only used for types.
  // In theory it would be easy to replace it with a type that uses `infer` on BaseAction to grab the correct type
  // However, TS will sometimes erase unused types and since `RuntimeOutputs` is only used here to store the type
  // we cannot remove the property without breaking things.
  // Thus we simply initialize it to `{}` and use it as a type.
  _runtimeOutputs: RuntimeOutputs = {} as RuntimeOutputs

  protected readonly baseBuildDirectory: string
  protected readonly compatibleTypes: string[]
  protected readonly dependencies: ActionDependency[]
  protected readonly graph: ConfigGraph
  protected readonly linkedSource: LinkedSource | null
  protected readonly remoteSourcePath: string | null
  protected readonly _moduleName?: string // TODO: remove in 0.14
  protected readonly _moduleVersion?: ModuleVersion // TODO: remove in 0.14
  protected readonly _mode: ActionMode
  protected readonly projectRoot: string
  protected readonly _supportedModes: ActionModes
  protected readonly _treeVersion: TreeVersion
  protected readonly variables: VariablesContext

  constructor(protected readonly params: ActionWrapperParams<C>) {
    this.kind = params.config.kind
    this.type = params.config.type
    this.name = params.config.name
    this.uid = params.uid
    this.baseBuildDirectory = params.baseBuildDirectory
    this.compatibleTypes = params.compatibleTypes
    this.dependencies = params.dependencies
    this.graph = params.graph
    this.linkedSource = params.linkedSource
    this.remoteSourcePath = params.remoteSourcePath
    this._moduleName = params.moduleName
    this._moduleVersion = params.moduleVersion
    this._mode = params.mode
    this._config = params.config
    this.projectRoot = params.projectRoot
    this._supportedModes = params.supportedModes
    this._treeVersion = params.treeVersion
    this.variables = params.variables
    this.resolved = false
    this.executed = false
  }

  abstract getBuildPath(): string

  isResolved(): this is ResolvedAction {
    return this.resolved
  }

  isExecuted(): this is ExecutedAction {
    return this.executed
  }

  reference(): ActionReference {
    return { kind: <ActionKind>this.kind, name: this.name }
  }

  key(): string {
    return actionReferenceToString(this)
  }

  /**
   * Verbose string description of the action. Useful for logging and error messages.
   */
  longDescription(): string {
    let d = `${styles.highlight(this.kind)} type=${styles.highlight.bold(this.type)} name=${styles.highlight.bold(
      this.name
    )}`

    if (this._moduleName) {
      d += ` (from module ${styles.highlight.bold(this._moduleName)})`
    }

    return d
  }

  isDisabled(): boolean {
    // TODO: return true if group is disabled
    return actionIsDisabled(this._config, this.graph.environmentName)
  }

  /**
   * Check if the action is linked, including those within an external project source.
   */
  isLinked(linkedSources: LinkedSource[]): boolean {
    if (this.hasRemoteSource() && !!this.linkedSource) {
      // Action is linked directly
      return true
    }

    const path = this.sourcePath()

    for (const source of linkedSources) {
      if (path === source.path || pathIsInside(path, source.path)) {
        // Action is in a project source
        return true
      }
    }

    return false
  }

  hasRemoteSource() {
    return !!this._config.source?.repository?.url
  }

  groupName() {
    const internal = this.getConfig("internal")
    return internal?.groupName
  }

  sourcePath(): string {
    const config = this._config
    const basePath = this.remoteSourcePath || config.internal.basePath

    return getActionSourcePath(basePath, config)
  }

  configPath() {
    return this._config.internal.configFilePath
  }

  effectiveConfigFileLocation() {
    const configPath = this.configPath()
    return !!configPath ? dirname(configPath) : this.sourcePath()
  }

  moduleName(): string | null {
    return this._moduleName || null
  }

  moduleVersion(): ModuleVersion {
    if (this._moduleVersion) {
      return this._moduleVersion
    } else {
      const version = this.getFullVersion()
      return {
        contentHash: version.sourceVersion,
        versionString: version.versionString,
        dependencyVersions: version.dependencyVersions,
        files: version.files,
      }
    }
  }

  getDependencyReferences(): ActionDependency[] {
    return this.dependencies
  }

  getDependencies(opts?: GetActionOpts): Action[] {
    return this.dependencies.map((d) => this.graph.getActionByRef(d, opts))
  }

  hasDependency(refOrString: string | ActionReference) {
    const ref = isString(refOrString) ? parseActionReference(refOrString) : refOrString

    for (const dep of this.dependencies) {
      if (actionRefMatches(dep, ref)) {
        return true
      }
    }

    return false
  }

  getDependency<K extends ActionKind>(ref: ActionReference<K>, opts?: GetActionOpts) {
    for (const dep of this.dependencies) {
      if (actionRefMatches(dep, ref)) {
        return <PickTypeByKind<K, BuildAction, DeployAction, RunAction, TestAction>>this.graph.getActionByRef(ref, opts)
      }
    }

    return null
  }

  addDependency(dep: ActionDependency) {
    addActionDependency(dep, this.dependencies)
  }

  // Note: Making this name verbose so that people don't accidentally use this instead of versionString()
  @Memoize()
  getFullVersion(): ActionVersion {
    const depPairs: string[][] = []
    this.dependencies.forEach((d) => {
      const action = this.graph.getActionByRef(d, { includeDisabled: true })
      if (!action.isDisabled()) {
        depPairs.push([action.key(), action.versionString()])
      }
    })
    const sortedDeps = sortBy(depPairs, (pair) => pair[0])
    const dependencyVersions = fromPairs(depPairs)

    const configVersion = this.configVersion()
    const sourceVersion = this._treeVersion.contentHash
    const fullHash = fullHashStrings([configVersion, sourceVersion, ...flatten(sortedDeps)])
    const versionString = versionStringPrefix + fullHash.slice(0, SHORT_VERSION_HASH_LENGTH)
    const versionStringFull = versionStringPrefix + fullHash

    return {
      configVersion,
      sourceVersion,
      versionString,
      versionStringFull,
      dependencyVersions,
      files: this._treeVersion.files,
    }
  }

  treeVersion() {
    return this._treeVersion
  }

  /**
   * The version of this action's config (not including files or dependencies)
   */
  @Memoize()
  configVersion() {
    return getActionConfigVersion(this._config)
  }

  /**
   * Returns a map of commonly used environment variables for the action.
   */
  getEnvVars() {
    const GARDEN_ACTION_VERSION = this.versionString()

    return {
      GARDEN_ACTION_VERSION,
      // Note: Users will generally want the action version, not the module version here, but we
      // leave the old env var name in for backwards compatibility
      GARDEN_MODULE_VERSION: GARDEN_ACTION_VERSION,
    }
  }

  getVariablesContext(): VariablesContext {
    return this.variables
  }

  versionString(): string {
    return this.getFullVersion().versionString
  }

  versionStringFull(): string {
    return this.getFullVersion().versionStringFull
  }

  getInternal(): BaseActionConfig["internal"] {
    return { ...this.getConfig("internal") }
  }

  getConfig(): C
  getConfig<K extends keyof C>(key: K): C[K]
  getConfig(key?: keyof C["spec"]) {
    const res = key ? this._config[key] : this._config
    // basically a clone that leaves unresolved template values intact as-is, as they are immutable.
    return deepMap(res, (v) => v) as typeof res
  }

  /**
   * Returns true if this action is compatible with the given action type.
   */
  isCompatible(type: string) {
    return this.compatibleTypes.includes(type)
  }

  /**
   * Returns true if this action matches the given action reference.
   */
  matchesRef(ref: ActionReference) {
    return actionRefMatches(ref, this)
  }

  /**
   * Return the mode that the action should be executed in.
   * Returns "default" if the action is not configured for the mode or the type does not support it.
   *
   * Note: A warning is emitted during action resolution if an unsupported mode is explicitly requested for it.
   */
  mode(): ActionMode {
    return this.supportsMode(this._mode) ? this._mode : "default"
  }

  supportsMode(mode: ActionMode) {
    return mode === "default" || !!this._supportedModes[mode]
  }

  describe(): ActionDescription {
    return {
      compatibleTypes: this.compatibleTypes,
      config: this.getConfig(),
      configVersion: this.configVersion(),
      group: this.groupName(),
      key: this.key(),
      kind: this.kind,
      longDescription: this.longDescription(),
      moduleName: this.moduleName(),
      name: this.name,
      treeVersion: this.treeVersion(),
      version: this.getFullVersion(),
    }
  }

  /**
   * Creates an ActionLog instance with this action as the log context.
   * Mainly used as a convenience during testing.
   */
  createLog(log: Log) {
    return createActionLog({
      log,
      actionKind: this.kind,
      actionName: this.name,
    })
  }

  get statusConcurrencyLimit(): number | undefined {
    return this._config.internal.statusConcurrencyLimit
  }

  /**
   * Allows plugins to control the concurrency limit of action status task nodes.
   *
   * Falls back to default concurrency limit defined in the Task class.
   */
  set statusConcurrencyLimit(limit: number | undefined) {
    this._config.internal.statusConcurrencyLimit = limit
  }

  /**
   * Allows plugins to control the concurrency limit of action execution task nodes.
   *
   * Falls back to default concurrency limit defined in the Task class.
   */
  set executeConcurrencyLimit(limit: number | undefined) {
    this._config.internal.executeConcurrencyLimit = limit
  }

  get executeConcurrencyLimit(): number | undefined {
    return this._config.internal.executeConcurrencyLimit
  }

  abstract getExecuteTask(baseParams: Omit<BaseActionTaskParams, "action">): ExecuteTask
}

export abstract class RuntimeAction<
  C extends BaseRuntimeActionConfig = BaseRuntimeActionConfig,
  StaticOutputs extends Record<string, unknown> = any,
  RuntimeOutputs extends Record<string, unknown> = any,
> extends BaseAction<C, StaticOutputs, RuntimeOutputs> {
<<<<<<< HEAD
  constructor(params: ActionWrapperParams<C>) {
    super(params)

    const buildName = this.getConfig("build")
    if (buildName) {
      const log = RootLogger.getInstance().createLog()
      const config = params.config
      // Report concrete action name for better UX
      log.warn(
        deline`Action ${styles.highlight(this.key())}
        of type ${styles.highlight(config.type)}
        defined in ${styles.highlight(config.internal.configFilePath || config.internal.basePath)}
        declares deprecated config field ${styles.highlight("build")}.`
      )
      // Report general deprecation warning
      reportDeprecatedFeatureUsage({
        apiVersion: getProjectApiVersion(),
        log,
        deprecation: "buildConfigFieldOnRuntimeActions",
      })
    }
  }

=======
>>>>>>> 6c6f7414
  /**
   * Return the Build action specified on the `build` field if defined, otherwise null
   */
  getBuildAction<T extends BuildAction>() {
    const buildName = this.getConfig("build")
    if (buildName) {
      const buildAction = this.graph.getBuild(buildName, { includeDisabled: true })
      return <T>buildAction
    } else {
      return null
    }
  }

  /**
   * Get the build path for the action. For runtime actions, if a `build` is set on the action, we return the build
   * path of the referenced action. Otherwise the base path of the action is used (since no build is involved).
   */
  getBuildPath() {
    const buildAction = this.getBuildAction()
    return buildAction?.getBuildPath() || this.sourcePath()
  }
}

// Used to ensure compatibility between ResolvedBuildAction and ResolvedRuntimeAction
// FIXME: Might be possible to remove in a later TypeScript version or through some hacks.
export interface ResolvedActionExtension<
  C extends BaseRuntimeActionConfig = BaseRuntimeActionConfig,
  StaticOutputs extends Record<string, unknown> = any,
  RuntimeOutputs extends Record<string, unknown> = any,
> {
  getDependencyResult(ref: ActionReference | Action): GraphResult | null

  getExecutedDependencies(): ExecutedAction[]

  getResolvedDependencies(): ResolvedAction[]

  getSpec(): C["spec"]

  getSpec<K extends keyof C["spec"]>(key: K): C["spec"][K]

  getOutput<K extends keyof StaticOutputs>(key: K): GetOutputValueType<K, StaticOutputs, RuntimeOutputs>

  getOutputs(): StaticOutputs

  getVariablesContext(): VariablesContext

  getResolvedVariables(): Record<string, ResolvedTemplate>
}

// TODO: see if we can avoid the duplication here with ResolvedBuildAction
export abstract class ResolvedRuntimeAction<
    Config extends BaseRuntimeActionConfig = BaseRuntimeActionConfig,
    StaticOutputs extends Record<string, unknown> = any,
    RuntimeOutputs extends Record<string, unknown> = any,
  >
  extends RuntimeAction<Config, StaticOutputs, RuntimeOutputs>
  implements ResolvedActionExtension<Config, StaticOutputs, RuntimeOutputs>
{
  protected override graph: ResolvedConfigGraph
  protected override readonly params: ResolvedActionWrapperParams<Config>
  protected override readonly resolved: true
  private readonly dependencyResults: GraphResults
  private readonly executedDependencies: ExecutedAction[]
  private readonly resolvedDependencies: ResolvedAction[]

  override _staticOutputs: StaticOutputs

  constructor(params: ResolvedActionWrapperParams<Config>) {
    super(params)

    this.params = params
    this.resolved = true
    this.graph = params.resolvedGraph
    this.dependencyResults = params.dependencyResults
    this.executedDependencies = params.executedDependencies
    this.resolvedDependencies = params.resolvedDependencies
    this._staticOutputs = params.staticOutputs
    this._config = {
      ...this._config,
      // makes sure the variables show up in the `garden get config` command
      variables: params.resolvedVariables,
    }
    this._config.spec = params.spec
    this._config.internal.inputs = params.inputs
  }

  /**
   * Return the resolved Build action specified on the `build` field if defined, otherwise null
   */
  getResolvedBuildAction<T extends ResolvedBuildAction>() {
    const buildName = this.getConfig("build")
    if (buildName) {
      const buildAction = this.getResolvedDependencies().find((a) => a.kind === "Build" && a.name === buildName)

      if (!buildAction) {
        throw new InternalError({
          message: `Could not find build dependency '${buildName}' specified on the build field on ${this.longDescription()}.`,
        })
      }

      return <T>buildAction
    } else {
      return null
    }
  }

  getExecutedDependencies() {
    return this.executedDependencies
  }

  getResolvedDependencies(): ResolvedAction[] {
    return [...this.resolvedDependencies, ...this.executedDependencies]
  }

  getDependencyResult(ref: ActionReference | Action): GraphResult | null {
    return this.dependencyResults[actionReferenceToString(ref)] || null
  }

  // TODO: allow nested key lookups here
  getSpec(): Config["spec"]
  getSpec<K extends keyof Config["spec"]>(key: K): Config["spec"][K]
  getSpec(key?: keyof Config["spec"]) {
    const res = key ? this._config.spec[key] : this._config.spec
    // basically a clone that leaves unresolved template values intact as-is, as they are immutable.
    return deepMap(res, (v) => v) as typeof res
  }

  getOutput<K extends keyof StaticOutputs>(key: K): GetOutputValueType<K, StaticOutputs, RuntimeOutputs> {
    return <any>this._staticOutputs[<keyof StaticOutputs>key]
  }

  getOutputs() {
    return this._staticOutputs
  }

  getResolvedVariables(): Record<string, ResolvedTemplate> {
    return this.params.resolvedVariables
  }
}

export interface ExecutedActionExtension<
  _ extends BaseRuntimeActionConfig = BaseRuntimeActionConfig,
  StaticOutputs extends Record<string, unknown> = any,
  RuntimeOutputs extends Record<string, unknown> = any,
> {
  getOutput<K extends keyof (StaticOutputs & RuntimeOutputs)>(
    key: K
  ): GetOutputValueType<K, StaticOutputs, RuntimeOutputs>

  getOutputs(): StaticOutputs & RuntimeOutputs
}

// TODO: see if we can avoid the duplication here with ResolvedBuildAction
export abstract class ExecutedRuntimeAction<
    C extends BaseRuntimeActionConfig = BaseRuntimeActionConfig,
    StaticOutputs extends Record<string, unknown> = any,
    RuntimeOutputs extends Record<string, unknown> = any,
  >
  extends ResolvedRuntimeAction<C, StaticOutputs, RuntimeOutputs>
  implements ExecutedActionExtension<C, StaticOutputs, RuntimeOutputs>
{
  private readonly status: ActionStatus<this, any, RuntimeOutputs>

  constructor(params: ExecutedActionWrapperParams<C, StaticOutputs, RuntimeOutputs>) {
    super(params)
    this.status = params.status
  }

  getStatus() {
    return this.status
  }

  override getOutput<K extends keyof (StaticOutputs & RuntimeOutputs)>(
    key: K
  ): GetOutputValueType<K, StaticOutputs, RuntimeOutputs> {
    // FIXME: unsure how to avoid the any cast here, but usage is unaffected
    return <any>(this.status.outputs[<keyof RuntimeOutputs>key] || this._staticOutputs[<keyof StaticOutputs>key])
  }

  override getOutputs() {
    return { ...this._staticOutputs, ...this.status.outputs }
  }
}

export function actionReferenceToString(ref: ActionReference | string) {
  if (isString(ref)) {
    return ref
  } else {
    return `${ref.kind.toLowerCase()}.${ref.name}`
  }
}

export function actionReferencesToMap(refs: ActionReference[]) {
  const out: ActionReferenceMap = {
    Build: [],
    Deploy: [],
    Run: [],
    Test: [],
  }

  for (const ref of refs) {
    out[ref.kind].push(ref.name)
  }

  return out
}

export function isActionConfig(config: any): config is BaseActionConfig {
  return actionKinds.includes(config.kind)
}

export function actionRefMatches(a: ActionReference, b: ActionReference) {
  return a.kind === b.kind && a.name === b.name
}

export function getSourceAbsPath(basePath: string, sourceRelPath: string) {
  // TODO: validate that this is a directory here?
  return joinWithPosix(basePath, sourceRelPath)
}

export function describeActionConfig(config: ActionConfig | WorkflowConfig) {
  if (config.kind === "Workflow") {
    return `${config.kind} ${config.name}`
  }
  const d = `${config.type} ${config.kind} ${config.name}`
  if (config.internal?.moduleName) {
    return d + ` (from module ${config.internal?.moduleName})`
  } else if (config.internal?.groupName) {
    return d + ` (from group ${config.internal?.groupName})`
  } else {
    return d
  }
}

export function describeActionConfigWithPath(config: ActionConfig, rootPath: string) {
  const path = relative(rootPath, config.internal.configFilePath || config.internal.basePath)
  return `${describeActionConfig(config)} in ${path}`
}

/**
 * Adds or merges the given dependency into a list of dependencies.
 */
export function addActionDependency(dep: ActionDependency, dependencies: ActionDependency[]) {
  for (const d of dependencies) {
    if (actionRefMatches(d, dep)) {
      // Merge with existing dependency link. Basically a boolean OR on each attribute.
      for (const [key, value] of Object.entries(dep)) {
        if (value) {
          d[key] = value
        }
      }
      return
    }
  }
  dependencies.push(dep)
}

export function actionIsDisabled(config: ActionConfig, environmentName: string): boolean {
  return config.disabled === true || (!!config.environments && !config.environments.includes(environmentName))
}

/**
 * We omit a few fields here that should not affect versioning directly:
 * - The internal field (basePath, configFilePath etc.) are not relevant to the config version.
 * - The source, include and exclude stanzas are implicitly factored into the tree version.
 *   Those are handled separately in {@link VcsHandler},
 *   see {@link VcsHandler.getTreeVersion} and {@link VcsHandler.getFiles}.
 * - The description field is just informational, shouldn't affect execution.
 * - The disabled flag is not relevant to the config version, since it only affects execution.
 * - The variables and varfiles are only relevant if they have an effect on a relevant piece of configuration and thus can be omitted.
 */
const nonVersionedActionConfigKeys = [
  "internal",
  "source",
  "include",
  "exclude",
  "description",
  "disabled",
  "variables",
  "varfiles",
] as const
export type NonVersionedActionConfigKey = keyof Pick<BaseActionConfig, (typeof nonVersionedActionConfigKeys)[number]>

export function getActionConfigVersion<C extends BaseActionConfig>(config: C) {
  const configToHash = omit(config, ...nonVersionedActionConfigKeys)
  return versionStringPrefix + hashStrings([stableStringify(configToHash)])
}<|MERGE_RESOLUTION|>--- conflicted
+++ resolved
@@ -24,11 +24,7 @@
   unusedApiVersionSchema,
 } from "../config/common.js"
 import { DOCS_BASE_URL } from "../constants.js"
-<<<<<<< HEAD
-import { dedent, deline, naturalList, stableStringify } from "../util/string.js"
-=======
 import { dedent, naturalList, stableStringify } from "../util/string.js"
->>>>>>> 6c6f7414
 import type { ActionVersion, ModuleVersion, TreeVersion } from "../vcs/vcs.js"
 import { fullHashStrings, SHORT_VERSION_HASH_LENGTH } from "../vcs/vcs.js"
 import { getActionSourcePath, hashStrings, versionStringPrefix } from "../vcs/vcs.js"
@@ -75,12 +71,6 @@
 import type { WorkflowConfig } from "../config/workflow.js"
 import type { VariablesContext } from "../config/template-contexts/variables.js"
 import { deepMap } from "../util/objects.js"
-<<<<<<< HEAD
-import { makeDeprecationMessage, reportDeprecatedFeatureUsage } from "../util/deprecations.js"
-import { RootLogger } from "../logger/logger.js"
-import { getProjectApiVersion } from "../project-api-version.js"
-=======
->>>>>>> 6c6f7414
 
 // TODO: split this file
 
@@ -716,32 +706,6 @@
   StaticOutputs extends Record<string, unknown> = any,
   RuntimeOutputs extends Record<string, unknown> = any,
 > extends BaseAction<C, StaticOutputs, RuntimeOutputs> {
-<<<<<<< HEAD
-  constructor(params: ActionWrapperParams<C>) {
-    super(params)
-
-    const buildName = this.getConfig("build")
-    if (buildName) {
-      const log = RootLogger.getInstance().createLog()
-      const config = params.config
-      // Report concrete action name for better UX
-      log.warn(
-        deline`Action ${styles.highlight(this.key())}
-        of type ${styles.highlight(config.type)}
-        defined in ${styles.highlight(config.internal.configFilePath || config.internal.basePath)}
-        declares deprecated config field ${styles.highlight("build")}.`
-      )
-      // Report general deprecation warning
-      reportDeprecatedFeatureUsage({
-        apiVersion: getProjectApiVersion(),
-        log,
-        deprecation: "buildConfigFieldOnRuntimeActions",
-      })
-    }
-  }
-
-=======
->>>>>>> 6c6f7414
   /**
    * Return the Build action specified on the `build` field if defined, otherwise null
    */
