--- conflicted
+++ resolved
@@ -1,60 +1,52 @@
 /*
- * Copyright (C) 2018-2025 Garden Technologies, Inc. <info@garden.io>
+ * Copyright (C) 2018-2023 Garden Technologies, Inc. <info@garden.io>
  *
  * This Source Code Form is subject to the terms of the Mozilla Public
  * License, v. 2.0. If a copy of the MPL was not distributed with this
  * file, You can obtain one at http://mozilla.org/MPL/2.0/.
  */
 
+import chalk from "chalk"
 import titleize from "titleize"
-import type { ConfigGraph, GetActionOpts, PickTypeByKind, ResolvedConfigGraph } from "../graph/config-graph.js"
-import type { ActionReference } from "../config/common.js"
+import type { ConfigGraph, GetActionOpts, ResolvedConfigGraph } from "../graph/config-graph"
 import {
-  createSchema,
+  ActionReference,
+  DeepPrimitiveMap,
   includeGuideLink,
   joi,
-  joiArray,
   joiIdentifier,
   joiRepositoryUrl,
   joiSparseArray,
   joiUserIdentifier,
-  joiVarfile,
   joiVariables,
   parseActionReference,
+  createSchema,
   unusedApiVersionSchema,
-<<<<<<< HEAD
-} from "../config/common.js"
-import { DOCS_BASE_URL } from "../constants.js"
-import { dedent, naturalList, stableStringify } from "../util/string.js"
-import type { ActionVersion, ModuleVersion, TreeVersion } from "../vcs/vcs.js"
-import { fullHashStrings, SHORT_VERSION_HASH_LENGTH } from "../vcs/vcs.js"
-import { getActionSourcePath, hashStrings, versionStringPrefix } from "../vcs/vcs.js"
-import type { BuildAction, ResolvedBuildAction } from "./build.js"
-import type { ActionKind } from "../plugin/action-types.js"
-=======
 } from "../config/common"
 import { DOCS_BASE_URL } from "../constants"
 import { dedent, naturalList, stableStringify } from "../util/string"
 import { DependencyVersions, hashStrings, ModuleVersion, TreeVersion, versionStringPrefix } from "../vcs/vcs"
 import type { BuildAction, ResolvedBuildAction } from "./build"
 import type { ActionKind } from "../plugin/action-types"
->>>>>>> 5cf61c4e
 import pathIsInside from "path-is-inside"
-import { actionOutputsSchema } from "../plugin/handlers/base/base.js"
-import type { GraphResult, GraphResults } from "../graph/results.js"
-import type { RunResult } from "../plugin/base.js"
+import { actionOutputsSchema } from "../plugin/handlers/base/base"
+import type { GraphResult, GraphResults } from "../graph/results"
+import type { RunResult } from "../plugin/base"
 import { Memoize } from "typescript-memoize"
-import { flatten, fromPairs, isString, memoize, omit, sortBy } from "lodash-es"
-import { ActionConfigContext, ActionSpecContext } from "../config/template-contexts/actions.js"
+import cloneDeep from "fast-copy"
+import { flatten, fromPairs, isString, memoize, omit, sortBy } from "lodash"
+import { ActionConfigContext, ActionSpecContext } from "../config/template-contexts/actions"
 import { relative } from "path"
-import { InternalError } from "../exceptions.js"
-import type {
+import { InternalError } from "../exceptions"
+import {
   Action,
   ActionConfig,
   ActionDependency,
+  actionKinds,
   ActionMode,
   ActionModes,
   ActionReferenceMap,
+  actionStateTypes,
   ActionStatus,
   ActionWrapperParams,
   BaseActionConfig,
@@ -63,25 +55,6 @@
   GetOutputValueType,
   ResolvedAction,
   ResolvedActionWrapperParams,
-<<<<<<< HEAD
-} from "./types.js"
-import { actionKinds, actionStates } from "./types.js"
-import { baseInternalFieldsSchema, varfileDescription } from "../config/base.js"
-import type { DeployAction } from "./deploy.js"
-import type { TestAction } from "./test.js"
-import type { RunAction } from "./run.js"
-import type { Log } from "../logger/log-entry.js"
-import { createActionLog } from "../logger/log-entry.js"
-import { joinWithPosix } from "../util/fs.js"
-import type { LinkedSource } from "../config-store/local.js"
-import type { BaseActionTaskParams, ExecuteTask } from "../tasks/base.js"
-import { styles } from "../logger/styles.js"
-import { dirname } from "node:path"
-import type { ResolvedTemplate } from "../template/types.js"
-import type { WorkflowConfig } from "../config/workflow.js"
-import type { VariablesContext } from "../config/template-contexts/variables.js"
-import { deepMap } from "../util/objects.js"
-=======
 } from "./types"
 import { baseInternalFieldsSchema, varfileDescription } from "../config/base"
 import { PickTypeByKind } from "../graph/config-graph"
@@ -91,7 +64,6 @@
 import { createActionLog, Log } from "../logger/log-entry"
 import { joinWithPosix, normalizeRelativePath } from "../util/fs"
 import { LinkedSource } from "../config-store/local"
->>>>>>> 5cf61c4e
 
 // TODO: split this file
 
@@ -112,20 +84,18 @@
   description: dedent`
     By default, the directory where the action is defined is used as the source for the build context.
 
-    You can override the directory that is used for the build context by setting \`source.path\`.
-
-    You can use \`source.repository\` to get the source from an external repository. For more information on remote actions, please refer to the [Remote Sources guide](${DOCS_BASE_URL}/advanced/using-remote-sources).`,
+    You can override this by setting either \`source.path\` to another (POSIX-style) path relative to the action source directory, or \`source.repository\` to get the source from an external repository.
+
+    If using \`source.path\`, you must make sure the target path is in a git repository.
+
+    For \`source.repository\` behavior, please refer to the [Remote Sources guide](${DOCS_BASE_URL}/advanced/using-remote-sources).
+  `,
   keys: () => ({
     path: joi
       .posixPath()
       .relativeOnly()
       .description(
-        dedent`
-          A relative POSIX-style path to the source directory for this action.
-
-          If specified together with \`source.repository\`, the path will be relative to the repository root.
-
-          Otherwise, the path will be relative to the directory containing the Garden configuration file.`
+        `A relative POSIX-style path to the source directory for this action. You must make sure this path exists and is in a git repository!`
       ),
     repository: joi
       .object()
@@ -136,12 +106,11 @@
         `When set, Garden will import the action source from this repository, but use this action configuration (and not scan for configs in the separate repository).`
       ),
   }),
+  oxor: [["path", "repository"]],
   meta: { name: "action-source", advanced: true, templateContext: ActionConfigContext },
 })
 
-export const includeExcludeSchema = memoize(() => joi.sparseArray().items(joi.posixPath().allowGlobs().subPathOnly()))
-
-const varfileName = "my-action.${environment.name}.env"
+export const includeExcludeSchema = memoize(() => joi.array().items(joi.posixPath().allowGlobs().subPathOnly()))
 
 export const baseActionConfigSchema = createSchema({
   name: "action-config-base",
@@ -204,14 +173,6 @@
       `
       )
       .meta({ templateContext: ActionConfigContext }),
-    environments: joi
-      .sparseArray()
-      .items(joi.string())
-      .description(
-        dedent`
-        If set, the action is only enabled for the listed environment types. This is effectively a cleaner shorthand for the \`disabled\` field with an expression for environments. For example, \`environments: ["prod"]\` is equivalent to \`disabled: \${environment.name != "prod"}\`.
-        `
-      ),
 
     // Version/file handling (Note: Descriptions and behaviors are different on Build actions!)
     include: includeExcludeSchema()
@@ -255,7 +216,7 @@
           A map of variables scoped to this particular action. These are resolved before any other parts of the action configuration and take precedence over group-scoped variables (if applicable) and project-scoped variables, in that order. They may reference group-scoped and project-scoped variables, and generally can use any template strings normally allowed when resolving the action.
         `
       ),
-    varfiles: joiArray(joiVarfile())
+    varfiles: joiSparseArray(joi.posixPath())
       .description(
         dedent`
           Specify a list of paths (relative to the directory where the action is defined) to a file containing variables, that we apply on top of the action-level \`variables\` field, and take precedence over group-level variables (if applicable) and project-level variables, in that order.
@@ -264,15 +225,9 @@
 
           ${varfileDescription}
 
-          To use different varfiles in different environments, you can template in the environment name to the varfile name, e.g. \`varfile: "${varfileName}"\` (this assumes that the corresponding varfiles exist).
-
-          If a listed varfile cannot be found, throwing an error.
-          To add optional varfiles, you can use a list item object with a \`path\` and an optional \`optional\` boolean field.
-          \`\`\`yaml
-          varfiles:
-            - path: my-action.env
-              optional: true
-          \`\`\`
+          To use different varfiles in different environments, you can template in the environment name to the varfile name, e.g. \`varfile: "my-action.\$\{environment.name\}.env\` (this assumes that the corresponding varfiles exist).
+
+          If a listed varfile cannot be found, it is ignored.
         `
       )
       .example("my-action.env")
@@ -305,9 +260,7 @@
       `
         )
       )
-      .meta({
-        templateContext: ActionConfigContext,
-      }),
+      .meta({ templateContext: ActionConfigContext }),
   }),
   extend: baseActionConfigSchema,
 })
@@ -317,7 +270,7 @@
   keys: () => ({
     state: joi
       .string()
-      .allow(...actionStates)
+      .allow(...actionStateTypes)
       .only()
       .required()
       .description("The state of the action."),
@@ -381,8 +334,8 @@
 
 export abstract class BaseAction<
   C extends BaseActionConfig = BaseActionConfig,
-  StaticOutputs extends Record<string, unknown> = any,
-  RuntimeOutputs extends Record<string, unknown> = any,
+  StaticOutputs extends {} = any,
+  RuntimeOutputs extends {} = any,
 > {
   // TODO: figure out why kind and type come out as any types on Action type
   public readonly kind: C["kind"]
@@ -416,7 +369,7 @@
   protected readonly projectRoot: string
   protected readonly _supportedModes: ActionModes
   protected readonly _treeVersion: TreeVersion
-  protected readonly variables: VariablesContext
+  protected readonly variables: DeepPrimitiveMap
 
   constructor(protected readonly params: ActionWrapperParams<C>) {
     this.kind = params.config.kind
@@ -463,12 +416,10 @@
    * Verbose string description of the action. Useful for logging and error messages.
    */
   longDescription(): string {
-    let d = `${styles.highlight(this.kind)} type=${styles.highlight.bold(this.type)} name=${styles.highlight.bold(
-      this.name
-    )}`
+    let d = `${chalk.white(this.kind)} type=${chalk.bold.white(this.type)} name=${chalk.bold.white(this.name)}`
 
     if (this._moduleName) {
-      d += ` (from module ${styles.highlight.bold(this._moduleName)})`
+      d += ` (from module ${chalk.bold.white(this._moduleName)})`
     }
 
     return d
@@ -476,7 +427,8 @@
 
   isDisabled(): boolean {
     // TODO: return true if group is disabled
-    return actionIsDisabled(this._config, this.graph.environmentName)
+    // TODO: implement environments field on action config
+    return actionIsDisabled(this._config, "TODO")
   }
 
   /**
@@ -488,7 +440,7 @@
       return true
     }
 
-    const path = this.sourcePath()
+    const path = this.basePath()
 
     for (const source of linkedSources) {
       if (path === source.path || pathIsInside(path, source.path)) {
@@ -509,20 +461,21 @@
     return internal?.groupName
   }
 
-  sourcePath(): string {
-    const config = this._config
-    const basePath = this.remoteSourcePath || config.internal.basePath
-
-    return getActionSourcePath(basePath, config)
+  // TODO: rename to sourcePath
+  basePath(): string {
+    const basePath = this.remoteSourcePath || this._config.internal.basePath
+    const sourceRelPath = this._config.source?.path
+
+    if (sourceRelPath) {
+      // TODO: validate that this is a directory here?
+      return joinWithPosix(basePath, sourceRelPath)
+    } else {
+      return basePath
+    }
   }
 
   configPath() {
     return this._config.internal.configFilePath
-  }
-
-  effectiveConfigFileLocation() {
-    const configPath = this.configPath()
-    return !!configPath ? dirname(configPath) : this.sourcePath()
   }
 
   moduleName(): string | null {
@@ -592,16 +545,13 @@
     const dependencyVersions = fromPairs(depPairs)
 
     const configVersion = this.configVersion()
-    const sourceVersion = this._treeVersion.contentHash
-    const fullHash = fullHashStrings([configVersion, sourceVersion, ...flatten(sortedDeps)])
-    const versionString = versionStringPrefix + fullHash.slice(0, SHORT_VERSION_HASH_LENGTH)
-    const versionStringFull = versionStringPrefix + fullHash
+    const versionString =
+      versionStringPrefix + hashStrings([configVersion, this._treeVersion.contentHash, ...flatten(sortedDeps)])
 
     return {
       configVersion,
-      sourceVersion,
+      sourceVersion: this._treeVersion.contentHash,
       versionString,
-      versionStringFull,
       dependencyVersions,
       files: this.getFiles()
     }
@@ -634,12 +584,17 @@
     return this._treeVersion
   }
 
+  @Memoize()
+  private stringifyConfig() {
+    return stableStringify(omit(this._config, "internal"))
+  }
+
   /**
    * The version of this action's config (not including files or dependencies)
    */
   @Memoize()
   configVersion() {
-    return getActionConfigVersion(this._config)
+    return versionStringPrefix + hashStrings([this.stringifyConfig()])
   }
 
   /**
@@ -656,16 +611,12 @@
     }
   }
 
-  getVariablesContext(): VariablesContext {
+  getVariables(): DeepPrimitiveMap {
     return this.variables
   }
 
   versionString(): string {
     return this.getFullVersion().versionString
-  }
-
-  versionStringFull(): string {
-    return this.getFullVersion().versionStringFull
   }
 
   getInternal(): BaseActionConfig["internal"] {
@@ -675,9 +626,7 @@
   getConfig(): C
   getConfig<K extends keyof C>(key: K): C[K]
   getConfig(key?: keyof C["spec"]) {
-    const res = key ? this._config[key] : this._config
-    // basically a clone that leaves unresolved template values intact as-is, as they are immutable.
-    return deepMap(res, (v) => v) as typeof res
+    return cloneDeep(key ? this._config[key] : this._config)
   }
 
   /**
@@ -735,40 +684,12 @@
       actionName: this.name,
     })
   }
-
-  get statusConcurrencyLimit(): number | undefined {
-    return this._config.internal.statusConcurrencyLimit
-  }
-
-  /**
-   * Allows plugins to control the concurrency limit of action status task nodes.
-   *
-   * Falls back to default concurrency limit defined in the Task class.
-   */
-  set statusConcurrencyLimit(limit: number | undefined) {
-    this._config.internal.statusConcurrencyLimit = limit
-  }
-
-  /**
-   * Allows plugins to control the concurrency limit of action execution task nodes.
-   *
-   * Falls back to default concurrency limit defined in the Task class.
-   */
-  set executeConcurrencyLimit(limit: number | undefined) {
-    this._config.internal.executeConcurrencyLimit = limit
-  }
-
-  get executeConcurrencyLimit(): number | undefined {
-    return this._config.internal.executeConcurrencyLimit
-  }
-
-  abstract getExecuteTask(baseParams: Omit<BaseActionTaskParams, "action">): ExecuteTask
 }
 
 export abstract class RuntimeAction<
   C extends BaseRuntimeActionConfig = BaseRuntimeActionConfig,
-  StaticOutputs extends Record<string, unknown> = any,
-  RuntimeOutputs extends Record<string, unknown> = any,
+  StaticOutputs extends {} = any,
+  RuntimeOutputs extends {} = any,
 > extends BaseAction<C, StaticOutputs, RuntimeOutputs> {
   /**
    * Return the Build action specified on the `build` field if defined, otherwise null
@@ -789,7 +710,7 @@
    */
   getBuildPath() {
     const buildAction = this.getBuildAction()
-    return buildAction?.getBuildPath() || this.sourcePath()
+    return buildAction?.getBuildPath() || this.basePath()
   }
 }
 
@@ -797,8 +718,8 @@
 // FIXME: Might be possible to remove in a later TypeScript version or through some hacks.
 export interface ResolvedActionExtension<
   C extends BaseRuntimeActionConfig = BaseRuntimeActionConfig,
-  StaticOutputs extends Record<string, unknown> = any,
-  RuntimeOutputs extends Record<string, unknown> = any,
+  StaticOutputs extends {} = any,
+  RuntimeOutputs extends {} = any,
 > {
   getDependencyResult(ref: ActionReference | Action): GraphResult | null
 
@@ -814,16 +735,14 @@
 
   getOutputs(): StaticOutputs
 
-  getVariablesContext(): VariablesContext
-
-  getResolvedVariables(): Record<string, ResolvedTemplate>
+  getVariables(): DeepPrimitiveMap
 }
 
 // TODO: see if we can avoid the duplication here with ResolvedBuildAction
 export abstract class ResolvedRuntimeAction<
     Config extends BaseRuntimeActionConfig = BaseRuntimeActionConfig,
-    StaticOutputs extends Record<string, unknown> = any,
-    RuntimeOutputs extends Record<string, unknown> = any,
+    StaticOutputs extends {} = any,
+    RuntimeOutputs extends {} = any,
   >
   extends RuntimeAction<Config, StaticOutputs, RuntimeOutputs>
   implements ResolvedActionExtension<Config, StaticOutputs, RuntimeOutputs>
@@ -847,11 +766,6 @@
     this.executedDependencies = params.executedDependencies
     this.resolvedDependencies = params.resolvedDependencies
     this._staticOutputs = params.staticOutputs
-    this._config = {
-      ...this._config,
-      // makes sure the variables show up in the `garden get config` command
-      variables: params.resolvedVariables,
-    }
     this._config.spec = params.spec
     this._config.internal.inputs = params.inputs
   }
@@ -892,9 +806,7 @@
   getSpec(): Config["spec"]
   getSpec<K extends keyof Config["spec"]>(key: K): Config["spec"][K]
   getSpec(key?: keyof Config["spec"]) {
-    const res = key ? this._config.spec[key] : this._config.spec
-    // basically a clone that leaves unresolved template values intact as-is, as they are immutable.
-    return deepMap(res, (v) => v) as typeof res
+    return cloneDeep(key ? this._config.spec[key] : this._config.spec)
   }
 
   getOutput<K extends keyof StaticOutputs>(key: K): GetOutputValueType<K, StaticOutputs, RuntimeOutputs> {
@@ -904,29 +816,24 @@
   getOutputs() {
     return this._staticOutputs
   }
-
-  getResolvedVariables(): Record<string, ResolvedTemplate> {
-    return this.params.resolvedVariables
-  }
 }
 
 export interface ExecutedActionExtension<
   _ extends BaseRuntimeActionConfig = BaseRuntimeActionConfig,
-  StaticOutputs extends Record<string, unknown> = any,
-  RuntimeOutputs extends Record<string, unknown> = any,
+  StaticOutputs extends {} = any,
+  RuntimeOutputs extends {} = any,
 > {
   getOutput<K extends keyof (StaticOutputs & RuntimeOutputs)>(
     key: K
   ): GetOutputValueType<K, StaticOutputs, RuntimeOutputs>
-
   getOutputs(): StaticOutputs & RuntimeOutputs
 }
 
 // TODO: see if we can avoid the duplication here with ResolvedBuildAction
 export abstract class ExecutedRuntimeAction<
     C extends BaseRuntimeActionConfig = BaseRuntimeActionConfig,
-    StaticOutputs extends Record<string, unknown> = any,
-    RuntimeOutputs extends Record<string, unknown> = any,
+    StaticOutputs extends {} = any,
+    RuntimeOutputs extends {} = any,
   >
   extends ResolvedRuntimeAction<C, StaticOutputs, RuntimeOutputs>
   implements ExecutedActionExtension<C, StaticOutputs, RuntimeOutputs>
@@ -985,15 +892,7 @@
   return a.kind === b.kind && a.name === b.name
 }
 
-export function getSourceAbsPath(basePath: string, sourceRelPath: string) {
-  // TODO: validate that this is a directory here?
-  return joinWithPosix(basePath, sourceRelPath)
-}
-
-export function describeActionConfig(config: ActionConfig | WorkflowConfig) {
-  if (config.kind === "Workflow") {
-    return `${config.kind} ${config.name}`
-  }
+export function describeActionConfig(config: ActionConfig) {
   const d = `${config.type} ${config.kind} ${config.name}`
   if (config.internal?.moduleName) {
     return d + ` (from module ${config.internal?.moduleName})`
@@ -1027,33 +926,7 @@
   dependencies.push(dep)
 }
 
-export function actionIsDisabled(config: ActionConfig, environmentName: string): boolean {
-  return config.disabled === true || (!!config.environments && !config.environments.includes(environmentName))
-}
-
-/**
- * We omit a few fields here that should not affect versioning directly:
- * - The internal field (basePath, configFilePath etc.) are not relevant to the config version.
- * - The source, include and exclude stanzas are implicitly factored into the tree version.
- *   Those are handled separately in {@link VcsHandler},
- *   see {@link VcsHandler.getTreeVersion} and {@link VcsHandler.getFiles}.
- * - The description field is just informational, shouldn't affect execution.
- * - The disabled flag is not relevant to the config version, since it only affects execution.
- * - The variables and varfiles are only relevant if they have an effect on a relevant piece of configuration and thus can be omitted.
- */
-const nonVersionedActionConfigKeys = [
-  "internal",
-  "source",
-  "include",
-  "exclude",
-  "description",
-  "disabled",
-  "variables",
-  "varfiles",
-] as const
-export type NonVersionedActionConfigKey = keyof Pick<BaseActionConfig, (typeof nonVersionedActionConfigKeys)[number]>
-
-export function getActionConfigVersion<C extends BaseActionConfig>(config: C) {
-  const configToHash = omit(config, ...nonVersionedActionConfigKeys)
-  return versionStringPrefix + hashStrings([stableStringify(configToHash)])
+export function actionIsDisabled(config: ActionConfig, _environmentName: string): boolean {
+  // TODO: implement environment fields and check if environment is disabled
+  return config.disabled === true
 }