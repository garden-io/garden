--- conflicted
+++ resolved
@@ -96,13 +96,8 @@
 
 export const customCommandSchema = createSchema({
   name: "custom-command",
-<<<<<<< HEAD
-  keys: {
+  keys: () => ({
     apiVersion: unusedApiVersionSchema(),
-=======
-  keys: () => ({
-    apiVersion: apiVersionSchema(),
->>>>>>> fb6dd70f
     kind: joi.string().default("Command").valid("Command").description("Indicate what kind of config this is."),
     name: joiUserIdentifier()
       .required()
