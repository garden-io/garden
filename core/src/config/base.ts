--- conflicted
+++ resolved
@@ -99,22 +99,13 @@
 export const baseInternalFieldsSchema = createSchema({
   name: "base-internal-fields",
   keys: () => ({
-<<<<<<< HEAD
-    basePath: joi.string().required().meta({ internal: true }),
-    configFilePath: joi.string().optional().meta({ internal: true }),
-    inputs: joi.object().optional().meta({ internal: true }),
-    parentName: joi.string().optional().meta({ internal: true }),
-    templateName: joi.string().optional().meta({ internal: true }),
-    templatePath: joi.posixPath().relativeOnly().optional().meta({ internal: true }),
-    yamlDoc: joi.any().optional().meta({ internal: true }),
-=======
     basePath: joi.string().required(),
     configFilePath: joi.string().optional(),
     inputs: joi.object().optional(),
     parentName: joi.string().optional(),
     templateName: joi.string().optional(),
+    templatePath: joi.posixPath().relativeOnly().optional(),
     yamlDoc: joi.any().optional(),
->>>>>>> cef92a60
   }),
   allowUnknown: true,
   meta: { internal: true },
