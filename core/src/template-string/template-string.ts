/*
 * Copyright (C) 2018-2023 Garden Technologies, Inc. <info@garden.io>
 *
 * This Source Code Form is subject to the terms of the Mozilla Public
 * License, v. 2.0. If a copy of the MPL was not distributed with this
 * file, You can obtain one at http://mozilla.org/MPL/2.0/.
 */

import chalk from "chalk"
import { ConfigurationError, GardenError, TemplateStringError } from "../exceptions"
import {
  ConfigContext,
  ContextKeySegment,
  ContextResolveOpts,
  ContextResolveOutput,
  GenericContext,
  ScanContext,
} from "../config/template-contexts/base"
import cloneDeep from "fast-copy"
import { difference, isNumber, isPlainObject, isString, uniq } from "lodash"
import {
  ActionReference,
  arrayConcatKey,
  arrayForEachFilterKey,
  arrayForEachKey,
  arrayForEachReturnKey,
  conditionalElseKey,
  conditionalKey,
  conditionalThenKey,
  isPrimitive,
  isSpecialKey,
  objectSpreadKey,
  Primitive,
  StringMap,
} from "../config/common"
import { dedent, deline, naturalList, titleize, truncate } from "../util/string"
import type { ObjectWithName } from "../util/util"
import { Log } from "../logger/log-entry"
import type { ModuleConfigContext } from "../config/template-contexts/module"
import { callHelperFunction } from "./functions"
import { ActionKind, actionKindsLower } from "../actions/types"
import { deepMap } from "../util/objects"
import { ConfigSource } from "../config/validation"

const missingKeyExceptionType = "template-string-missing-key"
const passthroughExceptionType = "template-string-passthrough"
const escapePrefix = "$${"

export class TemplateStringMissingKeyException extends GardenError {
  type = missingKeyExceptionType
}

export class TemplateStringPassthroughException extends GardenError {
  type = passthroughExceptionType
}

let _parser: any

function getParser() {
  if (!_parser) {
    _parser = require("./parser")
  }

  return _parser
}

interface ResolvedClause extends ContextResolveOutput {
  block?: "if" | "else" | "else if" | "endif"
  _error?: Error
}

interface ConditionalTree {
  type: "root" | "if" | "else" | "value"
  value?: any
  children: ConditionalTree[]
  parent?: ConditionalTree
}

function getValue(v: Primitive | undefined | ResolvedClause) {
  return isPlainObject(v) ? (<ResolvedClause>v).resolved : v
}

type ObjectPath = (string | number)[]

interface TemplateErrorDetail {
  path: ObjectPath | undefined // Ensure we provide this value
  [key: string]: any
}

export class TemplateError extends GardenBaseError<TemplateErrorDetail> {
  type = "template"
}

/**
 * Parse and resolve a templated string, with the given context. The template format is similar to native JS templated
 * strings but only supports simple lookups from the given context, e.g. "prefix-${nested.key}-suffix", and not
 * arbitrary JS code.
 *
 * The context should be a ConfigContext instance. The optional `stack` parameter is used to detect circular
 * dependencies when resolving context variables.
 */
export function resolveTemplateString({
  string,
  context,
  contextOpts = {},
  path,
}: {
  string: string
  context: ConfigContext
  contextOpts?: ContextResolveOpts
  path?: ObjectPath
}): any {
  // Just return immediately if this is definitely not a template string
  if (!maybeTemplateString(string)) {
    return string
  }

  const parser = getParser()
  try {
    const parsed = parser.parse(string, {
      getKey: (key: string[], resolveOpts?: ContextResolveOpts) => {
        return context.resolve({ key, nodePath: [], opts: { ...contextOpts, ...(resolveOpts || {}) } })
      },
      getValue,
      resolveNested: (nested: string) => resolveTemplateString({ string: nested, context, contextOpts }),
      buildBinaryExpression,
      buildLogicalExpression,
      isArray: Array.isArray,
      ConfigurationError,
      TemplateStringError,
      missingKeyExceptionType,
      passthroughExceptionType,
      allowPartial: !!contextOpts.allowPartial,
      unescape: !!contextOpts.unescape,
      escapePrefix,
      optionalSuffix: "}?",
      isPlainObject,
      isPrimitive,
      callHelperFunction,
    })

    const outputs: ResolvedClause[] = parsed.map((p: any) => {
      return isPlainObject(p) ? p : { resolved: getValue(p) }
    })

    // We need to manually propagate errors in the parser, so we catch them here
    for (const r of outputs) {
      if (r && r["_error"]) {
        throw r["_error"]
      }
    }

    // Use value directly if there is only one (or no) value in the output.
    let resolved: any = outputs[0]?.resolved

    if (outputs.length > 1) {
      // Assemble the parts into a conditional tree
      const tree: ConditionalTree = {
        type: "root",
        children: [],
      }
      let currentNode = tree

      for (const part of outputs) {
        if (part.block === "if") {
          const node: ConditionalTree = {
            type: "if",
            value: !!part.resolved,
            children: [],
            parent: currentNode,
          }
          currentNode.children.push(node)
          currentNode = node
        } else if (part.block === "else") {
          if (currentNode.type !== "if") {
            throw new TemplateStringError({
              message: "Found ${else} block without a preceding ${if...} block.",
            })
          }
          const node: ConditionalTree = {
            type: "else",
            value: !currentNode.value,
            children: [],
            parent: currentNode.parent,
          }
          currentNode.parent!.children.push(node)
          currentNode = node
        } else if (part.block === "endif") {
          if (currentNode.type === "if" || currentNode.type === "else") {
            currentNode = currentNode.parent!
          } else {
            throw new TemplateStringError({
              message: "Found ${endif} block without a preceding ${if...} block.",
            })
          }
        } else {
          const v = getValue(part)

          currentNode.children.push({
            type: "value",
            value: v === null ? "null" : v,
            children: [],
          })
        }
      }

      if (currentNode.type === "if" || currentNode.type === "else") {
        throw new TemplateStringError({ message: "Missing ${endif} after ${if ...} block." })
      }

      // Walk down tree and resolve the output string
      resolved = ""

      function resolveTree(node: ConditionalTree) {
        if (node.type === "value" && node.value !== undefined) {
          resolved += node.value
        } else if (node.type === "root" || ((node.type === "if" || node.type === "else") && !!node.value)) {
          for (const child of node.children) {
            resolveTree(child)
          }
        }
      }

      resolveTree(tree)
    }

    return resolved
  } catch (err) {
    if (!(err instanceof GardenError)) {
      throw err
    }
    const prefix = `Invalid template string (${chalk.white(truncate(string, 35).replace(/\n/g, "\\n"))}): `
    const message = err.message.startsWith(prefix) ? err.message : prefix + err.message

<<<<<<< HEAD
    throw new TemplateStringError({ message, detail: { path } })
=======
    throw new TemplateStringError({ message })
>>>>>>> e3734d2e
  }
}

/**
 * Recursively parses and resolves all templated strings in the given object.
 */

// `extends any` here isn't pretty but this function is hard to type correctly
//export const resolveTemplateStrings = profile(function $resolveTemplateStrings<T extends any>(
export function resolveTemplateStrings<T extends any>({
  value,
  context,
  contextOpts = {},
  path,
  source,
}: {
  value: T
  context: ConfigContext
  contextOpts?: ContextResolveOpts
  path?: ObjectPath
  source: ConfigSource | undefined
}): T {
  if (value === null) {
    return null as T
  }
  if (value === undefined) {
    return undefined as T
  }

  if (!path) {
    path = []
  }

  if (typeof value === "string") {
    return <T>resolveTemplateString({ string: value, context, path, contextOpts })
  } else if (Array.isArray(value)) {
    const output: unknown[] = []

    value.forEach((v, i) => {
      if (isPlainObject(v) && v[arrayConcatKey] !== undefined) {
        if (Object.keys(v).length > 1) {
          const extraKeys = naturalList(
            Object.keys(v)
              .filter((k) => k !== arrayConcatKey)
              .map((k) => JSON.stringify(k))
          )
          throw new TemplateError({
            message: `A list item with a ${arrayConcatKey} key cannot have any other keys (found ${extraKeys})`,
<<<<<<< HEAD
            detail: {
              path,
              value: v,
            },
=======
>>>>>>> e3734d2e
          })
        }

        // Handle array concatenation via $concat
        const resolved = resolveTemplateStrings({
          value: v[arrayConcatKey],
          context,
          contextOpts: {
            ...contextOpts,
          },
          path: path && [...path, arrayConcatKey],
          source,
        })

        if (Array.isArray(resolved)) {
          output.push(...resolved)
        } else if (contextOpts.allowPartial) {
          output.push({ $concat: resolved })
        } else {
          throw new TemplateError({
            message: `Value of ${arrayConcatKey} key must be (or resolve to) an array (got ${typeof resolved})`,
<<<<<<< HEAD
            detail: {
              path: path && [...path, arrayConcatKey],
              value,
              resolved,
            },
=======
>>>>>>> e3734d2e
          })
        }
      } else {
        output.push(resolveTemplateStrings({ value: v, context, contextOpts, source, path: path && [...path, i] }))
      }
    })

    return <T>(<unknown>output)
  } else if (isPlainObject(value)) {
    if (value[arrayForEachKey] !== undefined) {
      // Handle $forEach loop
      return handleForEachObject({ value, context, contextOpts, path, source })
    } else if (value[conditionalKey] !== undefined) {
      // Handle $if conditional
      return handleConditional({ value, context, contextOpts, path, source })
    } else {
      // Resolve $merge keys, depth-first, leaves-first
      let output = {}

      for (const [k, v] of Object.entries(value)) {
        const resolved = resolveTemplateStrings({ value: v, context, contextOpts, source, path: path && [...path, k] })

        if (k === objectSpreadKey) {
          if (isPlainObject(resolved)) {
            output = { ...output, ...resolved }
          } else if (contextOpts.allowPartial) {
            output[k] = resolved
          } else {
            throw new TemplateError({
              message: `Value of ${objectSpreadKey} key must be (or resolve to) a mapping object (got ${typeof resolved})`,
<<<<<<< HEAD
              detail: {
                path: [...path, k],
                value,
                resolved,
              },
=======
>>>>>>> e3734d2e
            })
          }
        } else {
          output[k] = resolved
        }
      }

      return <T>output
    }
  } else {
    return <T>value
  }
}

const expectedForEachKeys = [arrayForEachKey, arrayForEachReturnKey, arrayForEachFilterKey]

function handleForEachObject({
  value,
  context,
  contextOpts,
  path,
  source,
}: {
  value: any
  context: ConfigContext
  contextOpts: ContextResolveOpts
  path: ObjectPath | undefined
  source: ConfigSource | undefined
}) {
  // Validate input object
  if (value[arrayForEachReturnKey] === undefined) {
<<<<<<< HEAD
    throw new TemplateError({
      message: `Missing ${arrayForEachReturnKey} field next to ${arrayForEachKey} field.`,
      detail: {
        path: path && [...path, arrayForEachKey],
        value,
      },
=======
    throw new ConfigurationError({
      message: `Missing ${arrayForEachReturnKey} field next to ${arrayForEachKey} field. Got ${naturalList(
        Object.keys(value)
      )}`,
>>>>>>> e3734d2e
    })
  }

  const unexpectedKeys = Object.keys(value).filter((k) => !expectedForEachKeys.includes(k))

  if (unexpectedKeys.length > 0) {
    const extraKeys = naturalList(unexpectedKeys.map((k) => JSON.stringify(k)))

<<<<<<< HEAD
    throw new TemplateError({
      message: `Found one or more unexpected keys on ${arrayForEachKey} object: ${extraKeys}`,
      detail: {
        path,
        value,
        expectedKeys: expectedForEachKeys,
        unexpectedKeys,
      },
=======
    throw new ConfigurationError({
      message: `Found one or more unexpected keys on ${arrayForEachKey} object: ${extraKeys}. Expected keys: ${naturalList(
        expectedForEachKeys
      )}`,
>>>>>>> e3734d2e
    })
  }

  // Try resolving the value of the $forEach key
  let resolvedInput = resolveTemplateStrings({
    value: value[arrayForEachKey],
    context,
    contextOpts,
    source,
    path: path && [...path, arrayForEachKey],
  })
  const isObject = isPlainObject(resolvedInput)

  if (!Array.isArray(resolvedInput) && !isObject) {
    if (contextOpts.allowPartial) {
      return value
    } else {
      throw new TemplateError({
        message: `Value of ${arrayForEachKey} key must be (or resolve to) an array or mapping object (got ${typeof resolvedInput})`,
<<<<<<< HEAD
        detail: {
          path: path && [...path, arrayForEachKey],
          value,
          resolved: resolvedInput,
        },
=======
>>>>>>> e3734d2e
      })
    }
  }

  if (isObject) {
    const keys = Object.keys(resolvedInput)
    const inputContainsSpecialKeys = keys.some((key) => isSpecialKey(key))

    if (inputContainsSpecialKeys) {
      // If partial application is enabled
      // we cannot be sure if the object can be evaluated correctly.
      // There could be an expression in there that goes `{foo || bar}`
      // and `foo` is only to be filled in at a later time, so resolving now would force it to be `bar`.
      // Thus we return the entire object
      //
      // If partial application is disabled
      // then we need to make sure that the resulting expression is evaluated again
      // since the magic keys only get resolved via `resolveTemplateStrings`
      if (contextOpts.allowPartial) {
        return value
      }

      resolvedInput = resolveTemplateStrings({ value: resolvedInput, context, contextOpts, source: undefined })
    }
  }

  const filterExpression = value[arrayForEachFilterKey]

  // TODO: maybe there's a more efficient way to do the cloning/extending?
  const loopContext = cloneDeep(context)

  const output: unknown[] = []

  for (const i of Object.keys(resolvedInput)) {
    const itemValue = resolvedInput[i]

    loopContext["item"] = new GenericContext({ key: i, value: itemValue })

    // Have to override the cache in the parent context here
    // TODO: make this a little less hacky :P
    const resolvedValues = loopContext["_resolvedValues"]
    delete resolvedValues["item.key"]
    delete resolvedValues["item.value"]
    const subValues = Object.keys(resolvedValues).filter((k) => k.match(/item\.value\.*/))
    subValues.forEach((v) => delete resolvedValues[v])

    // Check $filter clause output, if applicable
    if (filterExpression !== undefined) {
      const filterResult = resolveTemplateStrings({
        value: value[arrayForEachFilterKey],
        context: loopContext,
        contextOpts,
        source,
        path: path && [...path, arrayForEachFilterKey],
      })

      if (filterResult === false) {
        continue
      } else if (filterResult !== true) {
        throw new TemplateError({
          message: `${arrayForEachFilterKey} clause in ${arrayForEachKey} loop must resolve to a boolean value (got ${typeof resolvedInput})`,
<<<<<<< HEAD
          detail: {
            path: path && [...path, arrayForEachFilterKey],
            itemValue,
            filterExpression,
            filterResult,
          },
=======
>>>>>>> e3734d2e
        })
      }
    }

    output.push(
      resolveTemplateStrings({
        value: value[arrayForEachReturnKey],
        context: loopContext,
        contextOpts,
        source,
        path: path && [...path, arrayForEachKey, i],
      })
    )
  }

  // Need to resolve once more to handle e.g. $concat expressions
  return resolveTemplateStrings({ value: output, context, contextOpts, source, path })
}

const expectedConditionalKeys = [conditionalKey, conditionalThenKey, conditionalElseKey]

function handleConditional({
  value,
  context,
  contextOpts,
  path,
  source,
}: {
  value: any
  context: ConfigContext
  contextOpts: ContextResolveOpts
  path: ObjectPath | undefined
  source: ConfigSource | undefined
}) {
  // Validate input object
  const thenExpression = value[conditionalThenKey]
  const elseExpression = value[conditionalElseKey]

  if (thenExpression === undefined) {
<<<<<<< HEAD
    throw new TemplateError({
      message: `Missing ${conditionalThenKey} field next to ${conditionalKey} field.`,
      detail: {
        path,
        value,
      },
=======
    throw new ConfigurationError({
      message: `Missing ${conditionalThenKey} field next to ${conditionalKey} field. Got: ${naturalList(
        Object.keys(value)
      )}`,
>>>>>>> e3734d2e
    })
  }

  const unexpectedKeys = Object.keys(value).filter((k) => !expectedConditionalKeys.includes(k))

  if (unexpectedKeys.length > 0) {
    const extraKeys = naturalList(unexpectedKeys.map((k) => JSON.stringify(k)))

<<<<<<< HEAD
    throw new TemplateError({
      message: `Found one or more unexpected keys on ${conditionalKey} object: ${extraKeys}`,
      detail: {
        path,
        value,
        expectedKeys: expectedConditionalKeys,
        unexpectedKeys,
      },
=======
    throw new ConfigurationError({
      message: `Found one or more unexpected keys on ${conditionalKey} object: ${extraKeys}. Expected: ${naturalList(
        expectedConditionalKeys
      )}`,
>>>>>>> e3734d2e
    })
  }

  // Try resolving the value of the $if key
  const resolvedConditional = resolveTemplateStrings({
    value: value[conditionalKey],
    context,
    contextOpts,
    source,
    path: path && [...path, conditionalKey],
  })

  if (typeof resolvedConditional !== "boolean") {
    if (contextOpts.allowPartial) {
      return value
    } else {
      throw new TemplateError({
        message: `Value of ${conditionalKey} key must be (or resolve to) a boolean (got ${typeof resolvedConditional})`,
<<<<<<< HEAD
        detail: {
          path: path && [...path, conditionalKey],
          value,
          resolved: resolvedConditional,
        },
=======
>>>>>>> e3734d2e
      })
    }
  }

  // Note: We implicitly default the $else value to undefined

  const resolvedThen = resolveTemplateStrings({
    value: thenExpression,
    context,
    path: path && [...path, conditionalThenKey],
    contextOpts,
    source,
  })
  const resolvedElse = resolveTemplateStrings({
    value: elseExpression,
    context,
    path: path && [...path, conditionalElseKey],
    contextOpts,
    source,
  })

  if (!!resolvedConditional) {
    return resolvedThen
  } else {
    return resolvedElse
  }
}

/**
 * Returns `true` if the given value is a string and looks to contain a template string.
 */
export function maybeTemplateString(value: Primitive) {
  return !!value && typeof value === "string" && value.includes("${")
}

/**
 * Returns `true` if the given value or any value in a given object or array seems to contain a template string.
 */
export function mayContainTemplateString(obj: any): boolean {
  let out = false

  if (isPrimitive(obj)) {
    return maybeTemplateString(obj)
  }

  deepMap(obj, (v) => {
    if (maybeTemplateString(v)) {
      out = true
    }
  })

  return out
}

/**
 * Scans for all template strings in the given object and lists the referenced keys.
 */
export function collectTemplateReferences<T extends object>(obj: T): ContextKeySegment[][] {
  const context = new ScanContext()
  resolveTemplateStrings({ value: obj, context, contextOpts: { allowPartial: true }, source: undefined })
  return uniq(context.foundKeys.entries()).sort()
}

export function getRuntimeTemplateReferences<T extends object>(obj: T) {
  const refs = collectTemplateReferences(obj)
  return refs.filter((ref) => ref[0] === "runtime")
}

interface ActionTemplateReference extends ActionReference {
  fullRef: ContextKeySegment[]
}

/**
 * Collects every reference to another action in the given config object, including translated runtime.* references.
 * An error is thrown if a reference is not resolvable, i.e. if a nested template is used as a reference.
 *
 * TODO-0.13.1: Allow such nested references in certain cases, e.g. if resolvable with a ProjectConfigContext.
 */
export function getActionTemplateReferences<T extends object>(config: T): ActionTemplateReference[] {
  const rawRefs = collectTemplateReferences(config)

  // ${action.*}
  const refs: ActionTemplateReference[] = rawRefs
    .filter((ref) => ref[0] === "actions")
    .map((ref) => {
      if (!ref[1]) {
        throw new ConfigurationError({
          message: `Found invalid action reference (missing kind).`,
        })
      }
      if (!isString(ref[1])) {
        throw new ConfigurationError({
          message: `Found invalid action reference (kind is not a string).`,
        })
      }
      if (!actionKindsLower.includes(<any>ref[1])) {
        throw new ConfigurationError({
          message: `Found invalid action reference (invalid kind '${ref[1]}')`,
        })
      }

      if (!ref[2]) {
        throw new ConfigurationError({
          message: "Found invalid action reference (missing name)",
        })
      }
      if (!isString(ref[2])) {
        throw new ConfigurationError({
          message: "Found invalid action reference (name is not a string)",
        })
      }

      return {
        kind: <ActionKind>titleize(ref[1]),
        name: ref[2],
        fullRef: ref,
      }
    })

  // ${runtime.*}
  for (const ref of rawRefs) {
    if (ref[0] !== "runtime") {
      continue
    }

    let kind: ActionKind

    if (!ref[1]) {
      throw new ConfigurationError({
        message: "Found invalid runtime reference (missing kind)",
      })
    }
    if (!isString(ref[1])) {
      throw new ConfigurationError({
        message: "Found invalid runtime reference (kind is not a string)",
      })
    }

    if (ref[1] === "services") {
      kind = "Deploy"
    } else if (ref[1] === "tasks") {
      kind = "Run"
    } else {
      throw new ConfigurationError({
        message: `Found invalid runtime reference (invalid kind '${ref[1]}')`,
      })
    }

    if (!ref[2]) {
      throw new ConfigurationError({
        message: `Found invalid runtime reference (missing name)`,
      })
    }
    if (!isString(ref[2])) {
      throw new ConfigurationError({
        message: "Found invalid runtime reference (name is not a string)",
      })
    }

    refs.push({
      kind,
      name: ref[2],
      fullRef: ref,
    })
  }

  return refs
}

export function getModuleTemplateReferences<T extends object>(obj: T, context: ModuleConfigContext) {
  const refs = collectTemplateReferences(obj)
  const moduleNames = refs.filter((ref) => ref[0] === "modules" && ref.length > 1)
  // Resolve template strings in name refs. This would ideally be done ahead of this function, but is currently
  // necessary to resolve templated module name references in ModuleTemplates.
  return resolveTemplateStrings({ value: moduleNames, context, source: undefined })
}

/**
 * Gathers secret references in configs and throws an error if one or more referenced secrets isn't present (or has
 * blank values) in the provided secrets map.
 *
 * Prefix should be e.g. "Module" or "Provider" (used when generating error messages).
 *
 * TODO: We've disabled this for now. Re-introduce once we've removed get config command call from GE!
 */
export function throwOnMissingSecretKeys(configs: ObjectWithName[], secrets: StringMap, prefix: string, log?: Log) {
  const allMissing: [string, ContextKeySegment[]][] = [] // [[key, missing keys]]
  for (const config of configs) {
    const missing = detectMissingSecretKeys(config, secrets)
    if (missing.length > 0) {
      allMissing.push([config.name, missing])
    }
  }

  if (allMissing.length === 0) {
    return
  }

  const descriptions = allMissing.map(([key, missing]) => `${prefix} ${key}: ${missing.join(", ")}`)
  /**
   * Secret keys with empty values should have resulted in an error by this point, but we filter on keys with
   * values for good measure.
   */
  const loadedKeys = Object.entries(secrets)
    .filter(([_key, value]) => value)
    .map(([key, _value]) => key)
  let footer: string
  if (loadedKeys.length === 0) {
    footer = deline`
      Note: No secrets have been loaded. If you have defined secrets for the current project and environment in Garden
      Cloud, this may indicate a problem with your configuration.
    `
  } else {
    footer = `Secret keys with loaded values: ${loadedKeys.join(", ")}`
  }
  const errMsg = dedent`
    The following secret names were referenced in configuration, but are missing from the secrets loaded remotely:

    ${descriptions.join("\n\n")}

    ${footer}
  `
  if (log) {
    log.silly(errMsg)
  }
  // throw new ConfigurationError(errMsg, {
  //   loadedSecretKeys: loadedKeys,
  //   missingSecretKeys: uniq(flatten(allMissing.map(([_key, missing]) => missing))),
  // })
}

/**
 * Collects template references to secrets in obj, and returns an array of any secret keys referenced in it that
 * aren't present (or have blank values) in the provided secrets map.
 */
export function detectMissingSecretKeys<T extends object>(obj: T, secrets: StringMap): ContextKeySegment[] {
  const referencedKeys = collectTemplateReferences(obj)
    .filter((ref) => ref[0] === "secrets")
    .map((ref) => ref[1])
  /**
   * Secret keys with empty values should have resulted in an error by this point, but we filter on keys with
   * values for good measure.
   */
  const keysWithValues = Object.entries(secrets)
    .filter(([_key, value]) => value)
    .map(([key, _value]) => key)
  const missingKeys = difference(referencedKeys, keysWithValues)
  return missingKeys.sort()
}

function buildBinaryExpression(head: any, tail: any) {
  return tail.reduce((result: any, element: any) => {
    const operator = element[1]
    const leftRes = result
    const rightRes = element[3]

    // We need to manually handle and propagate errors because the parser doesn't support promises
    if (leftRes && leftRes._error) {
      return leftRes
    }
    if (rightRes && rightRes._error) {
      return rightRes
    }

    const left = getValue(leftRes)
    const right = getValue(rightRes)

    // Disallow undefined values for comparisons
    if (left === undefined || right === undefined) {
      const message = [leftRes, rightRes]
        .map((res) => res.message)
        .filter(Boolean)
        .join(" ")
      const err = new TemplateStringError({
        message: message || "Could not resolve one or more keys.",
      })
      return { _error: err }
    }

    if (operator === "==") {
      return left === right
    }
    if (operator === "!=") {
      return left !== right
    }

    if (operator === "+") {
      if (isNumber(left) && isNumber(right)) {
        return left + right
      } else if (isString(left) && isString(right)) {
        return left + right
      } else if (Array.isArray(left) && Array.isArray(right)) {
        return left.concat(right)
      } else {
        const err = new TemplateStringError({
          message: `Both terms need to be either arrays or strings or numbers for + operator (got ${typeof left} and ${typeof right}).`,
        })
        return { _error: err }
      }
    }

    // All other operators require numbers to make sense (we're not gonna allow random JS weirdness)
    if (!isNumber(left) || !isNumber(right)) {
      const err = new TemplateStringError({
        message: `Both terms need to be numbers for ${operator} operator (got ${typeof left} and ${typeof right}).`,
      })
      return { _error: err }
    }

    switch (operator) {
      case "*":
        return left * right
      case "/":
        return left / right
      case "%":
        return left % right
      case "-":
        return left - right
      case "<=":
        return left <= right
      case ">=":
        return left >= right
      case "<":
        return left < right
      case ">":
        return left > right
      default:
        const err = new TemplateStringError({ message: "Unrecognized operator: " + operator })
        return { _error: err }
    }
  }, head)
}

function buildLogicalExpression(head: any, tail: any, opts: ContextResolveOpts) {
  return tail.reduce((result: any, element: any) => {
    const operator = element[1]
    const leftRes = result
    const rightRes = element[3]

    switch (operator) {
      case "&&":
        if (leftRes && leftRes._error) {
          if (!opts.allowPartial && leftRes._error.type === missingKeyExceptionType) {
            return false
          }
          return leftRes
        }

        const leftValue = getValue(leftRes)

        if (leftValue === undefined) {
          return { resolved: false }
        } else if (!leftValue) {
          return { resolved: leftValue }
        } else {
          if (rightRes && rightRes._error) {
            if (!opts.allowPartial && rightRes._error.type === missingKeyExceptionType) {
              return false
            }
            return rightRes
          }

          const rightValue = getValue(rightRes)

          if (rightValue === undefined) {
            return { resolved: false }
          } else {
            return rightRes
          }
        }
      case "||":
        if (leftRes && leftRes._error) {
          return leftRes
        }
        return getValue(leftRes) ? leftRes : rightRes
      default:
        const err = new TemplateStringError({ message: "Unrecognized operator: " + operator })
        return { _error: err }
    }
  }, head)
}<|MERGE_RESOLUTION|>--- conflicted
+++ resolved
@@ -7,7 +7,7 @@
  */
 
 import chalk from "chalk"
-import { ConfigurationError, GardenError, TemplateStringError } from "../exceptions"
+import { ConfigurationError, GardenError, GardenErrorParams, TemplateStringError } from "../exceptions"
 import {
   ConfigContext,
   ContextKeySegment,
@@ -82,13 +82,19 @@
 
 type ObjectPath = (string | number)[]
 
-interface TemplateErrorDetail {
-  path: ObjectPath | undefined // Ensure we provide this value
-  [key: string]: any
-}
-
-export class TemplateError extends GardenBaseError<TemplateErrorDetail> {
+export class TemplateError extends GardenError {
   type = "template"
+
+  path: ObjectPath | undefined
+  value: any
+  resolved: any
+
+  constructor(params: GardenErrorParams & { path: ObjectPath | undefined; value: any; resolved: any }) {
+    super(params)
+    this.path = params.path
+    this.value = params.value
+    this.resolved = params.resolved
+  }
 }
 
 /**
@@ -232,11 +238,7 @@
     const prefix = `Invalid template string (${chalk.white(truncate(string, 35).replace(/\n/g, "\\n"))}): `
     const message = err.message.startsWith(prefix) ? err.message : prefix + err.message
 
-<<<<<<< HEAD
-    throw new TemplateStringError({ message, detail: { path } })
-=======
-    throw new TemplateStringError({ message })
->>>>>>> e3734d2e
+    throw new TemplateStringError({ message, path })
   }
 }
 
@@ -285,13 +287,9 @@
           )
           throw new TemplateError({
             message: `A list item with a ${arrayConcatKey} key cannot have any other keys (found ${extraKeys})`,
-<<<<<<< HEAD
-            detail: {
-              path,
-              value: v,
-            },
-=======
->>>>>>> e3734d2e
+            path,
+            value,
+            resolved: undefined,
           })
         }
 
@@ -313,14 +311,9 @@
         } else {
           throw new TemplateError({
             message: `Value of ${arrayConcatKey} key must be (or resolve to) an array (got ${typeof resolved})`,
-<<<<<<< HEAD
-            detail: {
-              path: path && [...path, arrayConcatKey],
-              value,
-              resolved,
-            },
-=======
->>>>>>> e3734d2e
+            path,
+            value,
+            resolved,
           })
         }
       } else {
@@ -351,14 +344,9 @@
           } else {
             throw new TemplateError({
               message: `Value of ${objectSpreadKey} key must be (or resolve to) a mapping object (got ${typeof resolved})`,
-<<<<<<< HEAD
-              detail: {
-                path: [...path, k],
-                value,
-                resolved,
-              },
-=======
->>>>>>> e3734d2e
+              path: [...path, k],
+              value,
+              resolved,
             })
           }
         } else {
@@ -390,19 +378,13 @@
 }) {
   // Validate input object
   if (value[arrayForEachReturnKey] === undefined) {
-<<<<<<< HEAD
     throw new TemplateError({
-      message: `Missing ${arrayForEachReturnKey} field next to ${arrayForEachKey} field.`,
-      detail: {
-        path: path && [...path, arrayForEachKey],
-        value,
-      },
-=======
-    throw new ConfigurationError({
       message: `Missing ${arrayForEachReturnKey} field next to ${arrayForEachKey} field. Got ${naturalList(
         Object.keys(value)
       )}`,
->>>>>>> e3734d2e
+      path: path && [...path, arrayForEachKey],
+      value,
+      resolved: undefined,
     })
   }
 
@@ -411,21 +393,13 @@
   if (unexpectedKeys.length > 0) {
     const extraKeys = naturalList(unexpectedKeys.map((k) => JSON.stringify(k)))
 
-<<<<<<< HEAD
     throw new TemplateError({
-      message: `Found one or more unexpected keys on ${arrayForEachKey} object: ${extraKeys}`,
-      detail: {
-        path,
-        value,
-        expectedKeys: expectedForEachKeys,
-        unexpectedKeys,
-      },
-=======
-    throw new ConfigurationError({
       message: `Found one or more unexpected keys on ${arrayForEachKey} object: ${extraKeys}. Expected keys: ${naturalList(
         expectedForEachKeys
       )}`,
->>>>>>> e3734d2e
+      path,
+      value,
+      resolved: undefined,
     })
   }
 
@@ -445,14 +419,9 @@
     } else {
       throw new TemplateError({
         message: `Value of ${arrayForEachKey} key must be (or resolve to) an array or mapping object (got ${typeof resolvedInput})`,
-<<<<<<< HEAD
-        detail: {
-          path: path && [...path, arrayForEachKey],
-          value,
-          resolved: resolvedInput,
-        },
-=======
->>>>>>> e3734d2e
+        path: path && [...path, arrayForEachKey],
+        value,
+        resolved: resolvedInput,
       })
     }
   }
@@ -514,15 +483,9 @@
       } else if (filterResult !== true) {
         throw new TemplateError({
           message: `${arrayForEachFilterKey} clause in ${arrayForEachKey} loop must resolve to a boolean value (got ${typeof resolvedInput})`,
-<<<<<<< HEAD
-          detail: {
-            path: path && [...path, arrayForEachFilterKey],
-            itemValue,
-            filterExpression,
-            filterResult,
-          },
-=======
->>>>>>> e3734d2e
+          path: path && [...path, arrayForEachFilterKey],
+          value,
+          resolved: undefined,
         })
       }
     }
@@ -562,19 +525,13 @@
   const elseExpression = value[conditionalElseKey]
 
   if (thenExpression === undefined) {
-<<<<<<< HEAD
     throw new TemplateError({
-      message: `Missing ${conditionalThenKey} field next to ${conditionalKey} field.`,
-      detail: {
-        path,
-        value,
-      },
-=======
-    throw new ConfigurationError({
       message: `Missing ${conditionalThenKey} field next to ${conditionalKey} field. Got: ${naturalList(
         Object.keys(value)
       )}`,
->>>>>>> e3734d2e
+      path,
+      value,
+      resolved: undefined,
     })
   }
 
@@ -583,21 +540,13 @@
   if (unexpectedKeys.length > 0) {
     const extraKeys = naturalList(unexpectedKeys.map((k) => JSON.stringify(k)))
 
-<<<<<<< HEAD
     throw new TemplateError({
-      message: `Found one or more unexpected keys on ${conditionalKey} object: ${extraKeys}`,
-      detail: {
-        path,
-        value,
-        expectedKeys: expectedConditionalKeys,
-        unexpectedKeys,
-      },
-=======
-    throw new ConfigurationError({
       message: `Found one or more unexpected keys on ${conditionalKey} object: ${extraKeys}. Expected: ${naturalList(
         expectedConditionalKeys
       )}`,
->>>>>>> e3734d2e
+      path,
+      value,
+      resolved: undefined,
     })
   }
 
@@ -616,14 +565,9 @@
     } else {
       throw new TemplateError({
         message: `Value of ${conditionalKey} key must be (or resolve to) a boolean (got ${typeof resolvedConditional})`,
-<<<<<<< HEAD
-        detail: {
-          path: path && [...path, conditionalKey],
-          value,
-          resolved: resolvedConditional,
-        },
-=======
->>>>>>> e3734d2e
+        path: path && [...path, conditionalKey],
+        value,
+        resolved: resolvedConditional,
       })
     }
   }
